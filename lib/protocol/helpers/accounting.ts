import { expect } from "chai";
import { ContractTransactionResponse, formatEther, Result } from "ethers";
import { ethers } from "hardhat";

import { HardhatEthersSigner } from "@nomicfoundation/hardhat-ethers/signers";

import { AccountingOracle } from "typechain-types";

import {
  advanceChainTime,
  BigIntMath,
  certainAddress,
  ether,
  EXTRA_DATA_FORMAT_EMPTY,
  getCurrentBlockTimestamp,
  HASH_CONSENSUS_FAR_FUTURE_EPOCH,
  impersonate,
  log,
  ONE_GWEI,
  trace,
} from "lib";

import { ProtocolContext } from "../types";

const ZERO_HASH = new Uint8Array(32).fill(0);
const ZERO_BYTES32 = "0x" + Buffer.from(ZERO_HASH).toString("hex");
const SHARE_RATE_PRECISION = 10n ** 27n;
const MIN_MEMBERS_COUNT = 3n;

export type OracleReportParams = {
  clDiff?: bigint;
  clAppearedValidators?: bigint;
  elRewardsVaultBalance?: bigint | null;
  withdrawalVaultBalance?: bigint | null;
  sharesRequestedToBurn?: bigint | null;
  withdrawalFinalizationBatches?: bigint[];
  simulatedShareRate?: bigint | null;
  refSlot?: bigint | null;
  dryRun?: boolean;
  excludeVaultsBalances?: boolean;
  skipWithdrawals?: boolean;
  waitNextReportTime?: boolean;
  extraDataFormat?: bigint;
  extraDataHash?: string;
  extraDataItemsCount?: bigint;
  extraDataList?: Uint8Array;
  stakingModuleIdsWithNewlyExitedValidators?: bigint[];
  numExitedValidatorsByStakingModule?: bigint[];
  reportElVault?: boolean;
  reportWithdrawalsVault?: boolean;
  vaultValues?: bigint[];
  netCashFlows?: bigint[];
  silent?: boolean;
};

type OracleReportResults = {
  data: AccountingOracle.ReportDataStruct;
  reportTx: ContractTransactionResponse | undefined;
  extraDataTx: ContractTransactionResponse | undefined;
};

/**
 * Prepare and push oracle report.
 */
export const report = async (
  ctx: ProtocolContext,
  {
    clDiff = ether("10"),
    clAppearedValidators = 0n,
    elRewardsVaultBalance = null,
    withdrawalVaultBalance = null,
    sharesRequestedToBurn = null,
    withdrawalFinalizationBatches = [],
    refSlot = null,
    dryRun = false,
    excludeVaultsBalances = false,
    skipWithdrawals = false,
    waitNextReportTime = true,
    extraDataFormat = EXTRA_DATA_FORMAT_EMPTY,
    extraDataHash = ZERO_BYTES32,
    extraDataItemsCount = 0n,
    extraDataList = new Uint8Array(),
    stakingModuleIdsWithNewlyExitedValidators = [],
    numExitedValidatorsByStakingModule = [],
    reportElVault = true,
    reportWithdrawalsVault = true,
    vaultValues = [],
    netCashFlows = [],
  }: OracleReportParams = {},
): Promise<OracleReportResults> => {
  const { hashConsensus, lido, elRewardsVault, withdrawalVault, burner, accountingOracle } = ctx.contracts;

  if (waitNextReportTime) {
    await waitNextAvailableReportTime(ctx);
  }

  refSlot = refSlot ?? (await hashConsensus.getCurrentFrame()).refSlot;

  const { beaconValidators, beaconBalance } = await lido.getBeaconStat();
  const postCLBalance = beaconBalance + clDiff;
  const postBeaconValidators = beaconValidators + clAppearedValidators;

  log.debug("Beacon", {
    "Beacon validators": postBeaconValidators,
    "Beacon balance": formatEther(postCLBalance),
  });

  elRewardsVaultBalance = elRewardsVaultBalance ?? (await ethers.provider.getBalance(elRewardsVault.address));
  withdrawalVaultBalance = withdrawalVaultBalance ?? (await ethers.provider.getBalance(withdrawalVault.address));

  log.debug("Balances", {
    "Withdrawal vault": formatEther(withdrawalVaultBalance),
    "ElRewards vault": formatEther(elRewardsVaultBalance),
  });

  if (excludeVaultsBalances) {
    if (!reportWithdrawalsVault || !reportElVault) {
      log.warning("excludeVaultsBalances overrides reportWithdrawalsVault and reportElVault");
    }
    reportWithdrawalsVault = false;
    reportElVault = false;
  }

  withdrawalVaultBalance = reportWithdrawalsVault ? withdrawalVaultBalance : 0n;
  elRewardsVaultBalance = reportElVault ? elRewardsVaultBalance : 0n;

  if (sharesRequestedToBurn === null) {
    const [coverShares, nonCoverShares] = await burner.getSharesRequestedToBurn();
    sharesRequestedToBurn = coverShares + nonCoverShares;
  }

  log.debug("Burner", {
    "Shares Requested To Burn": sharesRequestedToBurn,
    "Withdrawal vault": formatEther(withdrawalVaultBalance),
    "ElRewards vault": formatEther(elRewardsVaultBalance),
  });

  let isBunkerMode = false;

  if (!skipWithdrawals) {
    const simulatedReport = await simulateReport(ctx, {
      refSlot,
      beaconValidators: postBeaconValidators,
      clBalance: postCLBalance,
      withdrawalVaultBalance,
      elRewardsVaultBalance,
      vaultValues,
      netCashFlows,
    });

    if (!simulatedReport) {
      throw new Error("Failed to simulate report");
    }

    const { postTotalPooledEther, postTotalShares, withdrawals, elRewards } = simulatedReport;

    log.debug("Simulated report", {
      "Post Total Pooled Ether": formatEther(postTotalPooledEther),
      "Post Total Shares": postTotalShares,
      "Withdrawals": formatEther(withdrawals),
      "El Rewards": formatEther(elRewards),
    });

    const simulatedShareRate = (postTotalPooledEther * SHARE_RATE_PRECISION) / postTotalShares;

    if (withdrawalFinalizationBatches.length === 0) {
      withdrawalFinalizationBatches = await getFinalizationBatches(ctx, {
        shareRate: simulatedShareRate,
        limitedWithdrawalVaultBalance: withdrawals,
        limitedElRewardsVaultBalance: elRewards,
      });
    }

    isBunkerMode = (await lido.getTotalPooledEther()) > postTotalPooledEther;

    log.debug("Bunker Mode", { "Is Active": isBunkerMode });
  }

  const reportData = {
    consensusVersion: await accountingOracle.getConsensusVersion(),
    refSlot,
    numValidators: postBeaconValidators,
    clBalanceGwei: postCLBalance / ONE_GWEI,
    stakingModuleIdsWithNewlyExitedValidators,
    numExitedValidatorsByStakingModule,
    withdrawalVaultBalance,
    elRewardsVaultBalance,
    sharesRequestedToBurn,
    withdrawalFinalizationBatches,
    isBunkerMode,
    vaultsValues: vaultValues,
    vaultsNetCashFlows: netCashFlows,
    extraDataFormat,
    extraDataHash,
    extraDataItemsCount,
  } satisfies AccountingOracle.ReportDataStruct;

  if (dryRun) {
    log.debug("Final Report (Dry Run)", reportData);
    return { data: reportData, reportTx: undefined, extraDataTx: undefined };
  }

  return submitReport(ctx, {
    ...reportData,
    clBalance: postCLBalance,
    extraDataList,
  });
};

export const getReportTimeElapsed = async (ctx: ProtocolContext) => {
  const { hashConsensus } = ctx.contracts;
  const { slotsPerEpoch, secondsPerSlot, genesisTime } = await hashConsensus.getChainConfig();
  const { refSlot } = await hashConsensus.getCurrentFrame();
  const time = await getCurrentBlockTimestamp();

  const { epochsPerFrame } = await hashConsensus.getFrameConfig();

  log.debug("Report elapse time", {
    "Ref slot": refSlot,
    "Ref slot date": new Date(Number(genesisTime + refSlot * secondsPerSlot) * 1000).toUTCString(),
    "Epochs per frame": epochsPerFrame,
    "Slots per epoch": slotsPerEpoch,
    "Seconds per slot": secondsPerSlot,
    "Genesis time": genesisTime,
    "Current time": time,
  });

  const slotsPerFrame = slotsPerEpoch * epochsPerFrame;
  const nextRefSlot = refSlot + slotsPerFrame;
  const nextFrameStart = genesisTime + nextRefSlot * secondsPerSlot;

  // add 10 slots to be sure that the next frame starts
  const nextFrameStartWithOffset = nextFrameStart + secondsPerSlot * 10n;

  return {
    time,
    nextFrameStart,
    nextFrameStartWithOffset,
    timeElapsed: nextFrameStartWithOffset - time,
  };
};

/**
 * Wait for the next available report time.
 */
export const waitNextAvailableReportTime = async (ctx: ProtocolContext): Promise<void> => {
  const { hashConsensus } = ctx.contracts;
  const { slotsPerEpoch } = await hashConsensus.getChainConfig();
  const { epochsPerFrame } = await hashConsensus.getFrameConfig();
  const { refSlot } = await hashConsensus.getCurrentFrame();

  const slotsPerFrame = slotsPerEpoch * epochsPerFrame;

  const { nextFrameStartWithOffset, timeElapsed } = await getReportTimeElapsed(ctx);

  await advanceChainTime(timeElapsed);

  const timeAfterAdvance = await getCurrentBlockTimestamp();

  const nextFrame = await hashConsensus.getCurrentFrame();

  log.debug("Next frame", {
    "Next ref slot": refSlot + slotsPerFrame,
    "Next frame date": new Date(Number(nextFrameStartWithOffset) * 1000).toUTCString(),
    "Time to advance": timeElapsed,
    "Time after advance": timeAfterAdvance,
    "Time after advance date": new Date(Number(timeAfterAdvance) * 1000).toUTCString(),
    "Ref slot": nextFrame.refSlot,
  });

  expect(nextFrame.refSlot).to.equal(refSlot + slotsPerFrame, "Next frame refSlot is incorrect");
};

type SimulateReportParams = {
  refSlot: bigint;
  beaconValidators: bigint;
  clBalance: bigint;
  withdrawalVaultBalance: bigint;
  elRewardsVaultBalance: bigint;
  vaultValues: bigint[];
  netCashFlows: bigint[];
};

type SimulateReportResult = {
  postTotalPooledEther: bigint;
  postTotalShares: bigint;
  withdrawals: bigint;
  elRewards: bigint;
};

/**
 * Simulate oracle report to get the expected result.
 */
const simulateReport = async (
  ctx: ProtocolContext,
  {
    refSlot,
    beaconValidators,
    clBalance,
    withdrawalVaultBalance,
    elRewardsVaultBalance,
    vaultValues,
    netCashFlows,
  }: SimulateReportParams,
): Promise<SimulateReportResult> => {
  const { hashConsensus, accounting } = ctx.contracts;

  const { genesisTime, secondsPerSlot } = await hashConsensus.getChainConfig();
  const reportTimestamp = genesisTime + refSlot * secondsPerSlot;

  log.debug("Simulating oracle report", {
    "Ref Slot": refSlot,
    "Beacon Validators": beaconValidators,
    "CL Balance": formatEther(clBalance),
    "Withdrawal Vault Balance": formatEther(withdrawalVaultBalance),
    "El Rewards Vault Balance": formatEther(elRewardsVaultBalance),
  });

<<<<<<< HEAD
  const { timeElapsed } = await getReportTimeElapsed(ctx);

  const [pre, update] = await accounting.calculateOracleReportContext({
=======
  const update = await accounting.simulateOracleReportWithoutWithdrawals({
>>>>>>> c278cead
    timestamp: reportTimestamp,
    timeElapsed,
    clValidators: beaconValidators,
    clBalance,
    withdrawalVaultBalance,
    elRewardsVaultBalance,
    sharesRequestedToBurn: 0n,
    withdrawalFinalizationBatches: [],
    vaultValues,
    netCashFlows,
  });

  log.debug("Simulation result", {
    "Pre Total Pooled Ether": formatEther(pre.totalPooledEther),
    "Pre Total Shares": pre.totalShares,
    "Post Total Pooled Ether": formatEther(update.postTotalPooledEther),
    "Post Total Shares": update.postTotalShares,
    "Withdrawals": formatEther(update.withdrawals),
    "El Rewards": formatEther(update.elRewards),
  });

  return {
    postTotalPooledEther: update.postTotalPooledEther,
    postTotalShares: update.postTotalShares,
    withdrawals: update.withdrawals,
    elRewards: update.elRewards,
  };
};

type HandleOracleReportParams = {
  beaconValidators: bigint;
  clBalance: bigint;
  sharesRequestedToBurn: bigint;
  withdrawalVaultBalance: bigint;
  elRewardsVaultBalance: bigint;
  vaultValues?: bigint[];
  netCashFlows?: bigint[];
};

export const handleOracleReport = async (
  ctx: ProtocolContext,
  {
    beaconValidators,
    clBalance,
    sharesRequestedToBurn,
    withdrawalVaultBalance,
    elRewardsVaultBalance,
    vaultValues = [],
    netCashFlows = [],
  }: HandleOracleReportParams,
): Promise<void> => {
  const { hashConsensus, accountingOracle, accounting } = ctx.contracts;

  const { refSlot } = await hashConsensus.getCurrentFrame();
  const { genesisTime, secondsPerSlot } = await hashConsensus.getChainConfig();
  const reportTimestamp = genesisTime + refSlot * secondsPerSlot;

  const accountingOracleAccount = await impersonate(accountingOracle.address, ether("100"));

  try {
    log.debug("Handle oracle report", {
      "Ref Slot": refSlot,
      "Beacon Validators": beaconValidators,
      "CL Balance": formatEther(clBalance),
      "Withdrawal Vault Balance": formatEther(withdrawalVaultBalance),
      "El Rewards Vault Balance": formatEther(elRewardsVaultBalance),
    });

    const { timeElapsed } = await getReportTimeElapsed(ctx);

    const handleReportTx = await accounting.connect(accountingOracleAccount).handleOracleReport({
      timestamp: reportTimestamp,
      timeElapsed, // 1 day
      clValidators: beaconValidators,
      clBalance,
      withdrawalVaultBalance,
      elRewardsVaultBalance,
      sharesRequestedToBurn,
      withdrawalFinalizationBatches: [],
      vaultValues,
      netCashFlows,
    });

    await trace("accounting.handleOracleReport", handleReportTx);
  } catch (error) {
    log.error("Error", (error as Error).message ?? "Unknown error during oracle report simulation");
    expect(error).to.be.undefined;
  }
};

type FinalizationBatchesParams = {
  shareRate: bigint;
  limitedWithdrawalVaultBalance: bigint;
  limitedElRewardsVaultBalance: bigint;
};

/**
 * Get finalization batches to finalize withdrawals.
 */
const getFinalizationBatches = async (
  ctx: ProtocolContext,
  { shareRate, limitedWithdrawalVaultBalance, limitedElRewardsVaultBalance }: FinalizationBatchesParams,
): Promise<bigint[]> => {
  const { oracleReportSanityChecker, lido, withdrawalQueue } = ctx.contracts;

  const { requestTimestampMargin } = await oracleReportSanityChecker.getOracleReportLimits();

  const bufferedEther = await lido.getBufferedEther();
  const unfinalizedSteth = await withdrawalQueue.unfinalizedStETH();

  const reservedBuffer = BigIntMath.min(bufferedEther, unfinalizedSteth);
  const availableEth = limitedWithdrawalVaultBalance + limitedElRewardsVaultBalance + reservedBuffer;

  const blockTimestamp = await getCurrentBlockTimestamp();
  const maxTimestamp = blockTimestamp - requestTimestampMargin;
  const MAX_REQUESTS_PER_CALL = 1000n;

  if (availableEth === 0n) {
    log.warning("No available ether to request withdrawals");
    return [];
  }

  log.debug("Calculating finalization batches", {
    "Share Rate": shareRate,
    "Available Eth": formatEther(availableEth),
    "Max Timestamp": maxTimestamp,
  });

  const baseState = {
    remainingEthBudget: availableEth,
    finished: false,
    batches: Array(36).fill(0n),
    batchesLength: 0n,
  };

  let batchesState = await withdrawalQueue.calculateFinalizationBatches(
    shareRate,
    maxTimestamp,
    MAX_REQUESTS_PER_CALL,
    baseState,
  );

  log.debug("Calculated finalization batches", {
    "Batches": batchesState.batches.join(", "),
    "Finished": batchesState.finished,
    "Batches Length": batchesState.batchesLength,
  });

  while (!batchesState.finished) {
    const state = {
      remainingEthBudget: batchesState.remainingEthBudget,
      finished: batchesState.finished,
      batches: (batchesState.batches as Result).toArray(),
      batchesLength: batchesState.batchesLength,
    };

    batchesState = await withdrawalQueue.calculateFinalizationBatches(
      shareRate,
      maxTimestamp,
      MAX_REQUESTS_PER_CALL,
      state,
    );

    log.debug("Calculated finalization batches", {
      "Batches": batchesState.batches.join(", "),
      "Finished": batchesState.finished,
      "Batches Length": batchesState.batchesLength,
    });
  }

  return (batchesState.batches as Result).toArray().filter((x) => x > 0n);
};

export type OracleReportSubmitParams = {
  refSlot: bigint;
  clBalance: bigint;
  numValidators: bigint;
  withdrawalVaultBalance: bigint;
  elRewardsVaultBalance: bigint;
  sharesRequestedToBurn: bigint;
  stakingModuleIdsWithNewlyExitedValidators?: bigint[];
  numExitedValidatorsByStakingModule?: bigint[];
  withdrawalFinalizationBatches?: bigint[];
  isBunkerMode?: boolean;
  vaultsValues: bigint[];
  vaultsNetCashFlows: bigint[];
  extraDataFormat?: bigint;
  extraDataHash?: string;
  extraDataItemsCount?: bigint;
  extraDataList?: Uint8Array;
};

type OracleReportSubmitResult = {
  data: AccountingOracle.ReportDataStruct;
  reportTx: ContractTransactionResponse;
  extraDataTx: ContractTransactionResponse;
};

/**
 * Main function to push oracle report to the protocol.
 */
const submitReport = async (
  ctx: ProtocolContext,
  {
    refSlot,
    clBalance,
    numValidators,
    withdrawalVaultBalance,
    elRewardsVaultBalance,
    sharesRequestedToBurn,
    stakingModuleIdsWithNewlyExitedValidators = [],
    numExitedValidatorsByStakingModule = [],
    withdrawalFinalizationBatches = [],
    isBunkerMode = false,
    vaultsValues = [],
    vaultsNetCashFlows = [],
    extraDataFormat = 0n,
    extraDataHash = ZERO_BYTES32,
    extraDataItemsCount = 0n,
    extraDataList = new Uint8Array(),
  }: OracleReportSubmitParams,
): Promise<OracleReportSubmitResult> => {
  const { accountingOracle } = ctx.contracts;

  log.debug("Pushing oracle report", {
    "Ref slot": refSlot,
    "CL balance": formatEther(clBalance),
    "Validators": numValidators,
    "Withdrawal vault": formatEther(withdrawalVaultBalance),
    "El rewards vault": formatEther(elRewardsVaultBalance),
    "Shares requested to burn": sharesRequestedToBurn,
    "Staking module ids with newly exited validators": stakingModuleIdsWithNewlyExitedValidators,
    "Num exited validators by staking module": numExitedValidatorsByStakingModule,
    "Withdrawal finalization batches": withdrawalFinalizationBatches,
    "Is bunker mode": isBunkerMode,
    "Vaults values": vaultsValues,
    "Vaults net cash flows": vaultsNetCashFlows,
    "Extra data format": extraDataFormat,
    "Extra data hash": extraDataHash,
    "Extra data items count": extraDataItemsCount,
    "Extra data list": extraDataList,
  });

  const consensusVersion = await accountingOracle.getConsensusVersion();
  const oracleVersion = await accountingOracle.getContractVersion();

  const data = {
    consensusVersion,
    refSlot,
    clBalanceGwei: clBalance / ONE_GWEI,
    numValidators,
    withdrawalVaultBalance,
    elRewardsVaultBalance,
    sharesRequestedToBurn,
    stakingModuleIdsWithNewlyExitedValidators,
    numExitedValidatorsByStakingModule,
    withdrawalFinalizationBatches,
    isBunkerMode,
    vaultsValues,
    vaultsNetCashFlows,
    extraDataFormat,
    extraDataHash,
    extraDataItemsCount,
  } as AccountingOracle.ReportDataStruct;

  const items = getReportDataItems(data);
  const hash = calcReportDataHash(items);

  const submitter = await reachConsensus(ctx, {
    refSlot,
    reportHash: hash,
    consensusVersion,
  });

  log.debug("Pushed oracle report for reached consensus", data);

  const reportTx = await accountingOracle.connect(submitter).submitReportData(data, oracleVersion);

  await trace("accountingOracle.submitReportData", reportTx);

  log.debug("Pushed oracle report main data", {
    "Ref slot": refSlot,
    "Consensus version": consensusVersion,
    "Report hash": hash,
  });

  let extraDataTx: ContractTransactionResponse;
  if (extraDataFormat) {
    extraDataTx = await accountingOracle.connect(submitter).submitReportExtraDataList(extraDataList);
    await trace("accountingOracle.submitReportExtraDataList", extraDataTx);
  } else {
    extraDataTx = await accountingOracle.connect(submitter).submitReportExtraDataEmpty();
    await trace("accountingOracle.submitReportExtraDataEmpty", extraDataTx);
  }

  const state = await accountingOracle.getProcessingState();

  log.debug("Processing state", {
    "State ref slot": state.currentFrameRefSlot,
    "State main data hash": state.mainDataHash,
    "State main data submitted": state.mainDataSubmitted,
    "State extra data hash": state.extraDataHash,
    "State extra data format": state.extraDataFormat,
    "State extra data submitted": state.extraDataSubmitted,
    "State extra data items count": state.extraDataItemsCount,
    "State extra data items submitted": state.extraDataItemsSubmitted,
  });

  expect(state.currentFrameRefSlot).to.equal(refSlot, "Processing state ref slot is incorrect");
  expect(state.mainDataHash).to.equal(hash, "Processing state main data hash is incorrect");
  expect(state.mainDataSubmitted).to.be.true;
  expect(state.extraDataHash).to.equal(extraDataHash, "Processing state extra data hash is incorrect");
  expect(state.extraDataFormat).to.equal(extraDataFormat, "Processing state extra data format is incorrect");
  expect(state.extraDataSubmitted).to.be.true;
  expect(state.extraDataItemsCount).to.equal(
    extraDataItemsCount,
    "Processing state extra data items count is incorrect",
  );
  expect(state.extraDataItemsSubmitted).to.equal(
    extraDataItemsCount,
    "Processing state extra data items submitted is incorrect",
  );

  log.debug("Oracle report pushed", {
    "Ref slot": refSlot,
    "Consensus version": consensusVersion,
    "Report hash": hash,
  });

  return { data, reportTx, extraDataTx };
};

type ReachConsensusParams = {
  refSlot: bigint;
  reportHash: string;
  consensusVersion: bigint;
};

/**
 * Submit reports from all fast lane members to reach consensus on the report.
 */
const reachConsensus = async (
  ctx: ProtocolContext,
  { refSlot, reportHash, consensusVersion }: ReachConsensusParams,
) => {
  const { hashConsensus } = ctx.contracts;

  const { addresses } = await hashConsensus.getFastLaneMembers();

  let submitter: HardhatEthersSigner | null = null;

  log.debug("Reaching consensus", {
    "Ref slot": refSlot,
    "Report hash": reportHash,
    "Consensus version": consensusVersion,
    "Addresses": addresses.join(", "),
  });

  for (const address of addresses) {
    const member = await impersonate(address, ether("1"));
    if (!submitter) {
      submitter = member;
    }

    const tx = await hashConsensus.connect(member).submitReport(refSlot, reportHash, consensusVersion);
    await trace("hashConsensus.submitReport", tx);
  }

  const { consensusReport } = await hashConsensus.getConsensusState();

  expect(consensusReport).to.equal(reportHash, "Consensus report hash is incorrect");

  return submitter as HardhatEthersSigner;
};

/**
 * Helper function to get report data items in the required order.
 */
const getReportDataItems = (data: AccountingOracle.ReportDataStruct) => [
  data.consensusVersion,
  data.refSlot,
  data.numValidators,
  data.clBalanceGwei,
  data.stakingModuleIdsWithNewlyExitedValidators,
  data.numExitedValidatorsByStakingModule,
  data.withdrawalVaultBalance,
  data.elRewardsVaultBalance,
  data.sharesRequestedToBurn,
  data.withdrawalFinalizationBatches,
  data.isBunkerMode,
  data.vaultsValues,
  data.vaultsNetCashFlows,
  data.extraDataFormat,
  data.extraDataHash,
  data.extraDataItemsCount,
];

/**
 * Helper function to calculate hash of the report data.
 */
const calcReportDataHash = (items: ReturnType<typeof getReportDataItems>) => {
  const types = [
    "uint256", // consensusVersion
    "uint256", // refSlot
    "uint256", // numValidators
    "uint256", // clBalanceGwei
    "uint256[]", // stakingModuleIdsWithNewlyExitedValidators
    "uint256[]", // numExitedValidatorsByStakingModule
    "uint256", // withdrawalVaultBalance
    "uint256", // elRewardsVaultBalance
    "uint256", // sharesRequestedToBurn
    "uint256[]", // withdrawalFinalizationBatches
    "bool", // isBunkerMode
    "uint256[]", // vaultsValues
    "int256[]", // vaultsNetCashFlow
    "uint256", // extraDataFormat
    "bytes32", // extraDataHash
    "uint256", // extraDataItemsCount
  ];

  const data = ethers.AbiCoder.defaultAbiCoder().encode([`(${types.join(",")})`], [items]);
  return ethers.keccak256(data);
};

/**
 * Helper function to get oracle committee member address by id.
 */
const getOracleCommitteeMemberAddress = (id: number) => certainAddress(`AO:HC:OC:${id}`);

/**
 * Ensure that the oracle committee has the required number of members.
 */
export const ensureOracleCommitteeMembers = async (ctx: ProtocolContext, minMembersCount = MIN_MEMBERS_COUNT) => {
  const { hashConsensus } = ctx.contracts;

  const members = await hashConsensus.getFastLaneMembers();
  const addresses = members.addresses.map((address) => address.toLowerCase());

  const agentSigner = await ctx.getSigner("agent");

  if (addresses.length >= minMembersCount) {
    log.debug("Oracle committee members count is sufficient", {
      "Min members count": minMembersCount,
      "Members count": addresses.length,
      "Members": addresses.join(", "),
    });

    return;
  }

  const managementRole = await hashConsensus.MANAGE_MEMBERS_AND_QUORUM_ROLE();
  await hashConsensus.connect(agentSigner).grantRole(managementRole, agentSigner);

  let count = addresses.length;
  while (addresses.length < minMembersCount) {
    log.warning(`Adding oracle committee member ${count}`);

    const address = getOracleCommitteeMemberAddress(count);
    const addTx = await hashConsensus.connect(agentSigner).addMember(address, minMembersCount);
    await trace("hashConsensus.addMember", addTx);

    addresses.push(address);

    log.success(`Added oracle committee member ${count}`);

    count++;
  }

  await hashConsensus.connect(agentSigner).renounceRole(managementRole, agentSigner);

  log.debug("Checked oracle committee members count", {
    "Min members count": minMembersCount,
    "Members count": addresses.length,
    "Members": addresses.join(", "),
  });

  expect(addresses.length).to.be.gte(minMembersCount);
};

/**
 * Ensure that the oracle committee members have consensus on the initial epoch.
 */
export const ensureHashConsensusInitialEpoch = async (ctx: ProtocolContext) => {
  const { hashConsensus } = ctx.contracts;

  const { initialEpoch } = await hashConsensus.getFrameConfig();
  if (initialEpoch === HASH_CONSENSUS_FAR_FUTURE_EPOCH) {
    log.warning("Initializing hash consensus epoch...");

    const latestBlockTimestamp = await getCurrentBlockTimestamp();
    const { genesisTime, secondsPerSlot, slotsPerEpoch } = await hashConsensus.getChainConfig();
    const updatedInitialEpoch = (latestBlockTimestamp - genesisTime) / (slotsPerEpoch * secondsPerSlot);

    const agentSigner = await ctx.getSigner("agent");

    const tx = await hashConsensus.connect(agentSigner).updateInitialEpoch(updatedInitialEpoch);
    await trace("hashConsensus.updateInitialEpoch", tx);

    log.success("Hash consensus epoch initialized");
  }
};<|MERGE_RESOLUTION|>--- conflicted
+++ resolved
@@ -316,13 +316,8 @@
     "El Rewards Vault Balance": formatEther(elRewardsVaultBalance),
   });
 
-<<<<<<< HEAD
   const { timeElapsed } = await getReportTimeElapsed(ctx);
-
-  const [pre, update] = await accounting.calculateOracleReportContext({
-=======
   const update = await accounting.simulateOracleReportWithoutWithdrawals({
->>>>>>> c278cead
     timestamp: reportTimestamp,
     timeElapsed,
     clValidators: beaconValidators,
@@ -336,8 +331,6 @@
   });
 
   log.debug("Simulation result", {
-    "Pre Total Pooled Ether": formatEther(pre.totalPooledEther),
-    "Pre Total Shares": pre.totalShares,
     "Post Total Pooled Ether": formatEther(update.postTotalPooledEther),
     "Post Total Shares": update.postTotalShares,
     "Withdrawals": formatEther(update.withdrawals),
