--- conflicted
+++ resolved
@@ -87,60 +87,6 @@
   return new ProtocolNetworkConfig(getPrefixedEnv(network.toUpperCase(), defaultEnv), defaults, `${network}-${source}`);
 }
 
-<<<<<<< HEAD
-  if (network === "local") {
-    const config = await parseDeploymentJson("local");
-    return new ProtocolNetworkConfig(getPrefixedEnv("LOCAL", defaultEnv), {
-      ...defaults,
-      locator: config["lidoLocator"].proxy.address,
-      agentAddress: config["app:aragon-agent"].proxy.address,
-      votingAddress: config["app:aragon-voting"].proxy.address,
-      // Overrides for local development
-      easyTrackAddress: config["app:aragon-agent"].proxy.address,
-      sdvt: config["app:node-operators-registry"].proxy.address,
-    });
-  }
-
-  if (network === "mainnet-fork") {
-    return new ProtocolNetworkConfig(getPrefixedEnv("MAINNET", defaultEnv), {
-      ...defaults,
-      locator: "0xC1d0b3DE6792Bf6b4b37EccdcC24e45978Cfd2Eb",
-      // https://docs.lido.fi/deployed-contracts/#dao-contracts
-      agentAddress: "0x3e40D73EB977Dc6a537aF587D48316feE66E9C8c",
-      votingAddress: "0x2e59A20f205bB85a89C53f1936454680651E618e",
-      // https://docs.lido.fi/deployed-contracts/#easy-track
-      easyTrackAddress: "0xFE5986E06210aC1eCC1aDCafc0cc7f8D63B3F977",
-    });
-  }
-
-  if (network === "hardhat") {
-    // If we are running in Hardhat without fork, we need to deploy the contracts from scratch deploy first
-    // to run integration tests, and use the deployed addresses from the deployed-hardhat.json
-    if (isNonForkingHardhatNetwork()) {
-      const config = await parseDeploymentJson("hardhat");
-      return new ProtocolNetworkConfig(getPrefixedEnv("HARDHAT", defaultEnv), {
-        ...defaults,
-        locator: config["lidoLocator"].proxy.address,
-        agentAddress: config["app:aragon-agent"].proxy.address,
-        votingAddress: config["app:aragon-voting"].proxy.address,
-        // Overrides for local development
-        easyTrackAddress: config["app:aragon-agent"].proxy.address,
-        sdvt: config["app:node-operators-registry"].proxy.address,
-      });
-    }
-    // If we are running in Hardhat with mainnet-fork, we can use the deployed addresses from the mainnet
-    else {
-      return new ProtocolNetworkConfig(getPrefixedEnv("MAINNET", defaultEnv), {
-        ...defaults,
-        locator: "0xC1d0b3DE6792Bf6b4b37EccdcC24e45978Cfd2Eb",
-        // https://docs.lido.fi/deployed-contracts/#dao-contracts
-        agentAddress: "0x3e40D73EB977Dc6a537aF587D48316feE66E9C8c",
-        votingAddress: "0x2e59A20f205bB85a89C53f1936454680651E618e",
-        // https://docs.lido.fi/deployed-contracts/#easy-track
-        easyTrackAddress: "0xFE5986E06210aC1eCC1aDCafc0cc7f8D63B3F977",
-      });
-    }
-=======
 async function getMainnetForkNetworkConfig(): Promise<ProtocolNetworkConfig> {
   const defaults: Record<keyof ProtocolNetworkItems, string> = {
     ...getDefaults(defaultEnv),
@@ -165,8 +111,5 @@
       return getMainnetForkNetworkConfig();
     default:
       throw new Error(`Network ${network} is not supported`);
->>>>>>> 54089967
   }
-
-  throw new Error(`Network ${network} is not supported`);
 }