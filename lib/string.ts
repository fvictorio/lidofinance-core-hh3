--- conflicted
+++ resolved
@@ -4,13 +4,12 @@
   return hex.startsWith("0x") ? hex.slice(2) : hex;
 }
 
-<<<<<<< HEAD
 export function en0x(value: number | bigint) {
   const hexValue = value.toString(16);
   const prefix = hexValue.length % 2 ? "0x0" : "0x";
   return prefix + hexValue;
-=======
+}
+
 export function randomString(length: number) {
   return hexlify(randomBytes(length));
->>>>>>> 9a5db325
 }