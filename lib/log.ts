--- conflicted
+++ resolved
@@ -104,15 +104,9 @@
 };
 
 log.scriptStart = (filename: string) => {
-<<<<<<< HEAD
-  log.wideSplitter();
-  log(`Started script: ${bl(path.basename(filename))}`);
-  log.wideSplitter();
-=======
   log.splitter();
   log(`Started script: ${bl(path.basename(filename))}`);
   log.splitter();
->>>>>>> 54089967
   log.emptyLine();
 };
 
