--- conflicted
+++ resolved
@@ -256,10 +256,7 @@
     "withdrawalVault",
     "oracleDaemonConfig",
     "accounting",
-<<<<<<< HEAD
-=======
     "wstETH",
->>>>>>> 496e6f25
   ] as (keyof LidoLocator.ConfigStruct)[];
 
   const configPromises = addresses.map((name) => locator[name]());
