import { ContractFactory, ContractTransactionReceipt } from "ethers";
import { ethers } from "hardhat";

import {
  addContractHelperFields,
  DeployedContract,
  getContractAt,
  getContractPath,
  LoadedContract,
} from "lib/contract";
import { ConvertibleToString, cy, gr, log, yl } from "lib/log";
import { incrementGasUsed, Sk, updateObjectInState } from "lib/state-file";

const GAS_PRIORITY_FEE = process.env.GAS_PRIORITY_FEE || null;
const GAS_MAX_FEE = process.env.GAS_MAX_FEE || null;

const PROXY_CONTRACT_NAME = "OssifiableProxy";

type TxParams = {
  from: string;
  value?: bigint | string;
};

function logWithConstructorArgs(message: string, constructorArgs: ConvertibleToString[] = []) {
  if (constructorArgs.length > 0) {
    log.withArguments(`${message} with constructor args `, constructorArgs);
  } else {
    log(message);
  }
}

export async function makeTx(
  contract: LoadedContract,
  funcName: string,
  args: ConvertibleToString[],
  txParams: TxParams,
): Promise<ContractTransactionReceipt> {
  log.withArguments(`Call: ${yl(contract.name)}[${cy(contract.address)}].${yl(funcName)}`, args);

  const tx = await contract.getFunction(funcName)(...args, txParams);
  log(` Transaction: ${tx.hash} (nonce ${yl(tx.nonce)})...`);

  const receipt = await tx.wait();
  const gasUsed = receipt.gasUsed;
  incrementGasUsed(gasUsed);

  log(` Executed (gas used: ${yl(gasUsed)})`);
  log.emptyLine();

  return receipt;
}

async function getDeployTxParams(deployer: string) {
  const deployerSigner = await ethers.provider.getSigner();
  if (deployer !== deployerSigner.address) {
    throw new Error("DEPLOYER set in ENV must correspond to the first signer of hardhat");
  }

  if (GAS_PRIORITY_FEE !== null && GAS_MAX_FEE !== null) {
    return {
      type: 2,
      maxPriorityFeePerGas: ethers.parseUnits(String(GAS_PRIORITY_FEE), "gwei"),
      maxFeePerGas: ethers.parseUnits(String(GAS_MAX_FEE), "gwei"),
    };
  } else {
    throw new Error('Must specify gas ENV vars: "GAS_PRIORITY_FEE" and "GAS_MAX_FEE" in gwei (like just "3")');
  }
}

async function deployContractType2(
  artifactName: string,
  constructorArgs: unknown[],
  deployer: string,
): Promise<DeployedContract> {
  const txParams = await getDeployTxParams(deployer);
  const factory = (await ethers.getContractFactory(artifactName)) as ContractFactory;
  const contract = await factory.deploy(...constructorArgs, txParams);
  const tx = contract.deploymentTransaction();
  if (!tx) {
    throw new Error(`Failed to send the deployment transaction for ${artifactName}`);
  }

  log(` Transaction: ${tx.hash} (nonce ${yl(tx.nonce)})`);

  const receipt = await tx.wait();
  if (!receipt) {
    throw new Error(`Failed to wait till the transaction ${tx.hash} execution!`);
  }

  const gasUsed = receipt.gasUsed;
  incrementGasUsed(gasUsed);
  (contract as DeployedContract).deploymentGasUsed = gasUsed;
  (contract as DeployedContract).deploymentTx = tx.hash;

  log(` Deployed: ${gr(receipt.contractAddress!)} (gas used: ${yl(gasUsed)})`);
  log.emptyLine();

  await addContractHelperFields(contract, artifactName);

  return contract as DeployedContract;
}

export async function deployContract(
  artifactName: string,
  constructorArgs: unknown[],
  deployer: string,
): Promise<DeployedContract> {
  const txParams = await getDeployTxParams(deployer);
  if (txParams.type !== 2) {
    throw new Error("Only EIP-1559 transactions (type 2) are supported");
  }

  return await deployContractType2(artifactName, constructorArgs, deployer);
}

export async function deployWithoutProxy(
  nameInState: Sk | null,
  artifactName: string,
  deployer: string,
  constructorArgs: ConvertibleToString[] = [],
  addressFieldName = "address",
): Promise<DeployedContract> {
<<<<<<< HEAD
  if (constructorArgs.length > 0) {
    log.withArguments(`Deploying: ${yl(artifactName)} (without proxy) with constructor args `, constructorArgs);
  } else {
    log(`Deploying: ${yl(artifactName)} (without proxy)`);
  }
=======
  logWithConstructorArgs(`Deploying: ${yl(artifactName)} (without proxy)`, constructorArgs);
>>>>>>> 54089967

  const contract = await deployContract(artifactName, constructorArgs, deployer);

  if (nameInState) {
    const contractPath = await getContractPath(artifactName);
    updateObjectInState(nameInState, {
      contract: contractPath,
      [addressFieldName]: contract.address,
      constructorArgs,
    });
  }

  return contract;
}

export async function deployImplementation(
  nameInState: Sk,
  artifactName: string,
  deployer: string,
  constructorArgs: ConvertibleToString[] = [],
): Promise<DeployedContract> {
<<<<<<< HEAD
  if (constructorArgs.length > 0) {
    log.withArguments(`Deploying implementation: ${yl(artifactName)} with constructor args `, constructorArgs);
  } else {
    log(`Deploying implementation: ${yl(artifactName)}`);
  }
=======
  logWithConstructorArgs(`Deploying implementation: ${yl(artifactName)}`, constructorArgs);

>>>>>>> 54089967
  const contract = await deployContract(artifactName, constructorArgs, deployer);

  updateObjectInState(nameInState, {
    implementation: {
      contract: contract.contractPath,
      address: contract.address,
      constructorArgs: constructorArgs,
    },
  });
  return contract;
}

export async function deployBehindOssifiableProxy(
  nameInState: Sk | null,
  artifactName: string,
  proxyOwner: string,
  deployer: string,
  constructorArgs: ConvertibleToString[] = [],
  implementation: null | string = null,
) {
  if (implementation !== null) {
    log(`Using pre-deployed implementation of ${yl(artifactName)}: ${cy(implementation)}`);
<<<<<<< HEAD
  } else if (constructorArgs.length > 0) {
    log.withArguments(
      `Deploying implementation: ${yl(artifactName)} (with proxy) with constructor args: `,
      constructorArgs,
    );
    const contract = await deployContract(artifactName, constructorArgs, deployer);
    implementation = contract.address;
  } else {
    log(`Deploying implementation: ${yl(artifactName)} (with proxy)`);
    const contract = await deployContract(artifactName, [], deployer);
    implementation = contract.address;
=======
  } else {
    logWithConstructorArgs(`Deploying implementation: ${yl(artifactName)} (with proxy)`, constructorArgs);
    const contract = await deployContract(artifactName, constructorArgs, deployer);
    implementation = contract.address;
>>>>>>> 54089967
  }

  const proxyConstructorArgs = [implementation, proxyOwner, "0x"];
  log.withArguments(
<<<<<<< HEAD
    `Deploying ${yl(PROXY_CONTRACT_NAME)} for ${yl(artifactName)} with constructor args: `,
=======
    `Deploying ${yl(PROXY_CONTRACT_NAME)} for ${yl(artifactName)} with constructor args `,
>>>>>>> 54089967
    proxyConstructorArgs,
  );

  const proxy = await deployContract(PROXY_CONTRACT_NAME, proxyConstructorArgs, deployer);

  if (nameInState) {
    updateObjectInState(nameInState, {
      proxy: {
        contract: await getContractPath(PROXY_CONTRACT_NAME),
        address: proxy.address,
        constructorArgs: proxyConstructorArgs,
      },
      implementation: {
        contract: await getContractPath(artifactName),
        address: implementation,
        constructorArgs: constructorArgs,
      },
    });
  }

  return proxy;
}

export async function updateProxyImplementation(
  nameInState: Sk,
  artifactName: string,
  proxyAddress: string,
  proxyOwner: string,
  constructorArgs: unknown[],
) {
<<<<<<< HEAD
  if (constructorArgs.length > 0) {
    log.withArguments(
      `Upgrading proxy ${cy(proxyAddress)} to new implementation: ${yl(artifactName)}`,
      constructorArgs as ConvertibleToString[],
    );
  } else {
    log(`Upgrading proxy ${cy(proxyAddress)} to new implementation: ${yl(artifactName)}`);
  }
=======
  logWithConstructorArgs(
    `Upgrading proxy ${cy(proxyAddress)} to new implementation: ${yl(artifactName)}`,
    constructorArgs as ConvertibleToString[],
  );
>>>>>>> 54089967

  const implementation = await deployContract(artifactName, constructorArgs, proxyOwner);

  const proxy = await getContractAt(PROXY_CONTRACT_NAME, proxyAddress);
  await makeTx(proxy, "proxy__upgradeTo", [implementation.address], { from: proxyOwner });

  updateObjectInState(nameInState, {
    implementation: {
      contract: implementation.contractPath,
      address: implementation.address,
      constructorArgs: constructorArgs,
    },
  });
}<|MERGE_RESOLUTION|>--- conflicted
+++ resolved
@@ -120,15 +120,7 @@
   constructorArgs: ConvertibleToString[] = [],
   addressFieldName = "address",
 ): Promise<DeployedContract> {
-<<<<<<< HEAD
-  if (constructorArgs.length > 0) {
-    log.withArguments(`Deploying: ${yl(artifactName)} (without proxy) with constructor args `, constructorArgs);
-  } else {
-    log(`Deploying: ${yl(artifactName)} (without proxy)`);
-  }
-=======
   logWithConstructorArgs(`Deploying: ${yl(artifactName)} (without proxy)`, constructorArgs);
->>>>>>> 54089967
 
   const contract = await deployContract(artifactName, constructorArgs, deployer);
 
@@ -150,16 +142,8 @@
   deployer: string,
   constructorArgs: ConvertibleToString[] = [],
 ): Promise<DeployedContract> {
-<<<<<<< HEAD
-  if (constructorArgs.length > 0) {
-    log.withArguments(`Deploying implementation: ${yl(artifactName)} with constructor args `, constructorArgs);
-  } else {
-    log(`Deploying implementation: ${yl(artifactName)}`);
-  }
-=======
   logWithConstructorArgs(`Deploying implementation: ${yl(artifactName)}`, constructorArgs);
 
->>>>>>> 54089967
   const contract = await deployContract(artifactName, constructorArgs, deployer);
 
   updateObjectInState(nameInState, {
@@ -182,33 +166,15 @@
 ) {
   if (implementation !== null) {
     log(`Using pre-deployed implementation of ${yl(artifactName)}: ${cy(implementation)}`);
-<<<<<<< HEAD
-  } else if (constructorArgs.length > 0) {
-    log.withArguments(
-      `Deploying implementation: ${yl(artifactName)} (with proxy) with constructor args: `,
-      constructorArgs,
-    );
-    const contract = await deployContract(artifactName, constructorArgs, deployer);
-    implementation = contract.address;
-  } else {
-    log(`Deploying implementation: ${yl(artifactName)} (with proxy)`);
-    const contract = await deployContract(artifactName, [], deployer);
-    implementation = contract.address;
-=======
   } else {
     logWithConstructorArgs(`Deploying implementation: ${yl(artifactName)} (with proxy)`, constructorArgs);
     const contract = await deployContract(artifactName, constructorArgs, deployer);
     implementation = contract.address;
->>>>>>> 54089967
   }
 
   const proxyConstructorArgs = [implementation, proxyOwner, "0x"];
   log.withArguments(
-<<<<<<< HEAD
-    `Deploying ${yl(PROXY_CONTRACT_NAME)} for ${yl(artifactName)} with constructor args: `,
-=======
     `Deploying ${yl(PROXY_CONTRACT_NAME)} for ${yl(artifactName)} with constructor args `,
->>>>>>> 54089967
     proxyConstructorArgs,
   );
 
@@ -239,21 +205,10 @@
   proxyOwner: string,
   constructorArgs: unknown[],
 ) {
-<<<<<<< HEAD
-  if (constructorArgs.length > 0) {
-    log.withArguments(
-      `Upgrading proxy ${cy(proxyAddress)} to new implementation: ${yl(artifactName)}`,
-      constructorArgs as ConvertibleToString[],
-    );
-  } else {
-    log(`Upgrading proxy ${cy(proxyAddress)} to new implementation: ${yl(artifactName)}`);
-  }
-=======
   logWithConstructorArgs(
     `Upgrading proxy ${cy(proxyAddress)} to new implementation: ${yl(artifactName)}`,
     constructorArgs as ConvertibleToString[],
   );
->>>>>>> 54089967
 
   const implementation = await deployContract(artifactName, constructorArgs, proxyOwner);
 
