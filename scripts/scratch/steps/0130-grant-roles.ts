import { ethers } from "hardhat";

import { Burner, StakingRouter, ValidatorsExitBusOracle, WithdrawalQueueERC721 } from "typechain-types";

import { loadContract } from "lib/contract";
import { makeTx } from "lib/deploy";
import { log } from "lib/log";
import { readNetworkState, Sk } from "lib/state-file";

export async function main() {
  const deployer = (await ethers.provider.getSigner()).address;
  const state = readNetworkState({ deployer });

  const lidoAddress = state[Sk.appLido].proxy.address;
  const agentAddress = state[Sk.appAgent].proxy.address;
  const nodeOperatorsRegistryAddress = state[Sk.appNodeOperatorsRegistry].proxy.address;
  const simpleDvtApp = state[Sk.appSimpleDvt].proxy.address;
  const gateSealAddress = state.gateSeal.address;
  const burnerAddress = state[Sk.burner].address;
  const stakingRouterAddress = state[Sk.stakingRouter].proxy.address;
  const withdrawalQueueAddress = state[Sk.withdrawalQueueERC721].proxy.address;
  const accountingOracleAddress = state[Sk.accountingOracle].proxy.address;
  const validatorsExitBusOracleAddress = state[Sk.validatorsExitBusOracle].proxy.address;
  const depositSecurityModuleAddress = state[Sk.depositSecurityModule].address;

  // StakingRouter
  const stakingRouter = await loadContract<StakingRouter>("StakingRouter", stakingRouterAddress);
  await makeTx(
    stakingRouter,
    "grantRole",
<<<<<<< HEAD
    [await stakingRouter.getFunction("STAKING_MODULE_UNVETTING_ROLE")(), depositSecurityModuleAddress],
=======
    [await stakingRouter.STAKING_MODULE_PAUSE_ROLE(), depositSecurityModuleAddress],
    { from: deployer },
  );
  await makeTx(
    stakingRouter,
    "grantRole",
    [await stakingRouter.STAKING_MODULE_RESUME_ROLE(), depositSecurityModuleAddress],
>>>>>>> f3a4a14d
    { from: deployer },
  );
  await makeTx(
    stakingRouter,
    "grantRole",
    [await stakingRouter.REPORT_EXITED_VALIDATORS_ROLE(), accountingOracleAddress],
    { from: deployer },
  );
  await makeTx(stakingRouter, "grantRole", [await stakingRouter.REPORT_REWARDS_MINTED_ROLE(), lidoAddress], {
    from: deployer,
  });
  await makeTx(stakingRouter, "grantRole", [await stakingRouter.STAKING_MODULE_MANAGE_ROLE(), agentAddress], {
    from: deployer,
  });

  // ValidatorsExitBusOracle
  if (gateSealAddress) {
    const validatorsExitBusOracle = await loadContract<ValidatorsExitBusOracle>(
      "ValidatorsExitBusOracle",
      validatorsExitBusOracleAddress,
    );
    await makeTx(validatorsExitBusOracle, "grantRole", [await validatorsExitBusOracle.PAUSE_ROLE(), gateSealAddress], {
      from: deployer,
    });
  } else {
    log(`GateSeal is not specified or deployed: skipping assigning PAUSE_ROLE of validatorsExitBusOracle`);
    log.emptyLine();
  }

  // WithdrawalQueue
  const withdrawalQueue = await loadContract<WithdrawalQueueERC721>("WithdrawalQueueERC721", withdrawalQueueAddress);
  if (gateSealAddress) {
    await makeTx(withdrawalQueue, "grantRole", [await withdrawalQueue.PAUSE_ROLE(), gateSealAddress], {
      from: deployer,
    });
  } else {
    log(`GateSeal is not specified or deployed: skipping assigning PAUSE_ROLE of withdrawalQueue`);
    log.emptyLine();
  }

  await makeTx(withdrawalQueue, "grantRole", [await withdrawalQueue.FINALIZE_ROLE(), lidoAddress], {
    from: deployer,
  });

  await makeTx(withdrawalQueue, "grantRole", [await withdrawalQueue.ORACLE_ROLE(), accountingOracleAddress], {
    from: deployer,
  });

  // Burner
  const burner = await loadContract<Burner>("Burner", burnerAddress);
  // NB: REQUEST_BURN_SHARES_ROLE is already granted to Lido in Burner constructor
  await makeTx(burner, "grantRole", [await burner.REQUEST_BURN_SHARES_ROLE(), nodeOperatorsRegistryAddress], {
    from: deployer,
  });
  await makeTx(burner, "grantRole", [await burner.REQUEST_BURN_SHARES_ROLE(), simpleDvtApp], {
    from: deployer,
  });
}<|MERGE_RESOLUTION|>--- conflicted
+++ resolved
@@ -28,17 +28,7 @@
   await makeTx(
     stakingRouter,
     "grantRole",
-<<<<<<< HEAD
-    [await stakingRouter.getFunction("STAKING_MODULE_UNVETTING_ROLE")(), depositSecurityModuleAddress],
-=======
-    [await stakingRouter.STAKING_MODULE_PAUSE_ROLE(), depositSecurityModuleAddress],
-    { from: deployer },
-  );
-  await makeTx(
-    stakingRouter,
-    "grantRole",
-    [await stakingRouter.STAKING_MODULE_RESUME_ROLE(), depositSecurityModuleAddress],
->>>>>>> f3a4a14d
+    [await stakingRouter.STAKING_MODULE_UNVETTING_ROLE(), depositSecurityModuleAddress],
     { from: deployer },
   );
   await makeTx(
