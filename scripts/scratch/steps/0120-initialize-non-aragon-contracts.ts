--- conflicted
+++ resolved
@@ -111,11 +111,7 @@
 
   // Initialize WithdrawalVault
   const withdrawalVault = await loadContract("WithdrawalVault", withdrawalVaultAddress);
-<<<<<<< HEAD
-  await makeTx(withdrawalVault, "initialize", [], { from: deployer });
-=======
   await makeTx(withdrawalVault, "initialize", [withdrawalVaultAdmin], { from: deployer });
->>>>>>> f99a1417
 
   // Initialize WithdrawalQueue
   const withdrawalQueue = await loadContract("WithdrawalQueueERC721", withdrawalQueueAddress);
