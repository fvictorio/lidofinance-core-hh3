import { ethers } from "hardhat";

import { Accounting } from "typechain-types";

import { loadContract, makeTx } from "lib";
import { deployWithoutProxy } from "lib/deploy";
import { readNetworkState, Sk } from "lib/state-file";

export async function main() {
  const deployer = (await ethers.provider.getSigner()).address;
  const state = readNetworkState({ deployer });

  const accountingAddress = state[Sk.accounting].proxy.address;
  const lidoAddress = state[Sk.appLido].proxy.address;
  const wstEthAddress = state[Sk.wstETH].address;

  const depositContract = state.chainSpec.depositContract;
  const wethContract = state.delegation.deployParameters.wethContract;

  // Deploy StakingVault implementation contract
  const imp = await deployWithoutProxy(Sk.stakingVaultImpl, "StakingVault", deployer, [
    accountingAddress,
    depositContract,
  ]);
  const impAddress = await imp.getAddress();

  // Deploy Delegation implementation contract
  const delegation = await deployWithoutProxy(Sk.delegationImpl, "Delegation", deployer, [
    lidoAddress,
    wethContract,
    wstEthAddress,
  ]);
  const delegationAddress = await delegation.getAddress();

  // Deploy Delegation implementation contract
  const beacon = await deployWithoutProxy(Sk.stakingVaultBeacon, "UpgradeableBeacon", deployer, [impAddress, deployer]);
  const beaconAddress = await beacon.getAddress();

  // Deploy VaultFactory contract
  const factory = await deployWithoutProxy(Sk.stakingVaultFactory, "VaultFactory", deployer, [
<<<<<<< HEAD
    beaconAddress,
    roomAddress,
=======
    deployer,
    impAddress,
    delegationAddress,
>>>>>>> 65ef7d55
  ]);
  const factoryAddress = await factory.getAddress();

  // Add VaultFactory and Vault implementation to the Accounting contract
  const accounting = await loadContract<Accounting>("Accounting", accountingAddress);

  // Grant roles for the Accounting contract
  const vaultMasterRole = await accounting.VAULT_MASTER_ROLE();
  const vaultRegistryRole = await accounting.VAULT_REGISTRY_ROLE();

  await makeTx(accounting, "grantRole", [vaultMasterRole, deployer], { from: deployer });
  await makeTx(accounting, "grantRole", [vaultRegistryRole, deployer], { from: deployer });

  await makeTx(accounting, "addFactory", [factoryAddress], { from: deployer });
  await makeTx(accounting, "addVaultImpl", [impAddress], { from: deployer });

  await makeTx(accounting, "renounceRole", [vaultMasterRole, deployer], { from: deployer });
  await makeTx(accounting, "renounceRole", [vaultRegistryRole, deployer], { from: deployer });
}<|MERGE_RESOLUTION|>--- conflicted
+++ resolved
@@ -38,16 +38,10 @@
 
   // Deploy VaultFactory contract
   const factory = await deployWithoutProxy(Sk.stakingVaultFactory, "VaultFactory", deployer, [
-<<<<<<< HEAD
     beaconAddress,
-    roomAddress,
-=======
-    deployer,
-    impAddress,
     delegationAddress,
->>>>>>> 65ef7d55
   ]);
-  const factoryAddress = await factory.getAddress();
+  console.log("Factory address", await factory.getAddress());
 
   // Add VaultFactory and Vault implementation to the Accounting contract
   const accounting = await loadContract<Accounting>("Accounting", accountingAddress);
@@ -59,7 +53,7 @@
   await makeTx(accounting, "grantRole", [vaultMasterRole, deployer], { from: deployer });
   await makeTx(accounting, "grantRole", [vaultRegistryRole, deployer], { from: deployer });
 
-  await makeTx(accounting, "addFactory", [factoryAddress], { from: deployer });
+  await makeTx(accounting, "addBeacon", [beaconAddress], { from: deployer });
   await makeTx(accounting, "addVaultImpl", [impAddress], { from: deployer });
 
   await makeTx(accounting, "renounceRole", [vaultMasterRole, deployer], { from: deployer });
