--- conflicted
+++ resolved
@@ -38,19 +38,11 @@
 
 devDependencies:
   '@commitlint/cli':
-<<<<<<< HEAD
-    specifier: ^18.6.0
-    version: 18.6.0(@types/node@20.11.17)(typescript@5.3.3)
-  '@commitlint/config-conventional':
-    specifier: ^18.6.0
-    version: 18.6.0
-=======
     specifier: ^19.0.3
     version: 19.0.3(@types/node@20.11.24)(typescript@5.3.3)
   '@commitlint/config-conventional':
     specifier: ^19.0.3
     version: 19.0.3
->>>>>>> b96a55b0
   '@nomicfoundation/hardhat-chai-matchers':
     specifier: ^2.0.6
     version: 2.0.6(@nomicfoundation/hardhat-ethers@3.0.5)(chai@4.4.1)(ethers@6.11.1)(hardhat@2.20.1)
@@ -61,13 +53,8 @@
     specifier: ^1.0.10
     version: 1.0.10(hardhat@2.20.1)
   '@nomicfoundation/hardhat-toolbox':
-<<<<<<< HEAD
-    specifier: ^3.0.0
-    version: 3.0.0(@nomicfoundation/hardhat-chai-matchers@2.0.4)(@nomicfoundation/hardhat-ethers@3.0.5)(@nomicfoundation/hardhat-network-helpers@1.0.10)(@nomicfoundation/hardhat-verify@1.1.1)(@typechain/ethers-v6@0.4.3)(@typechain/hardhat@8.0.3)(@types/chai@4.3.11)(@types/mocha@10.0.6)(@types/node@20.11.17)(chai@4.4.1)(ethers@6.10.0)(hardhat-gas-reporter@1.0.10)(hardhat@2.19.5)(solidity-coverage@0.8.6)(ts-node@10.9.2)(typechain@8.3.2)(typescript@5.3.3)
-=======
     specifier: ^4.0.0
     version: 4.0.0(@nomicfoundation/hardhat-chai-matchers@2.0.6)(@nomicfoundation/hardhat-ethers@3.0.5)(@nomicfoundation/hardhat-network-helpers@1.0.10)(@nomicfoundation/hardhat-verify@2.0.4)(@typechain/ethers-v6@0.5.1)(@typechain/hardhat@9.1.0)(@types/chai@4.3.12)(@types/mocha@10.0.6)(@types/node@20.11.24)(chai@4.4.1)(ethers@6.11.1)(hardhat-gas-reporter@1.0.10)(hardhat@2.20.1)(solidity-coverage@0.8.10)(ts-node@10.9.2)(typechain@8.3.2)(typescript@5.3.3)
->>>>>>> b96a55b0
   '@nomicfoundation/hardhat-verify':
     specifier: ^2.0.4
     version: 2.0.4(hardhat@2.20.1)
@@ -81,19 +68,11 @@
     specifier: ^4.3.12
     version: 4.3.12
   '@types/mocha':
-<<<<<<< HEAD
-    specifier: ^10.0.6
-    version: 10.0.6
-  '@types/node':
-    specifier: ^20.11
-    version: 20.11.17
-=======
     specifier: 10.0.6
     version: 10.0.6
   '@types/node':
     specifier: 20.11.24
     version: 20.11.24
->>>>>>> b96a55b0
   '@typescript-eslint/eslint-plugin':
     specifier: ^7.1.0
     version: 7.1.0(@typescript-eslint/parser@7.1.0)(eslint@8.57.0)(typescript@5.3.3)
@@ -119,13 +98,8 @@
     specifier: ^3.1.0
     version: 3.1.0
   eslint-plugin-simple-import-sort:
-<<<<<<< HEAD
-    specifier: 11.0.0
-    version: 11.0.0(eslint@8.56.0)
-=======
     specifier: 12.0.0
     version: 12.0.0(eslint@8.57.0)
->>>>>>> b96a55b0
   ethereumjs-util:
     specifier: ^7.1.5
     version: 7.1.5
@@ -154,13 +128,8 @@
     specifier: 2.5.0
     version: 2.5.0(hardhat@2.20.1)
   husky:
-<<<<<<< HEAD
-    specifier: ^9.0.10
-    version: 9.0.10
-=======
     specifier: ^9.0.11
     version: 9.0.11
->>>>>>> b96a55b0
   lint-staged:
     specifier: ^15.2.2
     version: 15.2.2
@@ -177,13 +146,8 @@
     specifier: ^0.8.10
     version: 0.8.10(hardhat@2.20.1)
   ts-node:
-<<<<<<< HEAD
-    specifier: '>=8.0.0'
-    version: 10.9.2(@types/node@20.11.17)(typescript@5.3.3)
-=======
     specifier: ^10.9.2
     version: 10.9.2(@types/node@20.11.24)(typescript@5.3.3)
->>>>>>> b96a55b0
   tsconfig-paths:
     specifier: ^4.2.0
     version: 4.2.0
@@ -545,22 +509,6 @@
     dev: true
     optional: true
 
-<<<<<<< HEAD
-  /@commitlint/cli@18.6.0(@types/node@20.11.17)(typescript@5.3.3):
-    resolution: {integrity: sha512-FiH23cr9QG8VdfbmvJJZmdfHGVMCouOOAzoXZ3Cd7czGC52RbycwNt8YCI7SA69pAl+t30vh8LMaO/N+kcel6w==}
-    engines: {node: '>=v18'}
-    hasBin: true
-    dependencies:
-      '@commitlint/format': 18.6.0
-      '@commitlint/lint': 18.6.0
-      '@commitlint/load': 18.6.0(@types/node@20.11.17)(typescript@5.3.3)
-      '@commitlint/read': 18.6.0
-      '@commitlint/types': 18.6.0
-      execa: 5.1.1
-      lodash.isfunction: 3.0.9
-      resolve-from: 5.0.0
-      resolve-global: 1.0.0
-=======
   /@commitlint/cli@19.0.3(@types/node@20.11.24)(typescript@5.3.3):
     resolution: {integrity: sha512-mGhh/aYPib4Vy4h+AGRloMY+CqkmtdeKPV9poMcZeImF5e3knQ5VYaSeAM0mEzps1dbKsHvABwaDpafLUuM96g==}
     engines: {node: '>=v18'}
@@ -572,35 +520,12 @@
       '@commitlint/read': 19.0.3
       '@commitlint/types': 19.0.3
       execa: 8.0.1
->>>>>>> b96a55b0
       yargs: 17.7.2
     transitivePeerDependencies:
       - '@types/node'
       - typescript
     dev: true
 
-<<<<<<< HEAD
-  /@commitlint/config-conventional@18.6.0:
-    resolution: {integrity: sha512-CDCOf2eJz9D/TL44IBks0stM9TmdLCNE2B48owIU3YCadwzts/bobXPScagIgPQF6hhKYMEdj5zpUDlmbwuqwQ==}
-    engines: {node: '>=v18'}
-    dependencies:
-      conventional-changelog-conventionalcommits: 7.0.2
-    dev: true
-
-  /@commitlint/config-validator@18.6.0:
-    resolution: {integrity: sha512-Ptfa865arNozlkjxrYG3qt6wT9AlhNUHeuDyKEZiTL/l0ftncFhK/KN0t/EAMV2tec+0Mwxo0FmhbESj/bI+1g==}
-    engines: {node: '>=v18'}
-    dependencies:
-      '@commitlint/types': 18.6.0
-      ajv: 8.12.0
-    dev: true
-
-  /@commitlint/ensure@18.6.0:
-    resolution: {integrity: sha512-xY07NmOBJ7JuhX3tic021PaeLepZARIQyqpAQoNQZoml1keBFfB6MbA7XlWZv0ebbarUFE4yhKxOPw+WFv7/qw==}
-    engines: {node: '>=v18'}
-    dependencies:
-      '@commitlint/types': 18.6.0
-=======
   /@commitlint/config-conventional@19.0.3:
     resolution: {integrity: sha512-vh0L8XeLaEzTe8VCxSd0gAFvfTK0RFolrzw4o431bIuWJfi/yRCHJlsDwus7wW2eJaFFDR0VFXJyjGyDQhi4vA==}
     engines: {node: '>=v18'}
@@ -622,7 +547,6 @@
     engines: {node: '>=v18'}
     dependencies:
       '@commitlint/types': 19.0.3
->>>>>>> b96a55b0
       lodash.camelcase: 4.3.0
       lodash.kebabcase: 4.1.1
       lodash.snakecase: 4.1.1
@@ -630,54 +554,6 @@
       lodash.upperfirst: 4.3.1
     dev: true
 
-<<<<<<< HEAD
-  /@commitlint/execute-rule@18.4.4:
-    resolution: {integrity: sha512-a37Nd3bDQydtg9PCLLWM9ZC+GO7X5i4zJvrggJv5jBhaHsXeQ9ZWdO6ODYR+f0LxBXXNYK3geYXJrCWUCP8JEg==}
-    engines: {node: '>=v18'}
-    dev: true
-
-  /@commitlint/format@18.6.0:
-    resolution: {integrity: sha512-8UNWfs2slPPSQiiVpLGJTnPHv7Jkd5KYxfbNXbmLL583bjom4RrylvyrCVnmZReA8nNad7pPXq6mDH4FNVj6xg==}
-    engines: {node: '>=v18'}
-    dependencies:
-      '@commitlint/types': 18.6.0
-      chalk: 4.1.2
-    dev: true
-
-  /@commitlint/is-ignored@18.6.0:
-    resolution: {integrity: sha512-Xjx/ZyyJ4FdLuz0FcOvqiqSFgiO2yYj3QN9XlvyrxqbXTxPVC7QFEXJYBVPulUSN/gR7WXH1Udw+HYYfD17xog==}
-    engines: {node: '>=v18'}
-    dependencies:
-      '@commitlint/types': 18.6.0
-      semver: 7.5.4
-    dev: true
-
-  /@commitlint/lint@18.6.0:
-    resolution: {integrity: sha512-ycbuDWfyykPmslgiHzhz8dL6F0BJYltXLVfc+M49z0c+FNITM0v+r0Vd2+Tdtq06VTc894p2+YSmZhulY8Jn3Q==}
-    engines: {node: '>=v18'}
-    dependencies:
-      '@commitlint/is-ignored': 18.6.0
-      '@commitlint/parse': 18.6.0
-      '@commitlint/rules': 18.6.0
-      '@commitlint/types': 18.6.0
-    dev: true
-
-  /@commitlint/load@18.6.0(@types/node@20.11.17)(typescript@5.3.3):
-    resolution: {integrity: sha512-RRssj7TmzT0bowoEKlgwg8uQ7ORXWkw7lYLsZZBMi9aInsJuGNLNWcMxJxRZbwxG3jkCidGUg85WmqJvRjsaDA==}
-    engines: {node: '>=v18'}
-    dependencies:
-      '@commitlint/config-validator': 18.6.0
-      '@commitlint/execute-rule': 18.4.4
-      '@commitlint/resolve-extends': 18.6.0
-      '@commitlint/types': 18.6.0
-      chalk: 4.1.2
-      cosmiconfig: 8.3.6(typescript@5.3.3)
-      cosmiconfig-typescript-loader: 5.0.0(@types/node@20.11.17)(cosmiconfig@8.3.6)(typescript@5.3.3)
-      lodash.isplainobject: 4.0.6
-      lodash.merge: 4.6.2
-      lodash.uniq: 4.5.0
-      resolve-from: 5.0.0
-=======
   /@commitlint/execute-rule@19.0.0:
     resolution: {integrity: sha512-mtsdpY1qyWgAO/iOK0L6gSGeR7GFcdW7tIjcNFxcWkfLDF5qVbPHKuGATFqRMsxcO8OUKNj0+3WOHB7EHm4Jdw==}
     engines: {node: '>=v18'}
@@ -723,24 +599,11 @@
       lodash.isplainobject: 4.0.6
       lodash.merge: 4.6.2
       lodash.uniq: 4.5.0
->>>>>>> b96a55b0
     transitivePeerDependencies:
       - '@types/node'
       - typescript
     dev: true
 
-<<<<<<< HEAD
-  /@commitlint/message@18.4.4:
-    resolution: {integrity: sha512-lHF95mMDYgAI1LBXveJUyg4eLaMXyOqJccCK3v55ZOEUsMPrDi8upqDjd/NmzWmESYihaOMBTAnxm+6oD1WoDQ==}
-    engines: {node: '>=v18'}
-    dev: true
-
-  /@commitlint/parse@18.6.0:
-    resolution: {integrity: sha512-Y/G++GJpATFw54O0jikc/h2ibyGHgghtPnwsOk3O/aU092ydJ5XEHYcd7xGNQYuLweLzQis2uEwRNk9AVIPbQQ==}
-    engines: {node: '>=v18'}
-    dependencies:
-      '@commitlint/types': 18.6.0
-=======
   /@commitlint/message@19.0.0:
     resolution: {integrity: sha512-c9czf6lU+9oF9gVVa2lmKaOARJvt4soRsVmbR7Njwp9FpbBgste5i7l/2l5o8MmbwGh4yE1snfnsy2qyA2r/Fw==}
     engines: {node: '>=v18'}
@@ -751,30 +614,10 @@
     engines: {node: '>=v18'}
     dependencies:
       '@commitlint/types': 19.0.3
->>>>>>> b96a55b0
       conventional-changelog-angular: 7.0.0
       conventional-commits-parser: 5.0.0
     dev: true
 
-<<<<<<< HEAD
-  /@commitlint/read@18.6.0:
-    resolution: {integrity: sha512-w39ji8VfWhPKRquPhRHB3Yd8XIHwaNHgOh28YI1QEmZ59qVpuVUQo6h/NsVb+uoC6LbXZiofTZv2iFR084jKEA==}
-    engines: {node: '>=v18'}
-    dependencies:
-      '@commitlint/top-level': 18.4.4
-      '@commitlint/types': 18.6.0
-      git-raw-commits: 2.0.11
-      minimist: 1.2.8
-    dev: true
-
-  /@commitlint/resolve-extends@18.6.0:
-    resolution: {integrity: sha512-k2Xp+Fxeggki2i90vGrbiLDMefPius3zGSTFFlRAPKce/SWLbZtI+uqE9Mne23mHO5lmcSV8z5m6ziiJwGpOcg==}
-    engines: {node: '>=v18'}
-    dependencies:
-      '@commitlint/config-validator': 18.6.0
-      '@commitlint/types': 18.6.0
-      import-fresh: 3.3.0
-=======
   /@commitlint/read@19.0.3:
     resolution: {integrity: sha512-b5AflTyAXkUx5qKw4TkjjcOccXZHql3JqMi522knTQktq2AubKXFz60Sws+K4FsefwPws6fGz9mqiI/NvsvxFA==}
     engines: {node: '>=v18'}
@@ -793,31 +636,10 @@
       '@commitlint/types': 19.0.3
       global-directory: 4.0.1
       import-meta-resolve: 4.0.0
->>>>>>> b96a55b0
       lodash.mergewith: 4.6.2
       resolve-from: 5.0.0
     dev: true
 
-<<<<<<< HEAD
-  /@commitlint/rules@18.6.0:
-    resolution: {integrity: sha512-pTalvCEvuCWrBWZA/YqO/3B3nZnY3Ncc+TmQsRajBdC1tkQIm5Iovdo4Ec7f2Dw1tVvpYMUUNAgcWqsY0WckWg==}
-    engines: {node: '>=v18'}
-    dependencies:
-      '@commitlint/ensure': 18.6.0
-      '@commitlint/message': 18.4.4
-      '@commitlint/to-lines': 18.4.4
-      '@commitlint/types': 18.6.0
-      execa: 5.1.1
-    dev: true
-
-  /@commitlint/to-lines@18.4.4:
-    resolution: {integrity: sha512-mwe2Roa59NCz/krniAdCygFabg7+fQCkIhXqBHw00XQ8Y7lw4poZLLxeGI3p3bLpcEOXdqIDrEGLwHmG5lBdwQ==}
-    engines: {node: '>=v18'}
-    dev: true
-
-  /@commitlint/top-level@18.4.4:
-    resolution: {integrity: sha512-PBwW1drgeavl9CadB7IPRUk6rkUP/O8jEkxjlC+ofuh3pw0bzJdAT+Kw7M1Yc9KtTb9xTaqUB8uvRtaybHa/tQ==}
-=======
   /@commitlint/rules@19.0.3:
     resolution: {integrity: sha512-TspKb9VB6svklxNCKKwxhELn7qhtY1rFF8ls58DcFd0F97XoG07xugPjjbVnLqmMkRjZDbDIwBKt9bddOfLaPw==}
     engines: {node: '>=v18'}
@@ -836,19 +658,13 @@
 
   /@commitlint/top-level@19.0.0:
     resolution: {integrity: sha512-KKjShd6u1aMGNkCkaX4aG1jOGdn7f8ZI8TR1VEuNqUOjWTOdcDSsmglinglJ18JTjuBX5I1PtjrhQCRcixRVFQ==}
->>>>>>> b96a55b0
     engines: {node: '>=v18'}
     dependencies:
       find-up: 7.0.0
     dev: true
 
-<<<<<<< HEAD
-  /@commitlint/types@18.6.0:
-    resolution: {integrity: sha512-oavoKLML/eJa2rJeyYSbyGAYzTxQ6voG5oeX3OrxpfrkRWhJfm4ACnhoRf5tgiybx2MZ+EVFqC1Lw3W8/uwpZA==}
-=======
   /@commitlint/types@19.0.3:
     resolution: {integrity: sha512-tpyc+7i6bPG9mvaBbtKUeghfyZSDgWquIDfMgqYtTbmZ9Y9VzEm2je9EYcQ0aoz5o7NvGS+rcDec93yO08MHYA==}
->>>>>>> b96a55b0
     engines: {node: '>=v18'}
     dependencies:
       '@types/conventional-commits-parser': 5.0.0
@@ -1617,13 +1433,8 @@
       hardhat: 2.20.1(ts-node@10.9.2)(typescript@5.3.3)
     dev: true
 
-<<<<<<< HEAD
-  /@nomicfoundation/hardhat-toolbox@3.0.0(@nomicfoundation/hardhat-chai-matchers@2.0.4)(@nomicfoundation/hardhat-ethers@3.0.5)(@nomicfoundation/hardhat-network-helpers@1.0.10)(@nomicfoundation/hardhat-verify@1.1.1)(@typechain/ethers-v6@0.4.3)(@typechain/hardhat@8.0.3)(@types/chai@4.3.11)(@types/mocha@10.0.6)(@types/node@20.11.17)(chai@4.4.1)(ethers@6.10.0)(hardhat-gas-reporter@1.0.10)(hardhat@2.19.5)(solidity-coverage@0.8.6)(ts-node@10.9.2)(typechain@8.3.2)(typescript@5.3.3):
-    resolution: {integrity: sha512-MsteDXd0UagMksqm9KvcFG6gNKYNa3GGNCy73iQ6bEasEgg2v8Qjl6XA5hjs8o5UD5A3153B6W2BIVJ8SxYUtA==}
-=======
   /@nomicfoundation/hardhat-toolbox@4.0.0(@nomicfoundation/hardhat-chai-matchers@2.0.6)(@nomicfoundation/hardhat-ethers@3.0.5)(@nomicfoundation/hardhat-network-helpers@1.0.10)(@nomicfoundation/hardhat-verify@2.0.4)(@typechain/ethers-v6@0.5.1)(@typechain/hardhat@9.1.0)(@types/chai@4.3.12)(@types/mocha@10.0.6)(@types/node@20.11.24)(chai@4.4.1)(ethers@6.11.1)(hardhat-gas-reporter@1.0.10)(hardhat@2.20.1)(solidity-coverage@0.8.10)(ts-node@10.9.2)(typechain@8.3.2)(typescript@5.3.3):
     resolution: {integrity: sha512-jhcWHp0aHaL0aDYj8IJl80v4SZXWMS1A2XxXa1CA6pBiFfJKuZinCkO6wb+POAt0LIfXB3gA3AgdcOccrcwBwA==}
->>>>>>> b96a55b0
     peerDependencies:
       '@nomicfoundation/hardhat-chai-matchers': ^2.0.0
       '@nomicfoundation/hardhat-ethers': ^3.0.0
@@ -1651,15 +1462,6 @@
       '@typechain/hardhat': 9.1.0(@typechain/ethers-v6@0.5.1)(ethers@6.11.1)(hardhat@2.20.1)(typechain@8.3.2)
       '@types/chai': 4.3.12
       '@types/mocha': 10.0.6
-<<<<<<< HEAD
-      '@types/node': 20.11.17
-      chai: 4.4.1
-      ethers: 6.10.0
-      hardhat: 2.19.5(ts-node@10.9.2)(typescript@5.3.3)
-      hardhat-gas-reporter: 1.0.10(hardhat@2.19.5)
-      solidity-coverage: 0.8.6(hardhat@2.19.5)
-      ts-node: 10.9.2(@types/node@20.11.17)(typescript@5.3.3)
-=======
       '@types/node': 20.11.24
       chai: 4.4.1
       ethers: 6.11.1
@@ -1667,7 +1469,6 @@
       hardhat-gas-reporter: 1.0.10(hardhat@2.20.1)
       solidity-coverage: 0.8.10(hardhat@2.20.1)
       ts-node: 10.9.2(@types/node@20.11.24)(typescript@5.3.3)
->>>>>>> b96a55b0
       typechain: 8.3.2(typescript@5.3.3)
       typescript: 5.3.3
     dev: true
@@ -2150,20 +1951,12 @@
   /@types/bn.js@4.11.6:
     resolution: {integrity: sha512-pqr857jrp2kPuO9uRjZ3PwnJTjoQy+fcdxvBTvHm6dkmEL9q+hDD/2j/0ELOBPtPnS8LjCX0gI9nbl8lVkadpg==}
     dependencies:
-<<<<<<< HEAD
-      '@types/node': 20.11.17
-=======
       '@types/node': 20.11.24
->>>>>>> b96a55b0
 
   /@types/bn.js@5.1.5:
     resolution: {integrity: sha512-V46N0zwKRF5Q00AZ6hWtN0T8gGmDUaUzLWQvHFo5yThtVwK/VCenFY3wXVbOvNfajEpsTfQM4IN9k/d6gUVX3A==}
     dependencies:
-<<<<<<< HEAD
-      '@types/node': 20.11.17
-=======
       '@types/node': 20.11.24
->>>>>>> b96a55b0
 
   /@types/chai-as-promised@7.1.8:
     resolution: {integrity: sha512-ThlRVIJhr69FLlh6IctTXFkmhtP3NpMZ2QGq69StYLyKZFp/HOp1VdKZj7RvfNWYYcJ1xlbLGLLWj1UvP5u/Gw==}
@@ -2178,9 +1971,6 @@
   /@types/concat-stream@1.6.1:
     resolution: {integrity: sha512-eHE4cQPoj6ngxBZMvVf6Hw7Mh4jMW4U9lpGmS5GBPB9RYxlFg+CHaVN7ErNY4W9XfLIEn20b4VDYaIrbq0q4uA==}
     dependencies:
-<<<<<<< HEAD
-      '@types/node': 20.11.17
-=======
       '@types/node': 20.11.24
     dev: true
 
@@ -2194,32 +1984,23 @@
     resolution: {integrity: sha512-vIChWdVG3LG1SMxEvI/AK+FWJthlrqlTu7fbrlywTkkaONwk/UAGaULXRlf8vkzFBLVm0zkMdCquhL5aOjhXPQ==}
     dependencies:
       '@types/ms': 0.7.34
->>>>>>> b96a55b0
     dev: true
 
   /@types/form-data@0.0.33:
     resolution: {integrity: sha512-8BSvG1kGm83cyJITQMZSulnl6QV8jqAGreJsc5tPu1Jq0vTSOiY/k24Wx82JRpWwZSqrala6sd5rWi6aNXvqcw==}
     dependencies:
-<<<<<<< HEAD
-      '@types/node': 20.11.17
-=======
       '@types/node': 20.11.24
->>>>>>> b96a55b0
     dev: true
 
   /@types/glob@7.2.0:
     resolution: {integrity: sha512-ZUxbzKl0IfJILTS6t7ip5fQQM/J3TJYubDm3nMbgubNNYS62eXeUpoLUC8/7fJNiFYHTrGPQn7hspDUzIHX3UA==}
     dependencies:
       '@types/minimatch': 5.1.2
-<<<<<<< HEAD
-      '@types/node': 20.11.17
-=======
       '@types/node': 20.11.24
     dev: true
 
   /@types/http-cache-semantics@4.0.4:
     resolution: {integrity: sha512-1m0bIFVc7eJWyve9S0RnuRgcQqF/Xd5QsUZAZeQFr1Q3/p9JWoQQEqmVy+DPTNpGXwhgIetAoYF8JSc33q29QA==}
->>>>>>> b96a55b0
     dev: true
 
   /@types/json-schema@7.0.15:
@@ -2250,13 +2031,8 @@
     resolution: {integrity: sha512-N+0kuo9KgrUQ1Sn/ifDXsvg0TTleP7rIy4zOBGECxAljqvqfqpTfzx0Q1NUedOixRMBfe2Whhb056a42cWs26Q==}
     dev: true
 
-<<<<<<< HEAD
-  /@types/node@20.11.17:
-    resolution: {integrity: sha512-QmgQZGWu1Yw9TDyAP9ZzpFJKynYNeOvwMJmaxABfieQoVoiVOS6MN1WSpqpRcbeA5+RW82kraAVxCCJg+780Qw==}
-=======
   /@types/node@20.11.24:
     resolution: {integrity: sha512-Kza43ewS3xoLgCEpQrsT+xRo/EJej1y0kVYGiLFE1NEODXGzTfwiC6tXTLMQskn1X4/Rjlh0MQUvx9W+L9long==}
->>>>>>> b96a55b0
     dependencies:
       undici-types: 5.26.5
 
@@ -2267,11 +2043,7 @@
   /@types/pbkdf2@3.1.2:
     resolution: {integrity: sha512-uRwJqmiXmh9++aSu1VNEn3iIxWOhd8AHXNSdlaLfdAAdSTY9jYVeGWnzejM3dvrkbqE3/hyQkQQ29IFATEGlew==}
     dependencies:
-<<<<<<< HEAD
-      '@types/node': 20.11.17
-=======
       '@types/node': 20.11.24
->>>>>>> b96a55b0
 
   /@types/prettier@2.7.3:
     resolution: {integrity: sha512-+68kP9yzs4LMp7VNh8gdzMSPZFL44MLGqiHWvttYJe+6qnuVr4Ek9wSBQoveqY/r+LwjCcU29kNVkidwim+kYA==}
@@ -2284,22 +2056,14 @@
   /@types/readable-stream@2.3.15:
     resolution: {integrity: sha512-oM5JSKQCcICF1wvGgmecmHldZ48OZamtMxcGGVICOJA8o8cahXC1zEVAif8iwoc5j8etxFaRFnf095+CDsuoFQ==}
     dependencies:
-<<<<<<< HEAD
-      '@types/node': 20.11.17
-=======
       '@types/node': 20.11.24
->>>>>>> b96a55b0
       safe-buffer: 5.1.2
     dev: true
 
   /@types/secp256k1@4.0.6:
     resolution: {integrity: sha512-hHxJU6PAEUn0TP4S/ZOzuTUvJWuZ6eIKeNKb5RBpODvSl6hp1Wrw4s7ATY50rklRCScUDpHzVA/DQdSjJ3UoYQ==}
     dependencies:
-<<<<<<< HEAD
-      '@types/node': 20.11.17
-=======
       '@types/node': 20.11.24
->>>>>>> b96a55b0
 
   /@types/semver@7.5.8:
     resolution: {integrity: sha512-I8EUhyrgfLrcTkzV3TSsGyl1tSuPrEDzr0yd5m90UgNxQkyDXULk3b6MlQqTCpZpNtWe1K0hzclnZkTcLBe2UQ==}
@@ -3683,8 +3447,6 @@
       colors: 1.4.0
     dev: true
 
-<<<<<<< HEAD
-=======
   /cli-table3@0.6.3:
     resolution: {integrity: sha512-w5Jac5SykAeZJKntOxJCrm63Eg5/4dhMWIcuTbo9rpE+brgaSZo0RuNJZeOyMgsUdhDeojvgyQLmjI+K50ZGyg==}
     engines: {node: 10.* || >= 12.*}
@@ -3694,7 +3456,6 @@
       '@colors/colors': 1.5.0
     dev: true
 
->>>>>>> b96a55b0
   /cli-truncate@4.0.0:
     resolution: {integrity: sha512-nPdaFdQ0h/GEigbPClz11D0v/ZJEwxmeVZGeMo3Z5StPtUTkA9o1lD6QwoirYiSDzbcwn2XcjwmCp68W1IS4TA==}
     engines: {node: '>=18'}
@@ -3830,8 +3591,6 @@
       typedarray: 0.0.6
     dev: true
 
-<<<<<<< HEAD
-=======
   /config-chain@1.1.13:
     resolution: {integrity: sha512-qj+f8APARXHrM0hraqXYb2/bOVSV4PvJQlNZ/DVj0QrmNM2q2euizkeuVckQ57J+W0mRH6Hvi+k50M4Jul2VRQ==}
     dependencies:
@@ -3839,7 +3598,6 @@
       proto-list: 1.2.4
     dev: true
 
->>>>>>> b96a55b0
   /conventional-changelog-angular@7.0.0:
     resolution: {integrity: sha512-ROjNchA9LgfNMTTFSIWPzebCwOGFdgkEq45EnvvrmSLvCtAw0HSmrCs7/ty+wAeYUZyNay0YMUNYFTRL72PkBQ==}
     engines: {node: '>=16'}
@@ -3901,11 +3659,7 @@
   /core-util-is@1.0.3:
     resolution: {integrity: sha512-ZQBvi1DcpJ4GDqanjucZ2Hj3wEO5pZDS89BWbkcrvdxksJorwUDDZamX9ldFkp9aw2lmBDLgkObEA4DWNJ9FYQ==}
 
-<<<<<<< HEAD
-  /cosmiconfig-typescript-loader@5.0.0(@types/node@20.11.17)(cosmiconfig@8.3.6)(typescript@5.3.3):
-=======
   /cosmiconfig-typescript-loader@5.0.0(@types/node@20.11.24)(cosmiconfig@8.3.6)(typescript@5.3.3):
->>>>>>> b96a55b0
     resolution: {integrity: sha512-+8cK7jRAReYkMwMiG+bxhcNKiHJDM6bR9FD/nGBXOWdMLuYawjF5cGrtLilJ+LGd3ZjCXnJjR5DkfWPoIVlqJA==}
     engines: {node: '>=v16'}
     peerDependencies:
@@ -3913,11 +3667,7 @@
       cosmiconfig: '>=8.2'
       typescript: '>=4'
     dependencies:
-<<<<<<< HEAD
-      '@types/node': 20.11.17
-=======
       '@types/node': 20.11.24
->>>>>>> b96a55b0
       cosmiconfig: 8.3.6(typescript@5.3.3)
       jiti: 1.21.0
       typescript: 5.3.3
@@ -4367,13 +4117,8 @@
     engines: {node: '>=5.0.0'}
     dev: true
 
-<<<<<<< HEAD
-  /eslint-plugin-simple-import-sort@11.0.0(eslint@8.56.0):
-    resolution: {integrity: sha512-3zxeF/0piwHA7/JlbpOmMJ1/1tc1dSRiir4DwpEnP747alKwZbj5xX+ZxroShMBU6LNDkpquo7FsXHCBc0HgCA==}
-=======
   /eslint-plugin-simple-import-sort@12.0.0(eslint@8.57.0):
     resolution: {integrity: sha512-8o0dVEdAkYap0Cn5kNeklaKcT1nUsa3LITWEuFk3nJifOoD+5JQGoyDUW2W/iPWwBsNBJpyJS9y4je/BgxLcyQ==}
->>>>>>> b96a55b0
     peerDependencies:
       eslint: '>=5.0.0'
     dependencies:
@@ -4880,24 +4625,6 @@
       md5.js: 1.3.5
       safe-buffer: 5.2.1
 
-<<<<<<< HEAD
-  /execa@5.1.1:
-    resolution: {integrity: sha512-8uSpZZocAZRBAPIEINJj3Lo9HyGitllczc27Eh5YYojjMFMn8yHMDMaUHE2Jqfq05D/wucwI4JGURyXt1vchyg==}
-    engines: {node: '>=10'}
-    dependencies:
-      cross-spawn: 7.0.3
-      get-stream: 6.0.1
-      human-signals: 2.1.0
-      is-stream: 2.0.1
-      merge-stream: 2.0.0
-      npm-run-path: 4.0.1
-      onetime: 5.1.2
-      signal-exit: 3.0.7
-      strip-final-newline: 2.0.0
-    dev: true
-
-=======
->>>>>>> b96a55b0
   /execa@8.0.1:
     resolution: {integrity: sha512-VyhnebXciFV2DESc+p6B+y0LjSm0krU4OgJN44qFAhBY0TJ+1V61tYD2+wHusZ6F9n5K+vl8k0sTy7PEfV4qpg==}
     engines: {node: '>=16.17'}
@@ -5595,11 +5322,7 @@
       solc: 0.7.3(debug@4.3.4)
       source-map-support: 0.5.21
       stacktrace-parser: 0.1.10
-<<<<<<< HEAD
-      ts-node: 10.9.2(@types/node@20.11.17)(typescript@5.3.3)
-=======
       ts-node: 10.9.2(@types/node@20.11.24)(typescript@5.3.3)
->>>>>>> b96a55b0
       tsort: 0.0.1
       typescript: 5.3.3
       undici: 5.28.3
@@ -5775,26 +5498,13 @@
       - supports-color
     dev: true
 
-<<<<<<< HEAD
-  /human-signals@2.1.0:
-    resolution: {integrity: sha512-B4FFZ6q/T2jhhksgkbEW3HBvWIfDW85snkQgawt07S7J5QXTk6BkNV+0yAeZrM5QpMAdYlocGoljn0sJ/WQkFw==}
-    engines: {node: '>=10.17.0'}
-    dev: true
-
-=======
->>>>>>> b96a55b0
   /human-signals@5.0.0:
     resolution: {integrity: sha512-AXcZb6vzzrFAUE61HnN4mpLqd/cSIwNQjtNWR0euPm6y0iqx3G4gOXaIDdtdDwZmhwe82LA6+zinmW4UBWVePQ==}
     engines: {node: '>=16.17.0'}
     dev: true
 
-<<<<<<< HEAD
-  /husky@9.0.10:
-    resolution: {integrity: sha512-TQGNknoiy6bURzIO77pPRu+XHi6zI7T93rX+QnJsoYFf3xdjKOur+IlfqzJGMHIK/wXrLg+GsvMs8Op7vI2jVA==}
-=======
   /husky@9.0.11:
     resolution: {integrity: sha512-AB6lFlbwwyIqMdHYhwPe+kjOC3Oc5P3nThEoW/AaO2BX3vJDjWPFxYLxokUZOo6RNX20He3AaT8sESs9NJcmEw==}
->>>>>>> b96a55b0
     engines: {node: '>=18'}
     hasBin: true
     dev: true
@@ -6649,26 +6359,6 @@
   /meow@12.1.1:
     resolution: {integrity: sha512-BhXM0Au22RwUneMPwSCnyhTOizdWoIEPU9sp0Aqa1PnDMR5Wv2FGXYDjuzJEIX+Eo2Rb8xuYe5jrnm5QowQFkw==}
     engines: {node: '>=16.10'}
-<<<<<<< HEAD
-    dev: true
-
-  /meow@8.1.2:
-    resolution: {integrity: sha512-r85E3NdZ+mpYk1C6RjPFEMSE+s1iZMuHtsHAqY0DT3jZczl0diWUZ8g6oU7h0M9cD2EL+PzaYghhCLzR0ZNn5Q==}
-    engines: {node: '>=10'}
-    dependencies:
-      '@types/minimist': 1.2.5
-      camelcase-keys: 6.2.2
-      decamelize-keys: 1.1.1
-      hard-rejection: 2.1.0
-      minimist-options: 4.1.0
-      normalize-package-data: 3.0.3
-      read-pkg-up: 7.0.1
-      redent: 3.0.0
-      trim-newlines: 3.0.1
-      type-fest: 0.18.1
-      yargs-parser: 20.2.9
-=======
->>>>>>> b96a55b0
     dev: true
 
   /merge-stream@2.0.0:
@@ -8220,11 +7910,6 @@
     engines: {node: '>= 10.x'}
     dev: true
 
-  /split2@4.2.0:
-    resolution: {integrity: sha512-UcjcJOWknrNkF6PLX83qcHM6KHgVKNkV62Y8a5uYDVv9ydGQVwAHMKqHdJje1VTWpljG0WYpCDhrCdAOYH4TWg==}
-    engines: {node: '>= 10.x'}
-    dev: true
-
   /sprintf-js@1.0.3:
     resolution: {integrity: sha512-D9cPgkvLlV3t3IzL0D0YLvGA9Ahk4PcvVwUbN0dSGr1aP0Nrt4AEnTUbuGvquEC0mA64Gqt1fzirlRs5ibXx8g==}
     dev: true
@@ -8640,11 +8325,7 @@
       typescript: 5.3.3
     dev: true
 
-<<<<<<< HEAD
-  /ts-node@10.9.2(@types/node@20.11.17)(typescript@5.3.3):
-=======
   /ts-node@10.9.2(@types/node@20.11.24)(typescript@5.3.3):
->>>>>>> b96a55b0
     resolution: {integrity: sha512-f0FFpIdcHgn8zcPSbf1dRevwt047YMnaiJM3u2w2RewrB+fob/zePZcrOyQoLMMO7aBIddLcQIEK5dYjkLnGrQ==}
     hasBin: true
     peerDependencies:
@@ -8663,11 +8344,7 @@
       '@tsconfig/node12': 1.0.11
       '@tsconfig/node14': 1.0.3
       '@tsconfig/node16': 1.0.4
-<<<<<<< HEAD
-      '@types/node': 20.11.17
-=======
       '@types/node': 20.11.24
->>>>>>> b96a55b0
       acorn: 8.11.3
       acorn-walk: 8.3.2
       arg: 4.1.3
@@ -8749,14 +8426,6 @@
     engines: {node: '>=8'}
     dev: true
 
-<<<<<<< HEAD
-  /type-fest@0.8.1:
-    resolution: {integrity: sha512-4dbzIzqvjtgiM5rw1k5rEHtBANKmdudhGyBEajN01fEyhaAIhsoKNy6y7+IN93IfpFtwY9iqi7kD+xwKhQsNJA==}
-    engines: {node: '>=8'}
-    dev: true
-
-=======
->>>>>>> b96a55b0
   /type-fest@3.13.1:
     resolution: {integrity: sha512-tLq3bSNx+xSpwvAJnzrK0Ep5CLNWjvFTOp71URMaAEWBfRb9nnJiBoUe0tF8bI4ZFO3omgBR6NvnbzVUT3Ly4g==}
     engines: {node: '>=14.16'}
