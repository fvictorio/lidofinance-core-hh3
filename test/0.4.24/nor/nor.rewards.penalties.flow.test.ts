import { expect } from "chai";
import { encodeBytes32String } from "ethers";
import { ethers } from "hardhat";

import { HardhatEthersSigner } from "@nomicfoundation/hardhat-ethers/signers";
import { time } from "@nomicfoundation/hardhat-network-helpers";

<<<<<<< HEAD
import { ACL, Kernel, Lido, LidoLocator, NodeOperatorsRegistry__Harness } from "typechain-types";
=======
import {
  ACL,
  Burner__MockForAccounting__factory,
  Kernel,
  Lido,
  LidoLocator,
  LidoLocator__factory,
  NodeOperatorsRegistry__Harness,
  NodeOperatorsRegistry__Harness__factory,
} from "typechain-types";
>>>>>>> f79b9279

import {
  addNodeOperator,
  advanceChainTime,
  certainAddress,
  ether,
  NodeOperatorConfig,
  prepIdsCountsPayload,
} from "lib";

import { addAragonApp, deployLidoDao } from "test/deploy";
import { Snapshot } from "test/suite";

describe("NodeOperatorsRegistry.sol:rewards-penalties", () => {
  let deployer: HardhatEthersSigner;
  let user: HardhatEthersSigner;
  let stranger: HardhatEthersSigner;

  let limitsManager: HardhatEthersSigner;
  let nodeOperatorsManager: HardhatEthersSigner;
  let signingKeysManager: HardhatEthersSigner;
  let stakingRouter: HardhatEthersSigner;
  let lido: Lido;
  let dao: Kernel;
  let acl: ACL;
  let locator: LidoLocator;

  let impl: NodeOperatorsRegistry__Harness;
  let nor: NodeOperatorsRegistry__Harness;

  let originalState: string;

  const firstNodeOperatorId = 0;
  const secondNodeOperatorId = 1;
  const thirdNodeOperatorId = 2;

  const NODE_OPERATORS: NodeOperatorConfig[] = [
    {
      name: "foo",
      rewardAddress: certainAddress("node-operator-1"),
      totalSigningKeysCount: 10n,
      depositedSigningKeysCount: 5n,
      exitedSigningKeysCount: 1n,
      vettedSigningKeysCount: 6n,
      stuckValidatorsCount: 0n,
      refundedValidatorsCount: 0n,
      stuckPenaltyEndAt: 0n,
    },
    {
      name: " bar",
      rewardAddress: certainAddress("node-operator-2"),
      totalSigningKeysCount: 15n,
      depositedSigningKeysCount: 7n,
      exitedSigningKeysCount: 0n,
      vettedSigningKeysCount: 10n,
      stuckValidatorsCount: 0n,
      refundedValidatorsCount: 0n,
      stuckPenaltyEndAt: 0n,
    },
    {
      name: "deactivated",
      isActive: false,
      rewardAddress: certainAddress("node-operator-3"),
      totalSigningKeysCount: 10n,
      depositedSigningKeysCount: 0n,
      exitedSigningKeysCount: 0n,
      vettedSigningKeysCount: 5n,
      stuckValidatorsCount: 0n,
      refundedValidatorsCount: 0n,
      stuckPenaltyEndAt: 0n,
    },
  ];

  const moduleType = encodeBytes32String("curated-onchain-v1");
  const penaltyDelay = 86400n;
  const contractVersion = 2n;

  before(async () => {
    [deployer, user, stakingRouter, nodeOperatorsManager, signingKeysManager, limitsManager, stranger] =
      await ethers.getSigners();

<<<<<<< HEAD
    const burner = await ethers.deployContract("Burner__MockForLidoHandleOracleReport");
=======
    const burner = await new Burner__MockForAccounting__factory(deployer).deploy();
>>>>>>> f79b9279

    ({ lido, dao, acl } = await deployLidoDao({
      rootAccount: deployer,
      initialized: true,
      locatorConfig: {
        stakingRouter,
        burner,
      },
    }));

    impl = await ethers.deployContract("NodeOperatorsRegistry__Harness");
    const appProxy = await addAragonApp({
      dao,
      name: "node-operators-registry",
      impl,
      rootAccount: deployer,
    });

    nor = await ethers.getContractAt("NodeOperatorsRegistry__Harness", appProxy, deployer);

    await acl.createPermission(user, lido, await lido.RESUME_ROLE(), deployer);

    await acl.createPermission(stakingRouter, nor, await nor.STAKING_ROUTER_ROLE(), deployer);
    await acl.createPermission(signingKeysManager, nor, await nor.MANAGE_SIGNING_KEYS(), deployer);
    await acl.createPermission(nodeOperatorsManager, nor, await nor.MANAGE_NODE_OPERATOR_ROLE(), deployer);
    await acl.createPermission(limitsManager, nor, await nor.SET_NODE_OPERATOR_LIMIT_ROLE(), deployer);

    // grant role to nor itself cause it uses solidity's call method to itself
    // inside the testing_requestValidatorsKeysForDeposits() method
    await acl.grantPermission(nor, nor, await nor.STAKING_ROUTER_ROLE());

    locator = await ethers.getContractAt("LidoLocator", await lido.getLidoLocator(), user);

    // Initialize the nor's proxy.
    await expect(nor.initialize(locator, moduleType, penaltyDelay))
      .to.emit(nor, "ContractVersionSet")
      .withArgs(contractVersion)
      .and.to.emit(nor, "LocatorContractSet")
      .withArgs(locator)
      .and.to.emit(nor, "StakingModuleTypeSet")
      .withArgs(moduleType);

    nor = nor.connect(user);
  });

  beforeEach(async () => (originalState = await Snapshot.take()));

  afterEach(async () => await Snapshot.restore(originalState));

  context("onRewardsMinted", () => {
    beforeEach(async () => {
      await nor.connect(nodeOperatorsManager).addNodeOperator("abcdef", certainAddress("node-operator-0"));
      expect(await nor.getNodeOperatorIsActive(0n)).to.be.true;
    });

    it("Reverts if has no STAKING_ROUTER_ROLE assigned", async () => {
      await expect(nor.onRewardsMinted(10n)).to.be.revertedWith("APP_AUTH_FAILED");
    });

    it("Does nothing yet if called by StakingRouter", async () => {
      await nor.connect(stakingRouter).onRewardsMinted(10n);
    });
  });

  context("updateStuckValidatorsCount", () => {
    beforeEach(async () => {
      expect(await addNodeOperator(nor, nodeOperatorsManager, NODE_OPERATORS[firstNodeOperatorId])).to.equal(
        firstNodeOperatorId,
      );
      expect(await addNodeOperator(nor, nodeOperatorsManager, NODE_OPERATORS[secondNodeOperatorId])).to.equal(
        secondNodeOperatorId,
      );
      expect(await addNodeOperator(nor, nodeOperatorsManager, NODE_OPERATORS[thirdNodeOperatorId])).to.equal(
        thirdNodeOperatorId,
      );

      await nor.connect(nodeOperatorsManager).setStuckPenaltyDelay(86400n);
    });

    it("Reverts if has no STAKING_ROUTER_ROLE assigned", async () => {
      const idsPayload = prepIdsCountsPayload([], []);
      await expect(nor.updateStuckValidatorsCount(idsPayload.operatorIds, idsPayload.keysCounts)).to.be.revertedWith(
        "APP_AUTH_FAILED",
      );
    });

    it("Reverts with INVALID_REPORT_DATA if report data is malformed", async () => {
      const idsPayload = prepIdsCountsPayload([1n], [1n]);

      const malformedKeys = idsPayload.keysCounts + "00";
      await expect(
        nor.connect(stakingRouter).updateStuckValidatorsCount(idsPayload.operatorIds, malformedKeys),
      ).to.be.revertedWith("INVALID_REPORT_DATA");
    });

    it("Allows calling with zero length data", async () => {
      const nonce = await nor.getNonce();
      const idsPayload = prepIdsCountsPayload([], []);
      await expect(nor.connect(stakingRouter).updateStuckValidatorsCount(idsPayload.operatorIds, idsPayload.keysCounts))
        .to.emit(nor, "KeysOpIndexSet")
        .withArgs(nonce + 1n)
        .to.emit(nor, "NonceChanged")
        .withArgs(nonce + 1n)
        .to.not.emit(nor, "StuckPenaltyStateChanged");
    });

    it("Allows updating a single NO", async () => {
      const nonce = await nor.getNonce();
      const idsPayload = prepIdsCountsPayload([BigInt(firstNodeOperatorId)], [2n]);
      await expect(nor.connect(stakingRouter).updateStuckValidatorsCount(idsPayload.operatorIds, idsPayload.keysCounts))
        .to.emit(nor, "KeysOpIndexSet")
        .withArgs(nonce + 1n)
        .to.emit(nor, "NonceChanged")
        .withArgs(nonce + 1n)
        .to.emit(nor, "StuckPenaltyStateChanged")
        .withArgs(firstNodeOperatorId, 2n, 0n, 0n);
    });

    it("Allows updating a group of NOs", async () => {
      const nonce = await nor.getNonce();
      const idsPayload = prepIdsCountsPayload([BigInt(firstNodeOperatorId), BigInt(secondNodeOperatorId)], [2n, 3n]);
      await expect(nor.connect(stakingRouter).updateStuckValidatorsCount(idsPayload.operatorIds, idsPayload.keysCounts))
        .to.emit(nor, "KeysOpIndexSet")
        .withArgs(nonce + 1n)
        .to.emit(nor, "NonceChanged")
        .withArgs(nonce + 1n)
        .to.emit(nor, "StuckPenaltyStateChanged")
        .withArgs(firstNodeOperatorId, 2n, 0n, 0n)
        .to.emit(nor, "StuckPenaltyStateChanged")
        .withArgs(secondNodeOperatorId, 3n, 0n, 0n);
    });

    it("Does nothing if stuck keys haven't changed", async () => {
      const nonce = await nor.getNonce();
      const idsPayload = prepIdsCountsPayload([BigInt(firstNodeOperatorId)], [2n]);
      await expect(nor.connect(stakingRouter).updateStuckValidatorsCount(idsPayload.operatorIds, idsPayload.keysCounts))
        .to.emit(nor, "KeysOpIndexSet")
        .withArgs(nonce + 1n)
        .to.emit(nor, "NonceChanged")
        .withArgs(nonce + 1n)
        .to.emit(nor, "StuckPenaltyStateChanged")
        .withArgs(firstNodeOperatorId, 2n, 0n, 0n);

      await expect(nor.connect(stakingRouter).updateStuckValidatorsCount(idsPayload.operatorIds, idsPayload.keysCounts))
        .to.emit(nor, "KeysOpIndexSet")
        .withArgs(nonce + 2n)
        .to.emit(nor, "NonceChanged")
        .withArgs(nonce + 2n)
        .to.not.emit(nor, "StuckPenaltyStateChanged");
    });

    it("Allows setting stuck count to zero after all", async () => {
      const nonce = await nor.getNonce();
      const idsPayload = prepIdsCountsPayload([BigInt(firstNodeOperatorId)], [2n]);

      await expect(nor.connect(stakingRouter).updateStuckValidatorsCount(idsPayload.operatorIds, idsPayload.keysCounts))
        .to.emit(nor, "KeysOpIndexSet")
        .withArgs(nonce + 1n)
        .to.emit(nor, "NonceChanged")
        .withArgs(nonce + 1n)
        .to.emit(nor, "StuckPenaltyStateChanged")
        .withArgs(firstNodeOperatorId, 2n, 0n, 0n);

      const idsPayloadZero = prepIdsCountsPayload([BigInt(firstNodeOperatorId)], [0n]);

      const timestamp = BigInt(await time.latest());
      await expect(
        nor.connect(stakingRouter).updateStuckValidatorsCount(idsPayloadZero.operatorIds, idsPayloadZero.keysCounts),
      )
        .to.emit(nor, "KeysOpIndexSet")
        .withArgs(nonce + 2n)
        .to.emit(nor, "NonceChanged")
        .withArgs(nonce + 2n)
        .to.emit(nor, "StuckPenaltyStateChanged")
        .withArgs(firstNodeOperatorId, 0n, 0n, timestamp + 86400n + 1n);
    });
  });

  context("updateExitedValidatorsCount", () => {
    beforeEach(async () => {
      expect(await addNodeOperator(nor, nodeOperatorsManager, NODE_OPERATORS[firstNodeOperatorId])).to.equal(
        firstNodeOperatorId,
      );
      expect(await addNodeOperator(nor, nodeOperatorsManager, NODE_OPERATORS[secondNodeOperatorId])).to.equal(
        secondNodeOperatorId,
      );
      expect(await addNodeOperator(nor, nodeOperatorsManager, NODE_OPERATORS[thirdNodeOperatorId])).to.equal(
        thirdNodeOperatorId,
      );

      await nor.connect(nodeOperatorsManager).setStuckPenaltyDelay(86400n);
    });

    it("Reverts if has no STAKING_ROUTER_ROLE assigned", async () => {
      const idsPayload = prepIdsCountsPayload([], []);
      await expect(nor.updateExitedValidatorsCount(idsPayload.operatorIds, idsPayload.keysCounts)).to.be.revertedWith(
        "APP_AUTH_FAILED",
      );
    });

    it("Allows calling with zero length data", async () => {
      const nonce = await nor.getNonce();
      const idsPayload = prepIdsCountsPayload([], []);
      await expect(
        nor.connect(stakingRouter).updateExitedValidatorsCount(idsPayload.operatorIds, idsPayload.keysCounts),
      )
        .to.emit(nor, "KeysOpIndexSet")
        .withArgs(nonce + 1n)
        .to.emit(nor, "NonceChanged")
        .withArgs(nonce + 1n)
        .to.not.emit(nor, "ExitedSigningKeysCountChanged");
    });

    it("Allows updating exited keys for a single NO", async () => {
      const nonce = await nor.getNonce();
      const idsPayload = prepIdsCountsPayload([BigInt(firstNodeOperatorId)], [2n]);
      await expect(
        nor.connect(stakingRouter).updateExitedValidatorsCount(idsPayload.operatorIds, idsPayload.keysCounts),
      )
        .to.emit(nor, "KeysOpIndexSet")
        .withArgs(nonce + 1n)
        .to.emit(nor, "NonceChanged")
        .withArgs(nonce + 1n)
        .to.emit(nor, "ExitedSigningKeysCountChanged")
        .withArgs(firstNodeOperatorId, 2n);
    });

    it("Allows updating exited keys for a group of NOs", async () => {
      const nonce = await nor.getNonce();
      const idsPayload = prepIdsCountsPayload([BigInt(firstNodeOperatorId), BigInt(secondNodeOperatorId)], [2n, 3n]);
      await expect(
        nor.connect(stakingRouter).updateExitedValidatorsCount(idsPayload.operatorIds, idsPayload.keysCounts),
      )
        .to.emit(nor, "KeysOpIndexSet")
        .withArgs(nonce + 1n)
        .to.emit(nor, "NonceChanged")
        .withArgs(nonce + 1n)
        .to.emit(nor, "ExitedSigningKeysCountChanged")
        .withArgs(firstNodeOperatorId, 2n)
        .to.emit(nor, "ExitedSigningKeysCountChanged")
        .withArgs(secondNodeOperatorId, 3n);
    });

    it("Does nothing if exited keys haven't changed", async () => {
      const nonce = await nor.getNonce();
      const idsPayload = prepIdsCountsPayload([BigInt(firstNodeOperatorId)], [2n]);
      await expect(
        nor.connect(stakingRouter).updateExitedValidatorsCount(idsPayload.operatorIds, idsPayload.keysCounts),
      )
        .to.emit(nor, "KeysOpIndexSet")
        .withArgs(nonce + 1n)
        .to.emit(nor, "NonceChanged")
        .withArgs(nonce + 1n)
        .to.emit(nor, "ExitedSigningKeysCountChanged")
        .withArgs(firstNodeOperatorId, 2n);

      await expect(
        nor.connect(stakingRouter).updateExitedValidatorsCount(idsPayload.operatorIds, idsPayload.keysCounts),
      )
        .to.emit(nor, "KeysOpIndexSet")
        .withArgs(nonce + 2n)
        .to.emit(nor, "NonceChanged")
        .withArgs(nonce + 2n)
        .to.not.emit(nor, "ExitedSigningKeysCountChanged");
    });

    it("Reverts on attemp to decrease exited keys count", async () => {
      const nonce = await nor.getNonce();
      const idsPayload = prepIdsCountsPayload([BigInt(firstNodeOperatorId)], [2n]);

      await expect(
        nor.connect(stakingRouter).updateExitedValidatorsCount(idsPayload.operatorIds, idsPayload.keysCounts),
      )
        .to.emit(nor, "KeysOpIndexSet")
        .withArgs(nonce + 1n)
        .to.emit(nor, "NonceChanged")
        .withArgs(nonce + 1n)
        .to.emit(nor, "ExitedSigningKeysCountChanged")
        .withArgs(firstNodeOperatorId, 2n);

      const idsPayloadZero = prepIdsCountsPayload([BigInt(firstNodeOperatorId)], [0n]);

      await expect(
        nor.connect(stakingRouter).updateExitedValidatorsCount(idsPayloadZero.operatorIds, idsPayloadZero.keysCounts),
      ).to.revertedWith("EXITED_VALIDATORS_COUNT_DECREASED");
    });
  });

  context("updateRefundedValidatorsCount", () => {
    beforeEach(async () => {
      expect(await addNodeOperator(nor, nodeOperatorsManager, NODE_OPERATORS[firstNodeOperatorId])).to.equal(
        firstNodeOperatorId,
      );
      expect(await addNodeOperator(nor, nodeOperatorsManager, NODE_OPERATORS[secondNodeOperatorId])).to.equal(
        secondNodeOperatorId,
      );
      expect(await addNodeOperator(nor, nodeOperatorsManager, NODE_OPERATORS[thirdNodeOperatorId])).to.equal(
        thirdNodeOperatorId,
      );

      await nor.connect(nodeOperatorsManager).setStuckPenaltyDelay(86400n);
    });

    it("Revers if no such an operator exists", async () => {
      await expect(nor.updateRefundedValidatorsCount(4n, 0n)).to.be.revertedWith("OUT_OF_RANGE");
    });

    it("Reverts if has no STAKING_ROUTER_ROLE assigned", async () => {
      await expect(nor.updateRefundedValidatorsCount(firstNodeOperatorId, 0n)).to.be.revertedWith("APP_AUTH_FAILED");
    });

    it("Allows updating a single NO", async () => {
      await expect(nor.connect(stakingRouter).updateRefundedValidatorsCount(firstNodeOperatorId, 1n))
        .to.emit(nor, "StuckPenaltyStateChanged")
        .withArgs(firstNodeOperatorId, 0n, 1n, 0n)
        .to.not.emit(nor, "KeysOpIndexSet")
        .to.not.emit(nor, "NonceChanged");
    });

    it("Does nothing if refunded keys haven't changed", async () => {
      await expect(nor.connect(stakingRouter).updateRefundedValidatorsCount(firstNodeOperatorId, 1n))
        .to.emit(nor, "StuckPenaltyStateChanged")
        .withArgs(firstNodeOperatorId, 0n, 1n, 0n)
        .to.not.emit(nor, "KeysOpIndexSet")
        .to.not.emit(nor, "NonceChanged");

      await expect(nor.connect(stakingRouter).updateRefundedValidatorsCount(firstNodeOperatorId, 1n))
        .to.not.emit(nor, "KeysOpIndexSet")
        .to.not.emit(nor, "NonceChanged")
        .to.not.emit(nor, "StuckPenaltyStateChanged");
    });

    it("Allows setting refunded count to zero after all", async () => {
      await expect(nor.connect(stakingRouter).updateRefundedValidatorsCount(firstNodeOperatorId, 1n))
        .to.emit(nor, "StuckPenaltyStateChanged")
        .withArgs(firstNodeOperatorId, 0n, 1n, 0n)
        .to.not.emit(nor, "KeysOpIndexSet")
        .to.not.emit(nor, "NonceChanged");

      await expect(nor.connect(stakingRouter).updateRefundedValidatorsCount(firstNodeOperatorId, 0n))
        .to.emit(nor, "StuckPenaltyStateChanged")
        .withArgs(firstNodeOperatorId, 0n, 0n, 0n)
        .to.not.emit(nor, "KeysOpIndexSet")
        .to.not.emit(nor, "NonceChanged");
    });
  });

  context("onExitedAndStuckValidatorsCountsUpdated", () => {
    beforeEach(async () => {
      expect(await addNodeOperator(nor, nodeOperatorsManager, NODE_OPERATORS[firstNodeOperatorId])).to.equal(
        firstNodeOperatorId,
      );
      expect(await addNodeOperator(nor, nodeOperatorsManager, NODE_OPERATORS[secondNodeOperatorId])).to.equal(
        secondNodeOperatorId,
      );
      expect(await acl["hasPermission(address,address,bytes32)"](stakingRouter, nor, await nor.STAKING_ROUTER_ROLE()))
        .to.be.true;
    });

    it("Reverts if has no STAKING_ROUTER_ROLE assigned", async () => {
      expect(await acl["hasPermission(address,address,bytes32)"](stranger, nor, await nor.STAKING_ROUTER_ROLE())).to.be
        .false;

      await expect(nor.connect(stranger).onExitedAndStuckValidatorsCountsUpdated()).to.be.revertedWith(
        "APP_AUTH_FAILED",
      );
    });

    it("Returns early if nothing to distribute", async () => {
      await expect(nor.connect(stakingRouter).onExitedAndStuckValidatorsCountsUpdated())
        .to.not.emit(nor, "RewardsDistributed")
        .to.not.emit(nor, "NodeOperatorPenalized");
    });

    it("Doesn't distribute dust amounts", async () => {
      await expect(nor.connect(stakingRouter).onExitedAndStuckValidatorsCountsUpdated())
        .to.not.emit(nor, "RewardsDistributed")
        .to.not.emit(nor, "NodeOperatorPenalized");

      await lido.connect(user).resume();
      await user.sendTransaction({ to: await lido.getAddress(), value: ether("1.0") });
      await lido.connect(user).transferShares(await nor.getAddress(), 1n);

      await expect(nor.connect(stakingRouter).onExitedAndStuckValidatorsCountsUpdated()).to.not.emit(
        nor,
        "RewardsDistributed",
      );

      expect(await lido.sharesOf(nor)).to.equal(1n);
    });

    it("Performs rewards distribution when called by StakingRouter", async () => {
      expect(await acl["hasPermission(address,address,bytes32)"](stakingRouter, nor, await nor.STAKING_ROUTER_ROLE()))
        .to.be.true;

      await lido.connect(user).resume();
      await user.sendTransaction({ to: await lido.getAddress(), value: ether("1.0") });
      await lido.connect(user).transfer(await nor.getAddress(), await lido.balanceOf(user));

      await expect(nor.connect(stakingRouter).onExitedAndStuckValidatorsCountsUpdated()).to.emit(
        nor,
        "RewardsDistributed",
      );
    });

    it("Penalizes node operators with stuck penalty active", async () => {
      await lido.connect(user).resume();
      await user.sendTransaction({ to: await lido.getAddress(), value: ether("1.0") });
      await lido.connect(user).transfer(await nor.getAddress(), await lido.balanceOf(user));

      const nonce = await nor.getNonce();
      const idsPayload = prepIdsCountsPayload([1n], [2n]);
      await expect(nor.connect(stakingRouter).updateStuckValidatorsCount(idsPayload.operatorIds, idsPayload.keysCounts))
        .to.emit(nor, "KeysOpIndexSet")
        .withArgs(nonce + 1n)
        .to.emit(nor, "NonceChanged")
        .withArgs(nonce + 1n)
        .to.emit(nor, "StuckPenaltyStateChanged")
        .withArgs(1n, 2n, 0n, 0n);

      await expect(nor.connect(stakingRouter).onExitedAndStuckValidatorsCountsUpdated())
        .to.emit(nor, "RewardsDistributed")
        .to.emit(nor, "NodeOperatorPenalized");
    });
  });

  context("isOperatorPenalized", () => {
    beforeEach(async () => {
      expect(await addNodeOperator(nor, nodeOperatorsManager, NODE_OPERATORS[firstNodeOperatorId])).to.equal(
        firstNodeOperatorId,
      );
      expect(await addNodeOperator(nor, nodeOperatorsManager, NODE_OPERATORS[secondNodeOperatorId])).to.equal(
        secondNodeOperatorId,
      );
    });

    it("Returns false if no such an operator exists", async () => {
      await expect(await nor.isOperatorPenalized(10n)).to.be.false;
    });

    it("Returns false for non-penalized operator", async () => {
      expect(await nor.isOperatorPenalized(firstNodeOperatorId)).to.be.false;
      expect(await nor.isOperatorPenalized(secondNodeOperatorId)).to.be.false;
    });

    it("Returns true if stuck > refunded", async () => {
      await nor.connect(stakingRouter).updateRefundedValidatorsCount(firstNodeOperatorId, 1n);

      const nonce = await nor.getNonce();
      let idsPayload = prepIdsCountsPayload([BigInt(firstNodeOperatorId)], [2n]);
      await expect(nor.connect(stakingRouter).updateStuckValidatorsCount(idsPayload.operatorIds, idsPayload.keysCounts))
        .to.emit(nor, "KeysOpIndexSet")
        .withArgs(nonce + 1n)
        .to.emit(nor, "NonceChanged")
        .withArgs(nonce + 1n)
        .to.emit(nor, "StuckPenaltyStateChanged")
        .withArgs(firstNodeOperatorId, 2n, 1n, 0n);

      idsPayload = prepIdsCountsPayload([BigInt(secondNodeOperatorId)], [2n]);
      await expect(nor.connect(stakingRouter).updateStuckValidatorsCount(idsPayload.operatorIds, idsPayload.keysCounts))
        .to.emit(nor, "KeysOpIndexSet")
        .withArgs(nonce + 2n)
        .to.emit(nor, "NonceChanged")
        .withArgs(nonce + 2n)
        .to.emit(nor, "StuckPenaltyStateChanged")
        .withArgs(secondNodeOperatorId, 2n, 0n, 0n);

      expect(await nor.isOperatorPenalized(firstNodeOperatorId)).to.be.true;
      expect(await nor.isOperatorPenalized(secondNodeOperatorId)).to.be.true;
    });

    it("Returns true if penalty hasn't ended yet", async () => {
      const nonce = await nor.getNonce();
      let idsPayload = prepIdsCountsPayload([BigInt(firstNodeOperatorId)], [2n]);
      await expect(nor.connect(stakingRouter).updateStuckValidatorsCount(idsPayload.operatorIds, idsPayload.keysCounts))
        .to.emit(nor, "KeysOpIndexSet")
        .withArgs(nonce + 1n)
        .to.emit(nor, "NonceChanged")
        .withArgs(nonce + 1n)
        .to.emit(nor, "StuckPenaltyStateChanged")
        .withArgs(firstNodeOperatorId, 2n, 0n, 0n);

      idsPayload = prepIdsCountsPayload([BigInt(secondNodeOperatorId)], [3n]);
      await expect(nor.connect(stakingRouter).updateStuckValidatorsCount(idsPayload.operatorIds, idsPayload.keysCounts))
        .to.emit(nor, "KeysOpIndexSet")
        .withArgs(nonce + 2n)
        .to.emit(nor, "NonceChanged")
        .withArgs(nonce + 2n)
        .to.emit(nor, "StuckPenaltyStateChanged")
        .withArgs(secondNodeOperatorId, 3n, 0n, 0n);

      await nor.connect(stakingRouter).updateRefundedValidatorsCount(firstNodeOperatorId, 2n);
      await nor.connect(stakingRouter).updateRefundedValidatorsCount(secondNodeOperatorId, 3n);

      expect(await nor.isOperatorPenalized(firstNodeOperatorId)).to.be.true;
      expect(await nor.isOperatorPenalized(secondNodeOperatorId)).to.be.true;
    });
  });

  context("isOperatorPenaltyCleared", () => {
    beforeEach(async () => {
      expect(await addNodeOperator(nor, nodeOperatorsManager, NODE_OPERATORS[firstNodeOperatorId])).to.equal(
        firstNodeOperatorId,
      );
      expect(await addNodeOperator(nor, nodeOperatorsManager, NODE_OPERATORS[secondNodeOperatorId])).to.equal(
        secondNodeOperatorId,
      );
    });

    it("Returns true if no such an operator exists", async () => {
      await expect(await nor.isOperatorPenaltyCleared(10n)).to.be.true;
    });

    it("Returns true for non-penalized operator", async () => {
      expect(await nor.isOperatorPenaltyCleared(firstNodeOperatorId)).to.be.true;
      expect(await nor.isOperatorPenaltyCleared(secondNodeOperatorId)).to.be.true;
    });

    it("Returns false if stuck > refunded", async () => {
      await nor.connect(stakingRouter).updateRefundedValidatorsCount(firstNodeOperatorId, 1n);

      const nonce = await nor.getNonce();
      let idsPayload = prepIdsCountsPayload([BigInt(firstNodeOperatorId)], [2n]);
      await expect(nor.connect(stakingRouter).updateStuckValidatorsCount(idsPayload.operatorIds, idsPayload.keysCounts))
        .to.emit(nor, "KeysOpIndexSet")
        .withArgs(nonce + 1n)
        .to.emit(nor, "NonceChanged")
        .withArgs(nonce + 1n)
        .to.emit(nor, "StuckPenaltyStateChanged")
        .withArgs(firstNodeOperatorId, 2n, 1n, 0n);

      idsPayload = prepIdsCountsPayload([BigInt(secondNodeOperatorId)], [2n]);
      await expect(nor.connect(stakingRouter).updateStuckValidatorsCount(idsPayload.operatorIds, idsPayload.keysCounts))
        .to.emit(nor, "KeysOpIndexSet")
        .withArgs(nonce + 2n)
        .to.emit(nor, "NonceChanged")
        .withArgs(nonce + 2n)
        .to.emit(nor, "StuckPenaltyStateChanged")
        .withArgs(secondNodeOperatorId, 2n, 0n, 0n);

      expect(await nor.isOperatorPenaltyCleared(firstNodeOperatorId)).to.be.false;
      expect(await nor.isOperatorPenaltyCleared(secondNodeOperatorId)).to.be.false;
    });

    it("Returns true if penalty hasn't ended yet", async () => {
      const nonce = await nor.getNonce();
      let idsPayload = prepIdsCountsPayload([BigInt(firstNodeOperatorId)], [2n]);
      await expect(nor.connect(stakingRouter).updateStuckValidatorsCount(idsPayload.operatorIds, idsPayload.keysCounts))
        .to.emit(nor, "KeysOpIndexSet")
        .withArgs(nonce + 1n)
        .to.emit(nor, "NonceChanged")
        .withArgs(nonce + 1n)
        .to.emit(nor, "StuckPenaltyStateChanged")
        .withArgs(firstNodeOperatorId, 2n, 0n, 0n);

      idsPayload = prepIdsCountsPayload([BigInt(secondNodeOperatorId)], [3n]);
      await expect(nor.connect(stakingRouter).updateStuckValidatorsCount(idsPayload.operatorIds, idsPayload.keysCounts))
        .to.emit(nor, "KeysOpIndexSet")
        .withArgs(nonce + 2n)
        .to.emit(nor, "NonceChanged")
        .withArgs(nonce + 2n)
        .to.emit(nor, "StuckPenaltyStateChanged")
        .withArgs(secondNodeOperatorId, 3n, 0n, 0n);

      await nor.connect(stakingRouter).updateRefundedValidatorsCount(firstNodeOperatorId, 2n);
      await nor.connect(stakingRouter).updateRefundedValidatorsCount(secondNodeOperatorId, 3n);

      expect(await nor.isOperatorPenaltyCleared(firstNodeOperatorId)).to.be.false;
      expect(await nor.isOperatorPenaltyCleared(secondNodeOperatorId)).to.be.false;

      await advanceChainTime(Number(await nor.getStuckPenaltyDelay()) + 1);

      await nor.clearNodeOperatorPenalty(firstNodeOperatorId);

      expect(await nor.isOperatorPenaltyCleared(firstNodeOperatorId)).to.be.true;
      expect(await nor.isOperatorPenaltyCleared(secondNodeOperatorId)).to.be.false;

      await nor.clearNodeOperatorPenalty(secondNodeOperatorId);

      expect(await nor.isOperatorPenaltyCleared(firstNodeOperatorId)).to.be.true;
      expect(await nor.isOperatorPenaltyCleared(secondNodeOperatorId)).to.be.true;
    });
  });

  context("clearNodeOperatorPenalty", () => {
    beforeEach(async () => {
      expect(await addNodeOperator(nor, nodeOperatorsManager, NODE_OPERATORS[firstNodeOperatorId])).to.equal(
        firstNodeOperatorId,
      );
      expect(await addNodeOperator(nor, nodeOperatorsManager, NODE_OPERATORS[secondNodeOperatorId])).to.equal(
        secondNodeOperatorId,
      );
    });

    it("Reverts if no such an operator exists", async () => {
      await expect(nor.clearNodeOperatorPenalty(10n)).to.be.revertedWith("CANT_CLEAR_PENALTY");
    });

    it("Reverts if hasn't been penalized yet", async () => {
      await expect(nor.clearNodeOperatorPenalty(firstNodeOperatorId)).to.be.revertedWith("CANT_CLEAR_PENALTY");
      await expect(nor.clearNodeOperatorPenalty(secondNodeOperatorId)).to.be.revertedWith("CANT_CLEAR_PENALTY");
    });

    it("Reverts if the penalty delay hasn't passed yet", async () => {
      const nonce = await nor.getNonce();
      let idsPayload = prepIdsCountsPayload([BigInt(firstNodeOperatorId)], [1n]);
      await expect(nor.connect(stakingRouter).updateStuckValidatorsCount(idsPayload.operatorIds, idsPayload.keysCounts))
        .to.emit(nor, "KeysOpIndexSet")
        .withArgs(nonce + 1n)
        .to.emit(nor, "NonceChanged")
        .withArgs(nonce + 1n)
        .to.emit(nor, "StuckPenaltyStateChanged")
        .withArgs(firstNodeOperatorId, 1n, 0n, 0n);

      idsPayload = prepIdsCountsPayload([BigInt(secondNodeOperatorId)], [2n]);
      await expect(nor.connect(stakingRouter).updateStuckValidatorsCount(idsPayload.operatorIds, idsPayload.keysCounts))
        .to.emit(nor, "KeysOpIndexSet")
        .withArgs(nonce + 2n)
        .to.emit(nor, "NonceChanged")
        .withArgs(nonce + 2n)
        .to.emit(nor, "StuckPenaltyStateChanged")
        .withArgs(secondNodeOperatorId, 2n, 0n, 0n);

      await nor.connect(stakingRouter).updateRefundedValidatorsCount(firstNodeOperatorId, 1n);
      await nor.connect(stakingRouter).updateRefundedValidatorsCount(secondNodeOperatorId, 2n);

      await expect(nor.clearNodeOperatorPenalty(firstNodeOperatorId)).to.be.revertedWith("CANT_CLEAR_PENALTY");
      await expect(nor.clearNodeOperatorPenalty(secondNodeOperatorId)).to.be.revertedWith("CANT_CLEAR_PENALTY");
    });

    it("Clear the penalized state", async () => {
      const nonce = await nor.getNonce();
      let idsPayload = prepIdsCountsPayload([BigInt(firstNodeOperatorId)], [3n]);
      await expect(nor.connect(stakingRouter).updateStuckValidatorsCount(idsPayload.operatorIds, idsPayload.keysCounts))
        .to.emit(nor, "KeysOpIndexSet")
        .withArgs(nonce + 1n)
        .to.emit(nor, "NonceChanged")
        .withArgs(nonce + 1n)
        .to.emit(nor, "StuckPenaltyStateChanged")
        .withArgs(firstNodeOperatorId, 3n, 0n, 0n);

      idsPayload = prepIdsCountsPayload([BigInt(secondNodeOperatorId)], [4n]);
      await expect(nor.connect(stakingRouter).updateStuckValidatorsCount(idsPayload.operatorIds, idsPayload.keysCounts))
        .to.emit(nor, "KeysOpIndexSet")
        .withArgs(nonce + 2n)
        .to.emit(nor, "NonceChanged")
        .withArgs(nonce + 2n)
        .to.emit(nor, "StuckPenaltyStateChanged")
        .withArgs(secondNodeOperatorId, 4n, 0n, 0n);

      await nor.connect(stakingRouter).updateRefundedValidatorsCount(firstNodeOperatorId, 5n);
      await nor.connect(stakingRouter).updateRefundedValidatorsCount(secondNodeOperatorId, 5n);

      await advanceChainTime(Number(await nor.getStuckPenaltyDelay()) + 1);

      expect(await nor.isOperatorPenalized(firstNodeOperatorId)).to.be.false;
      expect(await nor.isOperatorPenalized(secondNodeOperatorId)).to.be.false;
      expect(await nor.isOperatorPenaltyCleared(firstNodeOperatorId)).to.be.false;
      expect(await nor.isOperatorPenaltyCleared(secondNodeOperatorId)).to.be.false;

      await expect(await nor.clearNodeOperatorPenalty(firstNodeOperatorId))
        .to.emit(nor, "KeysOpIndexSet")
        .withArgs(nonce + 3n)
        .to.emit(nor, "NonceChanged")
        .withArgs(nonce + 3n);

      await expect(await nor.clearNodeOperatorPenalty(secondNodeOperatorId))
        .to.emit(nor, "KeysOpIndexSet")
        .withArgs(nonce + 4n)
        .to.emit(nor, "NonceChanged")
        .withArgs(nonce + 4n);

      expect(await nor.isOperatorPenalized(firstNodeOperatorId)).to.be.false;
      expect(await nor.isOperatorPenalized(secondNodeOperatorId)).to.be.false;
      expect(await nor.isOperatorPenaltyCleared(firstNodeOperatorId)).to.be.true;
      expect(await nor.isOperatorPenaltyCleared(secondNodeOperatorId)).to.be.true;
    });
  });
});<|MERGE_RESOLUTION|>--- conflicted
+++ resolved
@@ -5,20 +5,7 @@
 import { HardhatEthersSigner } from "@nomicfoundation/hardhat-ethers/signers";
 import { time } from "@nomicfoundation/hardhat-network-helpers";
 
-<<<<<<< HEAD
 import { ACL, Kernel, Lido, LidoLocator, NodeOperatorsRegistry__Harness } from "typechain-types";
-=======
-import {
-  ACL,
-  Burner__MockForAccounting__factory,
-  Kernel,
-  Lido,
-  LidoLocator,
-  LidoLocator__factory,
-  NodeOperatorsRegistry__Harness,
-  NodeOperatorsRegistry__Harness__factory,
-} from "typechain-types";
->>>>>>> f79b9279
 
 import {
   addNodeOperator,
@@ -100,11 +87,7 @@
     [deployer, user, stakingRouter, nodeOperatorsManager, signingKeysManager, limitsManager, stranger] =
       await ethers.getSigners();
 
-<<<<<<< HEAD
-    const burner = await ethers.deployContract("Burner__MockForLidoHandleOracleReport");
-=======
-    const burner = await new Burner__MockForAccounting__factory(deployer).deploy();
->>>>>>> f79b9279
+    const burner = await ethers.deployContract("Burner__MockForAccounting");
 
     ({ lido, dao, acl } = await deployLidoDao({
       rootAccount: deployer,
