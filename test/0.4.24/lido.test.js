const hre = require('hardhat')

const { hash } = require('eth-ens-namehash')
const { artifacts, ethers } = require('hardhat')

const { getInstalledApp } = require('@aragon/contract-helpers-test/src/aragon-os')
const { assertBn, assertEvent } = require('@aragon/contract-helpers-test/src/asserts')

const { assertRevert } = require('../helpers/assertThrow')
const { ZERO_ADDRESS, bn } = require('@aragon/contract-helpers-test')
<<<<<<< HEAD
const { waitBlocks, EvmSnapshot, advanceChainTime, getCurrentBlockTimestamp } = require('../helpers/blockchain')
=======
const { formatEther } = require('ethers/lib/utils')
const { waitBlocks, EvmSnapshot } = require('../helpers/blockchain')

>>>>>>> 23fbc1b0
const {
  hexConcat,
  pad,
  ETH,
  tokens,
  div15,
  assertNoEvent,
  StETH,
<<<<<<< HEAD
  shares,
  setBalance
=======
  setBalance,
  prepIdsCountsPayload
>>>>>>> 23fbc1b0
} = require('../helpers/utils')
const { assert } = require('../helpers/assert')
const nodeOperators = require('../helpers/node-operators')
const { deployProtocol } = require('../helpers/protocol')
const { setupNodeOperatorsRegistry } = require('../helpers/staking-modules')
const { pushOracleReport } = require('../helpers/oracle')
const { SECONDS_PER_FRAME, INITIAL_HOLDER, MAX_UINT256 } = require('../helpers/constants')
const { oracleReportSanityCheckerStubFactory } = require('../helpers/factories')

const { newApp } = require('../helpers/dao')

const ERC20Mock = artifacts.require('ERC20Mock.sol')
const AragonVaultMock = artifacts.require('AragonVaultMock.sol')
const ERC20WrongTransferMock = artifacts.require('ERC20WrongTransferMock.sol')
const WithdrawalVault = artifacts.require('WithdrawalVault.sol')
const LidoMock = artifacts.require('LidoMock')

const ADDRESS_1 = '0x0000000000000000000000000000000000000001'
const ADDRESS_2 = '0x0000000000000000000000000000000000000002'
const ADDRESS_3 = '0x0000000000000000000000000000000000000003'
const ADDRESS_4 = '0x0000000000000000000000000000000000000004'

const UNLIMITED = 1000000000
const TOTAL_BASIS_POINTS = 10000

// Divides a BN by 1e15
const MAX_DEPOSITS = 150
const CURATED_MODULE_ID = 1
const CALLDATA = '0x0'


contract('Lido', ([appManager, , , , , , , , , , , , user1, user2, user3, nobody, depositor, treasury]) => {
  let app, oracle, depositContract, operators
  let treasuryAddress
  let dao
  let elRewardsVault
  let stakingRouter
  let anyToken, badToken
  let eip712StETH
  let withdrawalQueue
  let lidoLocator
  let snapshot
  let consensus
  let voting

  before('deploy base app', async () => {
    anyToken = await ERC20Mock.new()
    badToken = await ERC20WrongTransferMock.new()

    const deployed = await deployProtocol({
      oracleReportSanityCheckerFactory: oracleReportSanityCheckerStubFactory,
      stakingModulesFactory: async (protocol) => {
        const curatedModule = await setupNodeOperatorsRegistry(protocol)

        await protocol.acl.grantPermission(
          protocol.stakingRouter.address,
          curatedModule.address,
          await curatedModule.MANAGE_NODE_OPERATOR_ROLE()
        )
        await protocol.acl.grantPermission(
          protocol.voting.address,
          curatedModule.address,
          await curatedModule.MANAGE_NODE_OPERATOR_ROLE()
        )

        return [
          {
            module: curatedModule,
            name: 'Curated',
            targetShares: 10000,
            moduleFee: 500,
            treasuryFee: 500
          }
        ]
      },
      depositSecurityModuleFactory: async () => {
        return { address: depositor }
      }
    })

    dao = deployed.dao
    app = deployed.pool
    elRewardsVault = deployed.elRewardsVault
    eip712StETH = deployed.eip712StETH
    treasuryAddress = deployed.treasury.address
    depositContract = deployed.depositContract
    stakingRouter = deployed.stakingRouter
    operators = deployed.stakingModules[0]
    lidoLocator = deployed.lidoLocator
    withdrawalQueue = deployed.withdrawalQueue
    oracle = deployed.oracle
    consensus = deployed.consensusContract
    voting = deployed.voting.address

    snapshot = new EvmSnapshot(hre.ethers.provider)
    await snapshot.make()
  })

  afterEach(async () => {
    await snapshot.rollback()
  })

  const pushReport = async (clValidators, clBalance) => {
    const elRewards = await web3.eth.getBalance(elRewardsVault.address)
    await pushOracleReport(consensus, oracle, clValidators, clBalance, elRewards)
    await advanceChainTime(SECONDS_PER_FRAME + 1000)
  }

  const checkStat = async ({ depositedValidators, beaconValidators, beaconBalance }) => {
    const stat = await app.getBeaconStat()
    assertBn(stat.depositedValidators, depositedValidators, 'depositedValidators check')
    assertBn(stat.beaconValidators, beaconValidators, 'beaconValidators check')
    assertBn(stat.beaconBalance, beaconBalance, 'beaconBalance check')
  }

  // Assert reward distribution. The values must be divided by 1e15.
  const checkRewards = async ({ treasury, operator }) => {
    const [treasury_b, operators_b, a1, a2, a3, a4] = await Promise.all([
      app.balanceOf(treasuryAddress),
      app.balanceOf(operators.address),
      app.balanceOf(ADDRESS_1),
      app.balanceOf(ADDRESS_2),
      app.balanceOf(ADDRESS_3),
      app.balanceOf(ADDRESS_4)
    ])

    assertBn(div15(treasury_b), treasury, 'treasury token balance check')
    assertBn(div15(operators_b.add(a1).add(a2).add(a3).add(a4)), operator, 'node operators token balance check')
  }

  const setupNodeOperatorsForELRewardsVaultTests = async (userAddress, initialDepositAmount) => {
    await operators.addNodeOperator('1', ADDRESS_1, { from: voting })
    await operators.addNodeOperator('2', ADDRESS_2, { from: voting })

    await stakingRouter.setWithdrawalCredentials(pad('0x0202', 32), { from: voting })

    await operators.addSigningKeys(0, 1, pad('0x010203', 48), pad('0x01', 96), { from: voting })
    await operators.addSigningKeys(
      0,
      3,
      hexConcat(pad('0x010204', 48), pad('0x010205', 48), pad('0x010206', 48)),
      hexConcat(pad('0x01', 96), pad('0x01', 96), pad('0x01', 96)),
      { from: voting }
    )

    await operators.setNodeOperatorStakingLimit(0, UNLIMITED, { from: voting })
    await operators.setNodeOperatorStakingLimit(1, UNLIMITED, { from: voting })

    const [curated] = await stakingRouter.getStakingModules()

    await web3.eth.sendTransaction({ to: app.address, from: userAddress, value: initialDepositAmount })

    // deposit(maxDeposits, stakingModuleId, calldata)
    await app.methods[`deposit(uint256,uint256,bytes)`](MAX_DEPOSITS, curated.id, CALLDATA, { from: depositor })
  }

  describe('finalizeUpgrade_v2()', () => {
    let appBase
    beforeEach(async () => {
      // contract initialize with version == 2, so reset version
      await app.setVersion(0)
      await app.resetEip712StETH()

      appBase = await LidoMock.new()
    })

    it('reverts if not initialized', async () => {
      const proxyAddress = await newApp(dao, 'lido-pool', appBase.address, appManager.address)
      const appProxy = await LidoMock.at(proxyAddress)
      await assert.reverts(appProxy.finalizeUpgrade_v2(lidoLocator.address, eip712StETH.address), 'NOT_INITIALIZED')
    })

    it('reverts with UNEXPECTED_CONTRACT_VERSION on implementation finalization', async () => {
      await assert.reverts(appBase.finalizeUpgrade_v2(lidoLocator.address, eip712StETH.address), 'UNEXPECTED_CONTRACT_VERSION')
    })

    it('reverts if already initialized', async () => {
      assert.equal(await app.getContractVersion(), 0)
      await app.finalizeUpgrade_v2(lidoLocator.address, eip712StETH.address)
      assert.equal(await app.getContractVersion(), 2)
      await assert.reverts(
        app.finalizeUpgrade_v2(lidoLocator.address, eip712StETH.address),
        'UNEXPECTED_CONTRACT_VERSION'
      )
    })

    it('reverts if lido locator address is ZERO', async () => {
      await assert.reverts(app.finalizeUpgrade_v2(ZERO_ADDRESS, eip712StETH.address), 'LIDO_LOCATOR_ZERO_ADDRESS')
    })

    it('reverts if eip712StETH address is ZERO', async () => {
      await assert.reverts(app.finalizeUpgrade_v2(lidoLocator.address, ZERO_ADDRESS), 'EIP712_STETH_ZERO_ADDRESS')
    })
  })

  context('EL Rewards', async () => {

    beforeEach('set up limits', async () => {
      //TODO(DZhon): revive
      //const maxPositiveTokenRebase = bn(1).mul(bn(10).pow(bn(8))) // 10%
      //await assertRevert(app.setMaxPositiveTokenRebase(maxPositiveTokenRebase), 'APP_AUTH_FAILED')
      //const receipt = await app.setMaxPositiveTokenRebase(maxPositiveTokenRebase, { from: voting })
      //assertEvent(receipt, 'MaxPositiveTokenRebaseSet', { expectedArgs: { maxPositiveTokenRebase: maxPositiveTokenRebase } })
    })

    it('Execution layer rewards distribution works when zero cl rewards reported', async () => {
      const clRewards = 0
      const initialDeposit = 1
      const user2Deposit = 31
      const totalDeposit = initialDeposit + user2Deposit
      const totalElRewards = totalDeposit / TOTAL_BASIS_POINTS
      const user2Rewards = user2Deposit / TOTAL_BASIS_POINTS

      await setupNodeOperatorsForELRewardsVaultTests(user2, ETH(user2Deposit))
      await pushReport(1, ETH(totalDeposit))
      await setBalance(elRewardsVault.address, ETH(totalElRewards))

      await pushReport(1, ETH(totalDeposit + clRewards))

      assertBn(await app.getTotalPooledEther(), ETH(initialDeposit + user2Deposit + totalElRewards + clRewards))
      assertBn(await app.totalSupply(), StETH(initialDeposit + user2Deposit + totalElRewards + clRewards))
      assertBn(await app.balanceOf(user2), StETH(user2Deposit + user2Rewards))
      assertBn(await app.getTotalELRewardsCollected(), ETH(totalElRewards))
    })

    it('Execution layer rewards distribution works when negative cl rewards reported', async () => {
      const clRewards = -2
      const initialDeposit = 1
      const user2Deposit = 31
      const totalDeposit = initialDeposit + user2Deposit
      const totalElRewards = totalDeposit / TOTAL_BASIS_POINTS
      const user2Rewards = user2Deposit / TOTAL_BASIS_POINTS

      await setupNodeOperatorsForELRewardsVaultTests(user2, ETH(user2Deposit))
      await pushReport(1, ETH(totalDeposit))

      await setBalance(elRewardsVault.address, ETH(totalElRewards))
      await pushReport(1, ETH(totalDeposit + clRewards))

      assertBn(await app.getTotalPooledEther(), ETH(initialDeposit + user2Deposit + totalElRewards + clRewards))
      assertBn(await app.balanceOf(user2), StETH(user2Deposit + user2Rewards + clRewards * 31 / 32))
      assertBn(await app.getTotalELRewardsCollected(), ETH(totalElRewards))
    })

    it('Execution layer rewards distribution works when positive cl rewards reported', async () => {
      const clRewards = 3
      const initialDeposit = 1
      const user2Deposit = 31
      const totalDeposit = initialDeposit + user2Deposit
      const totalElRewards = totalDeposit / TOTAL_BASIS_POINTS

      await setupNodeOperatorsForELRewardsVaultTests(user2, ETH(user2Deposit))
      await pushReport(1, ETH(totalDeposit))

      await setBalance(elRewardsVault.address, ETH(totalElRewards))
      await pushReport(1, ETH(totalDeposit + clRewards))

      assertBn(await app.getTotalPooledEther(), ETH(totalDeposit + totalElRewards + clRewards))
      assertBn(await app.getTotalELRewardsCollected(), ETH(totalElRewards))

      const fee = await app.getFee()

      const stakersReward = (totalElRewards + clRewards) * (TOTAL_BASIS_POINTS - fee) / TOTAL_BASIS_POINTS

      assertBn(await app.balanceOf(user2), StETH(user2Deposit + stakersReward * 31 / 32))
    })

    it('Attempt to set invalid execution layer rewards withdrawal limit', async () => {
      //TODO: revive
      //const initialValue = await app.getMaxPositiveTokenRebase()

      //assertEvent(await app.setMaxPositiveTokenRebase(1, { from: voting }), 'MaxPositiveTokenRebaseSet', {
      //  expectedArgs: { maxPositiveTokenRebase: 1 }

      const setupNodeOperatorsForELRewardsVaultTests = async (userAddress, initialDepositAmount) => {
        await app.setFee(1000, { from: voting }) // 10%

        await web3.eth.sendTransaction({ to: app.address, from: userAddress, value: initialDepositAmount })

        const withdrawal = await WithdrawalVault.new(app.address, treasury)
        await app.setWithdrawalCredentials(hexConcat('0x01', pad(withdrawal.address, 31)), { from: voting })

        await operators.addNodeOperator('1', ADDRESS_1, { from: voting })
        await operators.addNodeOperator('2', ADDRESS_2, { from: voting })

        await operators.setNodeOperatorStakingLimit(0, UNLIMITED, { from: voting })
        await operators.setNodeOperatorStakingLimit(1, UNLIMITED, { from: voting })

        await operators.addSigningKeys(0, 1, pad('0x010203', 48), pad('0x01', 96), { from: voting })
        await operators.addSigningKeys(
          0,
          3,
          hexConcat(pad('0x010204', 48), pad('0x010205', 48), pad('0x010206', 48)),
          hexConcat(pad('0x01', 96), pad('0x01', 96), pad('0x01', 96)),
          { from: voting }
        )

        await app.methods['depositBufferedEther()']({ from: depositor })
      }

      it('Execution layer rewards distribution works when zero rewards reported', async () => {
        const depositAmount = 32
        const elRewards = depositAmount / TOTAL_BASIS_POINTS
        const beaconRewards = 0

        await setupNodeOperatorsForELRewardsVaultTests(user2, ETH(depositAmount))
        await pushReport(1, ETH(depositAmount))

        await setBalance(elRewardsVault.address, ETH(elRewards))
        await pushReport(1, ETH(depositAmount + beaconRewards))

        assertBn(await app.getTotalPooledEther(), ETH(depositAmount + elRewards + beaconRewards))
        assertBn(await app.getBufferedEther(), ETH(elRewards))
        assertBn(await app.balanceOf(user2), StETH(depositAmount + elRewards))
        assertBn(await app.getTotalELRewardsCollected(), ETH(elRewards))
      })

      it('Execution layer rewards distribution works when negative rewards reported', async () => {
        const depositAmount = 32
        const elRewards = depositAmount / TOTAL_BASIS_POINTS
        const beaconRewards = -2

        await setupNodeOperatorsForELRewardsVaultTests(user2, ETH(depositAmount))
        await pushReport(1, ETH(depositAmount))

        await setBalance(elRewardsVault.address, ETH(elRewards))
        await pushReport(1, ETH(depositAmount + beaconRewards))

        assertBn(await app.getTotalPooledEther(), ETH(depositAmount + elRewards + beaconRewards))
        assertBn(await app.getBufferedEther(), ETH(elRewards))
        assertBn(await app.balanceOf(user2), StETH(depositAmount + elRewards + beaconRewards))
        assertBn(await app.getTotalELRewardsCollected(), ETH(elRewards))
      })

      it('Execution layer rewards distribution works when positive rewards reported', async () => {
        const depositAmount = 32
        const elRewards = depositAmount / TOTAL_BASIS_POINTS
        const beaconRewards = 3

        await setupNodeOperatorsForELRewardsVaultTests(user2, ETH(depositAmount))
        await pushReport(1, ETH(depositAmount))

        await setBalance(elRewardsVault.address, ETH(elRewards))
        await pushReport(1, ETH(depositAmount + beaconRewards))

        const { totalFee } = await app.getFee()
        const shareOfRewardsForStakers = (TOTAL_BASIS_POINTS - totalFee) / TOTAL_BASIS_POINTS
        assertBn(await app.getTotalPooledEther(), ETH(depositAmount + elRewards + beaconRewards))
        assertBn(await app.getBufferedEther(), ETH(elRewards))
        assertBn(await app.balanceOf(user2), StETH(depositAmount + shareOfRewardsForStakers * (elRewards + beaconRewards)))
        assertBn(await app.getTotalELRewardsCollected(), ETH(elRewards))
      })

      it('Attempt to set invalid execution layer rewards withdrawal limit', async () => {
        const initialValue = await app.getELRewardsWithdrawalLimit()

        assertEvent(await app.setELRewardsWithdrawalLimit(1, { from: voting }), 'ELRewardsWithdrawalLimitSet', {
          expectedArgs: { limitPoints: 1 }
        })

        await assertNoEvent(app.setELRewardsWithdrawalLimit(1, { from: voting }), 'ELRewardsWithdrawalLimitSet')

        await app.setELRewardsWithdrawalLimit(10000, { from: voting })
        await assertRevert(app.setELRewardsWithdrawalLimit(10001, { from: voting }), 'VALUE_OVER_100_PERCENT')

        await app.setELRewardsWithdrawalLimit(initialValue, { from: voting })

        // unable to receive execution layer rewards from arbitrary account
        await assertRevert(app.receiveELRewards({ from: user1, value: ETH(1) }), 'EXECUTION_LAYER_REWARDS_VAULT_ONLY')
      })
    })
  })

  describe('receiveELRewards()', async () => {
    it('unable to receive eth from arbitrary account', async () => {
      await assertRevert(app.receiveELRewards({ from: nobody, value: ETH(1) }), 'EXECUTION_LAYER_REWARDS_VAULT_ONLY')
    })

    it('event work', async () => {
      await ethers.provider.send('hardhat_impersonateAccount', [elRewardsVault.address])
      await setBalance(elRewardsVault.address, ETH(100))

      const receipt = await app.receiveELRewards({ from: elRewardsVault.address, value: ETH(2) })

      assertEvent(receipt, 'ELRewardsReceived', {
        expectedArgs: { amount: ETH(2) }
      })

      assertBn(await app.getTotalELRewardsCollected(), ETH(2))
    })
  })

  describe('receiveStakingRouterRemainder()', async () => {
    it('unable to receive eth from arbitrary account', async () => {
      await assertRevert(app.receiveStakingRouterDepositRemainder({ from: nobody, value: ETH(1) }))
    })

    it('event work', async () => {
      // unlock stakingRouter account (allow transactions originated from stakingRouter.address)
      await ethers.provider.send('hardhat_impersonateAccount', [stakingRouter.address])

      // add some amount to the sender

      await setBalance(stakingRouter.address, ETH(100))

      const receipt = await app.receiveStakingRouterDepositRemainder({ from: stakingRouter.address, value: ETH(2) })

      assertEvent(receipt, 'StakingRouterDepositRemainderReceived', {
        expectedArgs: { amount: ETH(2) }
      })
    })
  })

  it('setWithdrawalCredentials works', async () => {
    await stakingRouter.setWithdrawalCredentials(pad('0x0202', 32), { from: voting })

    await assertRevert(
      stakingRouter.setWithdrawalCredentials(pad('0x0203', 32), { from: user1 }),
      `AccessControl: account ${user1.toLowerCase()} is missing role ${await stakingRouter.MANAGE_WITHDRAWAL_CREDENTIALS_ROLE()}`
    )

    assert.equal(await stakingRouter.getWithdrawalCredentials(), pad('0x0202', 32))
    assert.equal(await app.getWithdrawalCredentials(), pad('0x0202', 32))
  })

  it('setWithdrawalCredentials resets unused keys', async () => {
    await operators.addNodeOperator('1', ADDRESS_1, { from: voting })
    await operators.addNodeOperator('2', ADDRESS_2, { from: voting })

    await stakingRouter.setWithdrawalCredentials(pad('0x0202', 32), { from: voting })

    await operators.addSigningKeys(0, 1, pad('0x010203', 48), pad('0x01', 96), { from: voting })
    await operators.addSigningKeys(1, 2, hexConcat(pad('0x050505', 48), pad('0x060606', 48)), hexConcat(pad('0x02', 96), pad('0x03', 96)), {
      from: voting
    })

    await operators.setNodeOperatorStakingLimit(0, UNLIMITED, { from: voting })
    await operators.setNodeOperatorStakingLimit(1, UNLIMITED, { from: voting })

    assertBn(await operators.getTotalSigningKeyCount(0, { from: nobody }), 1)
    assertBn(await operators.getUnusedSigningKeyCount(0, { from: nobody }), 1)
    assertBn(await operators.getTotalSigningKeyCount(1, { from: nobody }), 2)
    assertBn(await operators.getUnusedSigningKeyCount(1, { from: nobody }), 2)

    await stakingRouter.setWithdrawalCredentials(pad('0x0203', 32), { from: voting })

    assertBn(await operators.getTotalSigningKeyCount(0, { from: nobody }), 0)
    assertBn(await operators.getUnusedSigningKeyCount(0, { from: nobody }), 0)
    assertBn(await operators.getTotalSigningKeyCount(1, { from: nobody }), 0)
    assertBn(await operators.getUnusedSigningKeyCount(1, { from: nobody }), 0)
    assert.equal(await app.getWithdrawalCredentials({ from: nobody }), pad('0x0203', 32))
  })

  it('Lido.deposit(uint256,uint256,bytes) reverts when called by account without DEPOSIT_ROLE granted', async () => {
    await assertRevert(
      app.methods['deposit(uint256,uint256,bytes)'](MAX_DEPOSITS, CURATED_MODULE_ID, CALLDATA, { from: nobody }),
      'APP_AUTH_DSM_FAILED'
    )
  })

  it('deposit works', async () => {
    await stakingRouter.setWithdrawalCredentials('0x00', { from: voting })

    await operators.addNodeOperator('1', ADDRESS_1, { from: voting })
    await operators.addNodeOperator('2', ADDRESS_2, { from: voting })

    await operators.addSigningKeys(0, 1, pad('0x010203', 48), pad('0x01', 96), { from: voting })
    await operators.addSigningKeys(
      0,
      3,
      hexConcat(pad('0x010204', 48), pad('0x010205', 48), pad('0x010206', 48)),
      hexConcat(pad('0x01', 96), pad('0x01', 96), pad('0x01', 96)),
      { from: voting }
    )

    await operators.setNodeOperatorStakingLimit(0, UNLIMITED, { from: voting })
    await operators.setNodeOperatorStakingLimit(1, UNLIMITED, { from: voting })

    // zero deposits revert
    await assertRevert(app.submit(ZERO_ADDRESS, { from: user1, value: ETH(0) }), 'ZERO_DEPOSIT')
    await assertRevert(web3.eth.sendTransaction({ to: app.address, from: user2, value: ETH(0) }), 'ZERO_DEPOSIT')

    // Initial balance (1 ETH)
    assertBn(await app.getTotalPooledEther(), ETH(1))
    assertBn(await app.getBufferedEther(), ETH(1))
    assertBn(await app.balanceOf(INITIAL_HOLDER), tokens(1))
    assertBn(await app.totalSupply(), tokens(1))

    // +1 ETH
    await web3.eth.sendTransaction({ to: app.address, from: user1, value: ETH(1) })
    await app.methods['deposit(uint256,uint256,bytes)'](MAX_DEPOSITS, CURATED_MODULE_ID, CALLDATA, { from: depositor })
    await checkStat({ depositedValidators: 0, beaconValidators: 0, beaconBalance: ETH(0) })
    assertBn(await depositContract.totalCalls(), 0)
    assertBn(await app.getTotalPooledEther(), ETH(2))
    assertBn(await app.getBufferedEther(), ETH(2))
    assertBn(await app.getTotalELRewardsCollected(), 0)
    assertBn(await app.balanceOf(user1), tokens(1))
    assertBn(await app.totalSupply(), tokens(2))

    // +2 ETH
    const receipt = await app.submit(ZERO_ADDRESS, { from: user2, value: ETH(2) }) // another form of a deposit call

    assertEvent(receipt, 'Transfer', { expectedArgs: { from: ZERO_ADDRESS, to: user2, value: ETH(2) } })

    await checkStat({ depositedValidators: 0, beaconValidators: 0, beaconBalance: ETH(0) })
    assertBn(await depositContract.totalCalls(), 0)
    assertBn(await app.getTotalPooledEther(), ETH(4))
    assertBn(await app.getBufferedEther(), ETH(4))
    assertBn(await app.getTotalELRewardsCollected(), 0)
    assertBn(await app.balanceOf(user2), tokens(2))
    assertBn(await app.totalSupply(), tokens(4))

    // +30 ETH
    await web3.eth.sendTransaction({ to: app.address, from: user3, value: ETH(30) })

    await operators.addSigningKeys(0, 1, pad('0x010203', 48), pad('0x01', 96), { from: voting })

    // can not deposit with unset withdrawalCredentials
    await assert.revertsWithCustomError(
      app.methods['deposit(uint256,uint256,bytes)'](MAX_DEPOSITS, CURATED_MODULE_ID, CALLDATA, { from: depositor }),
      'EmptyWithdrawalsCredentials()'
    )
    // set withdrawalCredentials with keys, because they were trimmed
    await stakingRouter.setWithdrawalCredentials(pad('0x0202', 32), { from: voting })

    assertBn(await stakingRouter.getStakingModuleMaxDepositsCount(CURATED_MODULE_ID), 0)

    await operators.addSigningKeys(0, 1, pad('0x010203', 48), pad('0x01', 96), { from: voting })
    await operators.addSigningKeys(
      0,
      3,
      hexConcat(pad('0x010204', 48), pad('0x010205', 48), pad('0x010206', 48)),
      hexConcat(pad('0x01', 96), pad('0x01', 96), pad('0x01', 96)),
      { from: voting }
    )
    await operators.setNodeOperatorStakingLimit(0, UNLIMITED, { from: voting })

    assertBn(await stakingRouter.getStakingModuleMaxDepositsCount(CURATED_MODULE_ID), 1)
    assertBn(await app.getTotalPooledEther(), ETH(34))
    assertBn(await app.getBufferedEther(), ETH(34))

    // now deposit works
    await app.methods['deposit(uint256,uint256,bytes)'](MAX_DEPOSITS, CURATED_MODULE_ID, CALLDATA, { from: depositor })

    await checkStat({ depositedValidators: 1, beaconValidators: 0, beaconBalance: ETH(0) })
    assertBn(await app.getTotalPooledEther(), ETH(34))
    assertBn(await app.getBufferedEther(), ETH(2))
    assertBn(await app.balanceOf(user1), tokens(1))
    assertBn(await app.balanceOf(user2), tokens(2))
    assertBn(await app.balanceOf(user3), tokens(30))
    assertBn(await app.totalSupply(), tokens(34))

    assertBn(await depositContract.totalCalls(), 1)
    const c0 = await depositContract.calls.call(0)
    assert.equal(c0.pubkey, pad('0x010203', 48))
    assert.equal(c0.withdrawal_credentials, pad('0x0202', 32))
    assert.equal(c0.signature, pad('0x01', 96))
    assertBn(c0.value, ETH(32))

    // +100 ETH, test partial unbuffering
    await web3.eth.sendTransaction({ to: app.address, from: user1, value: ETH(100) })
    await app.deposit(1, 1, CALLDATA, { from: depositor })
    await checkStat({ depositedValidators: 2, beaconValidators: 0, beaconBalance: ETH(0) })
    assertBn(await app.getTotalPooledEther(), ETH(134))
    assertBn(await app.getBufferedEther(), ETH(70))
    assertBn(await app.balanceOf(user1), tokens(101))
    assertBn(await app.balanceOf(user2), tokens(2))
    assertBn(await app.balanceOf(user3), tokens(30))
    assertBn(await app.totalSupply(), tokens(134))

    await app.methods['deposit(uint256,uint256,bytes)'](MAX_DEPOSITS, CURATED_MODULE_ID, CALLDATA, { from: depositor })
    await checkStat({ depositedValidators: 4, beaconValidators: 0, beaconBalance: ETH(0) })
    assertBn(await app.getTotalPooledEther(), ETH(134))
    assertBn(await app.getBufferedEther(), ETH(6))
    assertBn(await app.balanceOf(user1), tokens(101))
    assertBn(await app.balanceOf(user2), tokens(2))
    assertBn(await app.balanceOf(user3), tokens(30))
    assertBn(await app.totalSupply(), tokens(134))

    assertBn(await depositContract.totalCalls(), 4)
    const calls = {}
    for (const i of [1, 2, 3]) {
      calls[i] = await depositContract.calls.call(i)
      assert.equal(calls[i].withdrawal_credentials, pad('0x0202', 32))
      assert.equal(calls[i].signature, pad('0x01', 96))
      assertBn(calls[i].value, ETH(32))
    }
    assert.equal(calls[1].pubkey, pad('0x010204', 48))
    assert.equal(calls[2].pubkey, pad('0x010205', 48))
    assert.equal(calls[3].pubkey, pad('0x010206', 48))
  })

  it('deposit uses the expected signing keys', async () => {
    await operators.addNodeOperator('1', ADDRESS_1, { from: voting })
    await operators.addNodeOperator('2', ADDRESS_2, { from: voting })

    const op0 = {
      keys: Array.from({ length: 3 }, (_, i) => `0x11${i}${i}` + 'abcd'.repeat(46 / 2)),
      sigs: Array.from({ length: 3 }, (_, i) => `0x11${i}${i}` + 'cdef'.repeat(94 / 2))
    }

    const op1 = {
      keys: Array.from({ length: 3 }, (_, i) => `0x22${i}${i}` + 'efab'.repeat(46 / 2)),
      sigs: Array.from({ length: 3 }, (_, i) => `0x22${i}${i}` + 'fcde'.repeat(94 / 2))
    }

    await stakingRouter.setWithdrawalCredentials(pad('0x0202', 32), { from: voting })

    await operators.addSigningKeys(0, 3, hexConcat(...op0.keys), hexConcat(...op0.sigs), { from: voting })
    await operators.addSigningKeys(1, 3, hexConcat(...op1.keys), hexConcat(...op1.sigs), { from: voting })

    await operators.setNodeOperatorStakingLimit(0, UNLIMITED, { from: voting })
    await operators.setNodeOperatorStakingLimit(1, UNLIMITED, { from: voting })

    await app.submit(ZERO_ADDRESS, { from: user2, value: ETH(32) })
    await app.methods['deposit(uint256,uint256,bytes)'](MAX_DEPOSITS, CURATED_MODULE_ID, CALLDATA, { from: depositor })
    assertBn(await depositContract.totalCalls(), 1, 'first submit: total deposits')

    await app.submit(ZERO_ADDRESS, { from: user2, value: ETH(2 * 32) })
    await app.methods['deposit(uint256,uint256,bytes)'](MAX_DEPOSITS, CURATED_MODULE_ID, CALLDATA, { from: depositor })
    assertBn(await depositContract.totalCalls(), 3, 'second submit: total deposits')

    await app.submit(ZERO_ADDRESS, { from: user2, value: ETH(3 * 32) })
    await app.methods['deposit(uint256,uint256,bytes)'](MAX_DEPOSITS, CURATED_MODULE_ID, CALLDATA, { from: depositor })
    assertBn(await depositContract.totalCalls(), 6, 'third submit: total deposits')

    const calls = await Promise.all(Array.from({ length: 6 }, (_, i) => depositContract.calls(i)))
    const keys = [...op0.keys, ...op1.keys]
    const sigs = [...op0.sigs, ...op1.sigs]
    const pairs = keys.map((key, i) => `${key}|${sigs[i]}`)

    assert.sameMembers(
      calls.map((c) => `${c.pubkey}|${c.signature}`),
      pairs,
      'pairs'
    )
  })

  it('deposit works when the first node operator is inactive', async () => {
    await operators.addNodeOperator('1', ADDRESS_1, { from: voting })
    await operators.addNodeOperator('2', ADDRESS_2, { from: voting })

    await stakingRouter.setWithdrawalCredentials(pad('0x0202', 32), { from: voting })

    await operators.addSigningKeys(0, 1, pad('0x010203', 48), pad('0x01', 96), { from: voting })
    await operators.addSigningKeys(1, 1, pad('0x030405', 48), pad('0x06', 96), { from: voting })

    await operators.setNodeOperatorStakingLimit(0, UNLIMITED, { from: voting })
    await operators.setNodeOperatorStakingLimit(1, UNLIMITED, { from: voting })

    await operators.deactivateNodeOperator(0, { from: voting })
    await app.submit(ZERO_ADDRESS, { from: user2, value: ETH(32) })

    await app.methods['deposit(uint256,uint256,bytes)'](MAX_DEPOSITS, CURATED_MODULE_ID, CALLDATA, { from: depositor })
    assertBn(await depositContract.totalCalls(), 1)
  })

  it('submits with zero and non-zero referrals work', async () => {
    const REFERRAL = '0xDeaDbeefdEAdbeefdEadbEEFdeadbeEFdEaDbeeF'
    let receipt
    receipt = await app.submit(REFERRAL, { from: user2, value: ETH(2) })
    assertEvent(receipt, 'Submitted', { expectedArgs: { sender: user2, amount: ETH(2), referral: REFERRAL } })
    receipt = await app.submit(ZERO_ADDRESS, { from: user2, value: ETH(5) })
    assertEvent(receipt, 'Submitted', { expectedArgs: { sender: user2, amount: ETH(5), referral: ZERO_ADDRESS } })
  })

  const verifyStakeLimitState = async (
    expectedMaxStakeLimit,
    expectedLimitIncrease,
    expectedCurrentStakeLimit,
    expectedIsStakingPaused,
    expectedIsStakingLimited
  ) => {
    currentStakeLimit = await app.getCurrentStakeLimit()
    assertBn(currentStakeLimit, expectedCurrentStakeLimit)

    isStakingPaused = await app.isStakingPaused()
    assert.equal(isStakingPaused, expectedIsStakingPaused)
      ; ({
        isStakingPaused,
        isStakingLimitSet,
        currentStakeLimit,
        maxStakeLimit,
        maxStakeLimitGrowthBlocks,
        prevStakeLimit,
        prevStakeBlockNumber
      } = await app.getStakeLimitFullInfo())

    assertBn(currentStakeLimit, expectedCurrentStakeLimit)
    assertBn(maxStakeLimit, expectedMaxStakeLimit)
    assert.equal(isStakingPaused, expectedIsStakingPaused)
    assert.equal(isStakingLimitSet, expectedIsStakingLimited)

    if (isStakingLimitSet) {
      assertBn(maxStakeLimitGrowthBlocks, expectedLimitIncrease > 0 ? expectedMaxStakeLimit / expectedLimitIncrease : 0)
    }
  }

  it('staking pause & unlimited resume works', async () => {
    assert.equals(await app.isStakingPaused(), false)

    let receipt

    await verifyStakeLimitState(0, 0, bn(MAX_UINT256), false, false)
    receipt = await app.submit(ZERO_ADDRESS, { from: user2, value: ETH(2) })
    assertEvent(receipt, 'Submitted', { expectedArgs: { sender: user2, amount: ETH(2), referral: ZERO_ADDRESS } })

    await assertRevert(app.pauseStaking(), 'APP_AUTH_FAILED')
    receipt = await app.pauseStaking({ from: voting })
    assertEvent(receipt, 'StakingPaused')
    await verifyStakeLimitState(0, 0, 0, true, false)

    await assertRevert(web3.eth.sendTransaction({ to: app.address, from: user2, value: ETH(2) }), `STAKING_PAUSED`)
    await assertRevert(app.submit(ZERO_ADDRESS, { from: user2, value: ETH(2) }), `STAKING_PAUSED`)

    await assertRevert(app.resumeStaking(), 'APP_AUTH_FAILED')
    receipt = await app.resumeStaking({ from: voting })
    assertEvent(receipt, 'StakingResumed')
    await verifyStakeLimitState(0, 0, bn(MAX_UINT256), false, false)

    await web3.eth.sendTransaction({ to: app.address, from: user2, value: ETH(1.1) })
    receipt = await app.submit(ZERO_ADDRESS, { from: user2, value: ETH(1.4) })
    assertEvent(receipt, 'Submitted', { expectedArgs: { sender: user2, amount: ETH(1.4), referral: ZERO_ADDRESS } })
  })

  it('staking resume with a limit works', async () => {
    let receipt

    const blocksToReachMaxStakeLimit = 300
    const expectedMaxStakeLimit = ETH(3)
    const limitIncreasePerBlock = bn(expectedMaxStakeLimit).div(bn(blocksToReachMaxStakeLimit)) // 1 * 10**16

    receipt = await app.resumeStaking({ from: voting })
    assertEvent(receipt, 'StakingResumed')

    await assertRevert(app.setStakingLimit(expectedMaxStakeLimit, limitIncreasePerBlock), 'APP_AUTH_FAILED')
    receipt = await app.setStakingLimit(expectedMaxStakeLimit, limitIncreasePerBlock, { from: voting })
    assertEvent(receipt, 'StakingLimitSet', {
      expectedArgs: {
        maxStakeLimit: expectedMaxStakeLimit,
        stakeLimitIncreasePerBlock: limitIncreasePerBlock
      }
    })

    await verifyStakeLimitState(expectedMaxStakeLimit, limitIncreasePerBlock, expectedMaxStakeLimit, false, true)
    receipt = await app.submit(ZERO_ADDRESS, { from: user2, value: ETH(2) })
    assertEvent(receipt, 'Submitted', { expectedArgs: { sender: user2, amount: ETH(2), referral: ZERO_ADDRESS } })
    await verifyStakeLimitState(expectedMaxStakeLimit, limitIncreasePerBlock, ETH(1), false, true)
    await assertRevert(app.submit(ZERO_ADDRESS, { from: user2, value: ETH(2.5) }), `STAKE_LIMIT`)
    await verifyStakeLimitState(expectedMaxStakeLimit, limitIncreasePerBlock, bn(ETH(1)).add(limitIncreasePerBlock), false, true)

    // expect to grow for another 1.5 ETH since last submit
    // every revert produces new block, so we need to account that block
    await waitBlocks(blocksToReachMaxStakeLimit / 2 - 1)
    await verifyStakeLimitState(expectedMaxStakeLimit, limitIncreasePerBlock, ETH(2.5), false, true)
    await assertRevert(app.submit(ZERO_ADDRESS, { from: user2, value: ETH(2.6) }), `STAKE_LIMIT`)
    receipt = await app.submit(ZERO_ADDRESS, { from: user2, value: ETH(2.5) })
    assertEvent(receipt, 'Submitted', { expectedArgs: { sender: user2, amount: ETH(2.5), referral: ZERO_ADDRESS } })
    await verifyStakeLimitState(expectedMaxStakeLimit, limitIncreasePerBlock, limitIncreasePerBlock.muln(2), false, true)

    await assertRevert(app.submit(ZERO_ADDRESS, { from: user2, value: ETH(0.1) }), `STAKE_LIMIT`)
    await verifyStakeLimitState(expectedMaxStakeLimit, limitIncreasePerBlock, limitIncreasePerBlock.muln(3), false, true)
    // once again, we are subtracting blocks number induced by revert checks
    await waitBlocks(blocksToReachMaxStakeLimit / 3 - 4)

    receipt = await app.submit(ZERO_ADDRESS, { from: user1, value: ETH(1) })
    assertEvent(receipt, 'Submitted', { expectedArgs: { sender: user1, amount: ETH(1), referral: ZERO_ADDRESS } })
    await verifyStakeLimitState(expectedMaxStakeLimit, limitIncreasePerBlock, ETH(0), false, true)

    // check that limit is restored completely
    await waitBlocks(blocksToReachMaxStakeLimit)
    await verifyStakeLimitState(expectedMaxStakeLimit, limitIncreasePerBlock, expectedMaxStakeLimit, false, true)

    // check that limit is capped by maxLimit value and doesn't grow infinitely
    await waitBlocks(10)
    await verifyStakeLimitState(expectedMaxStakeLimit, limitIncreasePerBlock, expectedMaxStakeLimit, false, true)

    await assertRevert(app.setStakingLimit(ETH(0), ETH(0), { from: voting }), `ZERO_MAX_STAKE_LIMIT`)
    await assertRevert(app.setStakingLimit(ETH(1), ETH(1.1), { from: voting }), `TOO_LARGE_LIMIT_INCREASE`)
    await assertRevert(app.setStakingLimit(ETH(1), bn(10), { from: voting }), `TOO_SMALL_LIMIT_INCREASE`)
  })

  it('resume staking with an one-shot limit works', async () => {
    let receipt

    const expectedMaxStakeLimit = ETH(7)
    const limitIncreasePerBlock = 0

    receipt = await app.resumeStaking({ from: voting })
    assertEvent(receipt, 'StakingResumed')
    receipt = await app.setStakingLimit(expectedMaxStakeLimit, limitIncreasePerBlock, { from: voting })
    assertEvent(receipt, 'StakingLimitSet', {
      expectedArgs: {
        maxStakeLimit: expectedMaxStakeLimit,
        stakeLimitIncreasePerBlock: limitIncreasePerBlock
      }
    })

    await verifyStakeLimitState(expectedMaxStakeLimit, limitIncreasePerBlock, expectedMaxStakeLimit, false, true)
    receipt = await app.submit(ZERO_ADDRESS, { from: user2, value: ETH(5) })
    assertEvent(receipt, 'Submitted', { expectedArgs: { sender: user2, amount: ETH(5), referral: ZERO_ADDRESS } })
    await verifyStakeLimitState(expectedMaxStakeLimit, limitIncreasePerBlock, ETH(2), false, true)
    receipt = await app.submit(ZERO_ADDRESS, { from: user2, value: ETH(2) })
    assertEvent(receipt, 'Submitted', { expectedArgs: { sender: user2, amount: ETH(2), referral: ZERO_ADDRESS } })
    await verifyStakeLimitState(expectedMaxStakeLimit, limitIncreasePerBlock, ETH(0), false, true)
    await assertRevert(app.submit(ZERO_ADDRESS, { from: user2, value: ETH(0.1) }), `STAKE_LIMIT`)
    await verifyStakeLimitState(expectedMaxStakeLimit, limitIncreasePerBlock, ETH(0), false, true)
    await waitBlocks(100)
    await verifyStakeLimitState(expectedMaxStakeLimit, limitIncreasePerBlock, ETH(0), false, true)
  })

  it('resume staking with various changing limits work', async () => {
    let receipt

    const expectedMaxStakeLimit = ETH(9)
    const limitIncreasePerBlock = bn(expectedMaxStakeLimit).divn(100)

    receipt = await app.resumeStaking({ from: voting })
    assertEvent(receipt, 'StakingResumed')
    receipt = await app.setStakingLimit(expectedMaxStakeLimit, limitIncreasePerBlock, { from: voting })
    assertEvent(receipt, 'StakingLimitSet', {
      expectedArgs: {
        maxStakeLimit: expectedMaxStakeLimit,
        stakeLimitIncreasePerBlock: limitIncreasePerBlock
      }
    })

    await verifyStakeLimitState(expectedMaxStakeLimit, limitIncreasePerBlock, expectedMaxStakeLimit, false, true)

    const smallerExpectedMaxStakeLimit = ETH(5)
    const smallerLimitIncreasePerBlock = bn(smallerExpectedMaxStakeLimit).divn(200)

    receipt = await app.setStakingLimit(smallerExpectedMaxStakeLimit, smallerLimitIncreasePerBlock, { from: voting })
    assertEvent(receipt, 'StakingLimitSet', {
      expectedArgs: {
        maxStakeLimit: smallerExpectedMaxStakeLimit,
        stakeLimitIncreasePerBlock: smallerLimitIncreasePerBlock
      }
    })

    await verifyStakeLimitState(smallerExpectedMaxStakeLimit, smallerLimitIncreasePerBlock, smallerExpectedMaxStakeLimit, false, true)

    const largerExpectedMaxStakeLimit = ETH(10)
    const largerLimitIncreasePerBlock = bn(largerExpectedMaxStakeLimit).divn(1000)

    receipt = await app.setStakingLimit(largerExpectedMaxStakeLimit, largerLimitIncreasePerBlock, { from: voting })
    assertEvent(receipt, 'StakingLimitSet', {
      expectedArgs: {
        maxStakeLimit: largerExpectedMaxStakeLimit,
        stakeLimitIncreasePerBlock: largerLimitIncreasePerBlock
      }
    })

    await verifyStakeLimitState(largerExpectedMaxStakeLimit, largerLimitIncreasePerBlock, smallerExpectedMaxStakeLimit, false, true)

    await assertRevert(app.removeStakingLimit(), 'APP_AUTH_FAILED')
    receipt = await app.removeStakingLimit({ from: voting })
    assertEvent(receipt, 'StakingLimitRemoved')

    await verifyStakeLimitState(0, 0, bn(2).pow(bn(256)).sub(bn(1)), false, false)
  })

  it('reverts when trying to call unknown function', async () => {
    const wrongMethodABI = '0x00'
    await assertRevert(web3.eth.sendTransaction({ to: app.address, from: user2, value: ETH(1), data: wrongMethodABI }), 'NON_EMPTY_DATA')
    await assertRevert(web3.eth.sendTransaction({ to: app.address, from: user2, value: ETH(0), data: wrongMethodABI }), 'NON_EMPTY_DATA')
  })

  it('key removal is taken into account during deposit', async () => {
    await operators.addNodeOperator('1', ADDRESS_1, { from: voting })
    await operators.addNodeOperator('2', ADDRESS_2, { from: voting })

    await stakingRouter.setWithdrawalCredentials(pad('0x0202', 32), { from: voting })
    await operators.addSigningKeys(0, 1, pad('0x010203', 48), pad('0x01', 96), { from: voting })
    await operators.addSigningKeys(
      0,
      3,
      hexConcat(pad('0x010204', 48), pad('0x010205', 48), pad('0x010206', 48)),
      hexConcat(pad('0x01', 96), pad('0x01', 96), pad('0x01', 96)),
      { from: voting }
    )

    await operators.setNodeOperatorStakingLimit(0, UNLIMITED, { from: voting })
    await operators.setNodeOperatorStakingLimit(1, UNLIMITED, { from: voting })

    await web3.eth.sendTransaction({ to: app.address, from: user3, value: ETH(33) })
    await app.methods['deposit(uint256,uint256,bytes)'](MAX_DEPOSITS, CURATED_MODULE_ID, CALLDATA, { from: depositor })
    assertBn(await depositContract.totalCalls(), 1)
    await assertRevert(operators.removeSigningKey(0, 0, { from: voting }), 'OUT_OF_RANGE')

    assertBn(await app.getBufferedEther(), ETH(2))

    await operators.removeSigningKey(0, 1, { from: voting })

    await web3.eth.sendTransaction({ to: app.address, from: user3, value: ETH(100) })

    await app.methods['deposit(uint256,uint256,bytes)'](MAX_DEPOSITS, CURATED_MODULE_ID, CALLDATA, { from: depositor })
    assertBn(await depositContract.totalCalls(), 1)
    assertBn(await app.getTotalPooledEther(), ETH(134))
    assertBn(await app.getBufferedEther(), ETH(102))
  })

  it("out of signing keys doesn't revert but buffers", async () => {
    await operators.addNodeOperator('1', ADDRESS_1, { from: voting })
    await operators.addNodeOperator('2', ADDRESS_2, { from: voting })

    await stakingRouter.setWithdrawalCredentials(pad('0x0202', 32), { from: voting })

    await operators.addSigningKeys(0, 1, pad('0x010203', 48), pad('0x01', 96), { from: voting })

    await operators.setNodeOperatorStakingLimit(0, UNLIMITED, { from: voting })
    await operators.setNodeOperatorStakingLimit(1, UNLIMITED, { from: voting })

    await web3.eth.sendTransaction({ to: app.address, from: user3, value: ETH(99) })
    await app.methods['deposit(uint256,uint256,bytes)'](MAX_DEPOSITS, CURATED_MODULE_ID, CALLDATA, { from: depositor })
    await checkStat({ depositedValidators: 1, beaconValidators: 0, beaconBalance: ETH(0) })
    assertBn(await depositContract.totalCalls(), 1)
    assertBn(await app.getTotalPooledEther(), ETH(100))
    assertBn(await app.getBufferedEther(), ETH(100 - 32))

    // buffer unwinds
    await operators.addSigningKeys(
      0,
      3,
      hexConcat(pad('0x010204', 48), pad('0x010205', 48), pad('0x010206', 48)),
      hexConcat(pad('0x01', 96), pad('0x01', 96), pad('0x01', 96)),
      { from: voting }
    )

    // increase staking limit
    await operators.setNodeOperatorStakingLimit(0, UNLIMITED, { from: voting })

    await web3.eth.sendTransaction({ to: app.address, from: user1, value: ETH(1) })
    await app.methods['deposit(uint256,uint256,bytes)'](MAX_DEPOSITS, CURATED_MODULE_ID, CALLDATA, { from: depositor })
    await checkStat({ depositedValidators: 3, beaconValidators: 0, beaconBalance: ETH(0) })
    assertBn(await depositContract.totalCalls(), 3)
    assertBn(await app.getTotalPooledEther(), ETH(101))
    assertBn(await app.getBufferedEther(), ETH(5))
  })

  it('handleOracleReport works', async () => {
    await operators.addNodeOperator('1', ADDRESS_1, { from: voting })
    await operators.addNodeOperator('2', ADDRESS_2, { from: voting })

    await stakingRouter.setWithdrawalCredentials(pad('0x0202', 32), { from: voting })
    await operators.addSigningKeys(0, 1, pad('0x010203', 48), pad('0x01', 96), { from: voting })
    await operators.addSigningKeys(
      0,
      3,
      hexConcat(pad('0x010204', 48), pad('0x010205', 48), pad('0x010206', 48)),
      hexConcat(pad('0x01', 96), pad('0x01', 96), pad('0x01', 96)),
      { from: voting }
    )

    await operators.setNodeOperatorStakingLimit(0, UNLIMITED, { from: voting })
    await operators.setNodeOperatorStakingLimit(1, UNLIMITED, { from: voting })

    await web3.eth.sendTransaction({ to: app.address, from: user2, value: ETH(34) })
    await app.methods['deposit(uint256,uint256,bytes)'](MAX_DEPOSITS, CURATED_MODULE_ID, CALLDATA, { from: depositor })
    await checkStat({ depositedValidators: 1, beaconValidators: 0, beaconBalance: ETH(0) })

    await assertRevert(
      app.handleOracleReport(await getCurrentBlockTimestamp(), 1, ETH(30), 0, 0, 0, 0, 0, { from: appManager }),
      'APP_AUTH_FAILED'
    )

    await pushReport(1, ETH(30))
    await checkStat({ depositedValidators: 1, beaconValidators: 1, beaconBalance: ETH(30) })

    await assertRevert(app.handleOracleReport(await getCurrentBlockTimestamp(), 1, ETH(29), 0, 0, 0, 0, 0, { from: nobody }), 'APP_AUTH_FAILED')

    await pushReport(1, ETH(100)) // stale data
    await checkStat({ depositedValidators: 1, beaconValidators: 1, beaconBalance: ETH(100) })

    await pushReport(1, ETH(33))
    await checkStat({ depositedValidators: 1, beaconValidators: 1, beaconBalance: ETH(33) })
  })

  it('oracle data affects deposits', async () => {
    await operators.addNodeOperator('1', ADDRESS_1, { from: voting })
    await operators.addNodeOperator('2', ADDRESS_2, { from: voting })

    await web3.eth.sendTransaction({ to: app.address, from: user2, value: ETH(33) })
    const withdrawal = await WithdrawalVault.new(app.address, treasury)
    const withdrawalCredentials = hexConcat('0x01', pad(withdrawal.address, 31))
    await stakingRouter.setWithdrawalCredentials(withdrawalCredentials, { from: voting })
    await operators.addSigningKeys(0, 1, pad('0x010203', 48), pad('0x01', 96), { from: voting })
    await operators.addSigningKeys(
      0,
      3,
      hexConcat(pad('0x010204', 48), pad('0x010205', 48), pad('0x010206', 48)),
      hexConcat(pad('0x01', 96), pad('0x01', 96), pad('0x01', 96)),
      { from: voting }
    )

    await operators.setNodeOperatorStakingLimit(0, UNLIMITED, { from: voting })
    await operators.setNodeOperatorStakingLimit(1, UNLIMITED, { from: voting })

    await app.methods['deposit(uint256,uint256,bytes)'](MAX_DEPOSITS, CURATED_MODULE_ID, CALLDATA, { from: depositor })
    await checkStat({ depositedValidators: 1, beaconValidators: 0, beaconBalance: ETH(0) })
    assertBn(await depositContract.totalCalls(), 1)
    assertBn(await app.getTotalPooledEther(), ETH(34))
    assertBn(await app.getBufferedEther(), ETH(2))

    // down
    await pushReport(1, ETH(15))

    await checkStat({ depositedValidators: 1, beaconValidators: 1, beaconBalance: ETH(15) })
    assertBn(await depositContract.totalCalls(), 1)
    assertBn(await app.getTotalPooledEther(), ETH(17))
    assertBn(await app.getBufferedEther(), ETH(2))
    assertBn(await app.totalSupply(), tokens(17))

    // deposit, ratio is 0.5
    await web3.eth.sendTransaction({ to: app.address, from: user1, value: ETH(2) })
    await app.methods['deposit(uint256,uint256,bytes)'](MAX_DEPOSITS, CURATED_MODULE_ID, CALLDATA, { from: depositor })

    await checkStat({ depositedValidators: 1, beaconValidators: 1, beaconBalance: ETH(15) })
    assertBn(await depositContract.totalCalls(), 1)
    assertBn(await app.getTotalPooledEther(), ETH(19))
    assertBn(await app.getBufferedEther(), ETH(4))
    assertBn(await app.balanceOf(user1), tokens(2))
    assertBn(await app.totalSupply(), tokens(19))

    // up
    await assertRevert(pushReport(2, ETH(48)), 'REPORTED_MORE_DEPOSITED')
    await pushReport(1, ETH(48))

    await checkStat({ depositedValidators: 1, beaconValidators: 1, beaconBalance: ETH(48) })
    assertBn(await depositContract.totalCalls(), 1)
    assertBn(await app.getTotalPooledEther(), ETH(52))
    assertBn(await app.getBufferedEther(), ETH(4))
    assertBn(await app.totalSupply(), tokens(52))
  })

  it('can stop and resume', async () => {
    await operators.addNodeOperator('1', ADDRESS_1, { from: voting })
    await operators.addNodeOperator('2', ADDRESS_2, { from: voting })

    await stakingRouter.setWithdrawalCredentials(pad('0x0202', 32), { from: voting })
    await operators.addSigningKeys(0, 1, pad('0x010203', 48), pad('0x01', 96), { from: voting })
    await operators.addSigningKeys(
      0,
      3,
      hexConcat(pad('0x010204', 48), pad('0x010205', 48), pad('0x010206', 48)),
      hexConcat(pad('0x01', 96), pad('0x01', 96), pad('0x01', 96)),
      { from: voting }
    )

    await operators.setNodeOperatorStakingLimit(0, UNLIMITED, { from: voting })
    await operators.setNodeOperatorStakingLimit(1, UNLIMITED, { from: voting })

    await web3.eth.sendTransaction({ to: app.address, from: user2, value: ETH(40) })
    await app.methods['deposit(uint256,uint256,bytes)'](MAX_DEPOSITS, CURATED_MODULE_ID, CALLDATA, { from: depositor })
    await checkStat({ depositedValidators: 1, beaconValidators: 0, beaconBalance: ETH(0) })
    assertBn(await app.getBufferedEther(), ETH(9))

    await assertRevert(app.stop({ from: user2 }), 'APP_AUTH_FAILED')
    await app.stop({ from: voting })
    assert((await app.isStakingPaused()) === true)

    await assertRevert(web3.eth.sendTransaction({ to: app.address, from: user1, value: ETH(4) }), 'STAKING_PAUSED')
    await assertRevert(web3.eth.sendTransaction({ to: app.address, from: user1, value: ETH(4) }), 'STAKING_PAUSED')
    await assertRevert(app.submit('0xdeadbeefdeadbeefdeadbeefdeadbeefdeadbeef', { from: user1, value: ETH(4) }), 'STAKING_PAUSED')

    await assertRevert(app.resume({ from: user2 }), 'APP_AUTH_FAILED')
    await app.resume({ from: voting })
    assert((await app.isStakingPaused()) === false)

    await web3.eth.sendTransaction({ to: app.address, from: user1, value: ETH(4) })
    await app.methods['deposit(uint256,uint256,bytes)'](MAX_DEPOSITS, CURATED_MODULE_ID, CALLDATA, { from: depositor })
    await checkStat({ depositedValidators: 1, beaconValidators: 0, beaconBalance: ETH(0) })
    assertBn(await app.getBufferedEther(), ETH(13))
  })

  it('rewards distribution on module with zero treasury and module fee', async () => {
    await operators.addNodeOperator('1', ADDRESS_1, { from: voting })
    await operators.addNodeOperator('2', ADDRESS_2, { from: voting })

    await stakingRouter.setWithdrawalCredentials(pad('0x0202', 32), { from: voting })
    await operators.addSigningKeys(0, 1, pad('0x010203', 48), pad('0x01', 96), { from: voting })
    await operators.addSigningKeys(
      0,
      3,
      hexConcat(pad('0x010204', 48), pad('0x010205', 48), pad('0x010206', 48)),
      hexConcat(pad('0x01', 96), pad('0x01', 96), pad('0x01', 96)),
      { from: voting }
    )

    await operators.setNodeOperatorStakingLimit(0, UNLIMITED, { from: voting })
    await operators.setNodeOperatorStakingLimit(1, UNLIMITED, { from: voting })

    // get staking module
    const [curated] = await stakingRouter.getStakingModules()

    let module1 = await stakingRouter.getStakingModule(curated.id)
    assertBn(module1.targetShare, 10000)
    assertBn(module1.stakingModuleFee, 500)
    assertBn(module1.treasuryFee, 500)

    // stakingModuleId, targetShare, stakingModuleFee, treasuryFee
    await stakingRouter.updateStakingModule(module1.id, module1.targetShare, 0, 0, { from: voting })

    module1 = await stakingRouter.getStakingModule(curated.id)
    assertBn(module1.targetShare, 10000)
    assertBn(module1.stakingModuleFee, 0)
    assertBn(module1.treasuryFee, 0)

    // check stat before deposit
    await checkStat({ depositedValidators: 0, beaconValidators: 0, beaconBalance: 0 })

    await web3.eth.sendTransaction({ to: app.address, from: user2, value: ETH(33) })
    await app.methods['deposit(uint256,uint256,bytes)'](MAX_DEPOSITS, CURATED_MODULE_ID, CALLDATA, { from: depositor })

    await pushReport(1, ETH(36))
    await checkStat({ depositedValidators: 1, beaconValidators: 1, beaconBalance: ETH(36) })
    assertBn(await app.totalSupply(), ETH(38)) // remote + buffered
    await checkRewards({ treasury: 0, operator: 0 })

    // return module commission
    await stakingRouter.updateStakingModule(module1.id, module1.targetShare, 500, 500, { from: voting })

    //
    await pushReport(1, ETH(38))
    await checkStat({ depositedValidators: 1, beaconValidators: 1, beaconBalance: ETH(38) })
    assertBn(await app.totalSupply(), ETH(40)) // remote + buffered
    await checkRewards({ treasury: 100, operator: 99 })
  })

  it('rewards distribution works in a simple case', async () => {

    await operators.addNodeOperator('1', ADDRESS_1, { from: voting })
    await operators.addNodeOperator('2', ADDRESS_2, { from: voting })

    await operators.setNodeOperatorStakingLimit(0, UNLIMITED, { from: voting })
    await operators.setNodeOperatorStakingLimit(1, UNLIMITED, { from: voting })

    await web3.eth.sendTransaction({ to: app.address, from: user2, value: ETH(33) })
    const withdrawal = await WithdrawalVault.new(app.address, treasury)
    await stakingRouter.setWithdrawalCredentials(hexConcat('0x01', pad(withdrawal.address, 31)), { from: voting })
    await operators.addSigningKeys(0, 1, pad('0x010203', 48), pad('0x01', 96), { from: voting })
    await operators.addSigningKeys(
      0,
      3,
      hexConcat(pad('0x010204', 48), pad('0x010205', 48), pad('0x010206', 48)),
      hexConcat(pad('0x01', 96), pad('0x01', 96), pad('0x01', 96)),
      { from: voting }
    )

    await operators.setNodeOperatorStakingLimit(0, UNLIMITED, { from: voting })
    await operators.setNodeOperatorStakingLimit(1, UNLIMITED, { from: voting })

    await app.methods['deposit(uint256,uint256,bytes)'](MAX_DEPOSITS, CURATED_MODULE_ID, CALLDATA, { from: depositor })

    await pushReport(1, ETH(36))
    await checkStat({ depositedValidators: 1, beaconValidators: 1, beaconBalance: ETH(36) })
    assertBn(await app.totalSupply(), ETH(38)) // remote + buffered
    await checkRewards({ treasury: 199, operator: 199 })
  })

  it('rewards distribution works', async () => {
    await operators.addNodeOperator('1', ADDRESS_1, { from: voting })
    await operators.addNodeOperator('2', ADDRESS_2, { from: voting })

    await web3.eth.sendTransaction({ to: app.address, from: user2, value: ETH(33) })
    const withdrawal = await WithdrawalVault.new(app.address, treasury)
    await stakingRouter.setWithdrawalCredentials(hexConcat('0x01', pad(withdrawal.address, 31)), { from: voting })
    await operators.addSigningKeys(0, 1, pad('0x010203', 48), pad('0x01', 96), { from: voting })
    await operators.addSigningKeys(
      0,
      3,
      hexConcat(pad('0x010204', 48), pad('0x010205', 48), pad('0x010206', 48)),
      hexConcat(pad('0x01', 96), pad('0x01', 96), pad('0x01', 96)),
      { from: voting }
    )

    await operators.setNodeOperatorStakingLimit(0, UNLIMITED, { from: voting })
    await operators.setNodeOperatorStakingLimit(1, UNLIMITED, { from: voting })

    await app.methods['deposit(uint256,uint256,bytes)'](MAX_DEPOSITS, CURATED_MODULE_ID, CALLDATA, { from: depositor })
    // some slashing occurred
    await pushReport(1, ETH(30))

    await checkStat({ depositedValidators: 1, beaconValidators: 1, beaconBalance: ETH(30) })
    // ToDo check buffer=2
    assertBn(await app.totalSupply(), tokens(32)) // 30 remote (slashed) + 2 buffered = 32
    await checkRewards({ treasury: 0, operator: 0 })

    // rewarded 200 Ether (was 30, became 230)
    await pushReport(1, ETH(130))
    await checkStat({ depositedValidators: 1, beaconValidators: 1, beaconBalance: ETH(130) })
    // Todo check reward effects
    // await checkRewards({ treasury: 0, operator: 0 })

    await pushReport(1, ETH(2230))
    await checkStat({ depositedValidators: 1, beaconValidators: 1, beaconBalance: ETH(2230) })
    assertBn(await app.totalSupply(), tokens(2232))
    // Todo check reward effects
    // await checkRewards({ treasury: tokens(33), operator: tokens(55) })
  })

  it('deposits accounted properly during rewards distribution', async () => {
    await stakingRouter.setWithdrawalCredentials(pad('0x0202', 32), { from: voting })

    await operators.addNodeOperator('1', ADDRESS_1, { from: voting })
    await operators.addNodeOperator('2', ADDRESS_2, { from: voting })
    await operators.addSigningKeys(0, 1, pad('0x010203', 48), pad('0x01', 96), { from: voting })
    await operators.setNodeOperatorStakingLimit(0, UNLIMITED, { from: voting })
    await operators.setNodeOperatorStakingLimit(1, UNLIMITED, { from: voting })

    // Only 32 ETH deposited (we have initial 1 ETH)
    await web3.eth.sendTransaction({ to: app.address, from: user3, value: ETH(31) })
    await app.methods['deposit(uint256,uint256,bytes)'](MAX_DEPOSITS, CURATED_MODULE_ID, CALLDATA, { from: depositor })
    await web3.eth.sendTransaction({ to: app.address, from: user3, value: ETH(32) })
    await app.methods['deposit(uint256,uint256,bytes)'](MAX_DEPOSITS, CURATED_MODULE_ID, CALLDATA, { from: depositor })
    assertBn(await app.totalSupply(), StETH(64))

    await pushReport(1, ETH(36))
    await checkStat({ depositedValidators: 1, beaconValidators: 1, beaconBalance: ETH(36) })
    assertBn(await app.totalSupply(), StETH(68))
    await checkRewards({ treasury: 200, operator: 199 })
  })

  it('Node Operators filtering during deposit works when doing a huge deposit', async () => {
    await stakingRouter.setWithdrawalCredentials(pad('0x0202', 32), { from: voting })

    // id: 0
    await nodeOperators.addNodeOperator(
      operators,
      { name: 'good', rewardAddress: ADDRESS_1, totalSigningKeysCount: 2, vettedSigningKeysCount: 2 },
      { from: voting }
    )

    // id: 1
    await nodeOperators.addNodeOperator(
      operators,
      { name: 'limited', rewardAddress: ADDRESS_2, totalSigningKeysCount: 2, vettedSigningKeysCount: 1 },
      { from: voting }
    )

    // id: 2
    await nodeOperators.addNodeOperator(
      operators,
      { name: 'deactivated', rewardAddress: ADDRESS_3, totalSigningKeysCount: 2, vettedSigningKeysCount: 2, isActive: false },
      { from: voting }
    )

    // id: 3
    await nodeOperators.addNodeOperator(operators, { name: 'short on keys', rewardAddress: ADDRESS_4 }, { from: voting })

    // Deposit huge chunk
    await web3.eth.sendTransaction({ to: app.address, from: user1, value: ETH(32 * 3 + 49) })
    await app.methods['deposit(uint256,uint256,bytes)'](MAX_DEPOSITS, CURATED_MODULE_ID, CALLDATA, { from: depositor })
    await checkStat({ depositedValidators: 3, beaconValidators: 0, beaconBalance: ETH(0) })
    assertBn(await app.getTotalPooledEther(), ETH(146))
    assertBn(await app.getBufferedEther(), ETH(50))
    assertBn(await depositContract.totalCalls(), 3)

    assertBn(await operators.getTotalSigningKeyCount(0, { from: nobody }), 2)
    assertBn(await operators.getTotalSigningKeyCount(1, { from: nobody }), 2)
    assertBn(await operators.getTotalSigningKeyCount(2, { from: nobody }), 2)
    assertBn(await operators.getTotalSigningKeyCount(3, { from: nobody }), 0)

    assertBn(await operators.getUnusedSigningKeyCount(0, { from: nobody }), 0)
    assertBn(await operators.getUnusedSigningKeyCount(1, { from: nobody }), 1)
    assertBn(await operators.getUnusedSigningKeyCount(2, { from: nobody }), 2)
    assertBn(await operators.getUnusedSigningKeyCount(3, { from: nobody }), 0)

    // Next deposit changes nothing
    await web3.eth.sendTransaction({ to: app.address, from: user2, value: ETH(32) })
    await app.methods['deposit(uint256,uint256,bytes)'](MAX_DEPOSITS, CURATED_MODULE_ID, CALLDATA, { from: depositor })
    await checkStat({ depositedValidators: 3, beaconValidators: 0, beaconBalance: ETH(0) })
    assertBn(await app.getTotalPooledEther(), ETH(178))
    assertBn(await app.getBufferedEther(), ETH(82))
    assertBn(await depositContract.totalCalls(), 3)

    assertBn(await operators.getTotalSigningKeyCount(0, { from: nobody }), 2)
    assertBn(await operators.getTotalSigningKeyCount(1, { from: nobody }), 2)
    assertBn(await operators.getTotalSigningKeyCount(2, { from: nobody }), 2)
    assertBn(await operators.getTotalSigningKeyCount(3, { from: nobody }), 0)

    assertBn(await operators.getUnusedSigningKeyCount(0, { from: nobody }), 0)
    assertBn(await operators.getUnusedSigningKeyCount(1, { from: nobody }), 1)
    assertBn(await operators.getUnusedSigningKeyCount(2, { from: nobody }), 2)
    assertBn(await operators.getUnusedSigningKeyCount(3, { from: nobody }), 0)

    // #1 goes below the limit
    const { operatorIds, keysCounts } = prepIdsCountsPayload(1, 1)
    await operators.updateExitedValidatorsCount(operatorIds, keysCounts, { from: voting })
    await web3.eth.sendTransaction({ to: app.address, from: user3, value: ETH(1) })
    await app.methods['deposit(uint256,uint256,bytes)'](MAX_DEPOSITS, CURATED_MODULE_ID, CALLDATA, { from: depositor })
    await checkStat({ depositedValidators: 3, beaconValidators: 0, beaconBalance: ETH(0) })
    assertBn(await app.getTotalPooledEther(), ETH(179))
    assertBn(await app.getBufferedEther(), ETH(83))
    assertBn(await depositContract.totalCalls(), 3)

    assertBn(await operators.getTotalSigningKeyCount(0, { from: nobody }), 2)
    assertBn(await operators.getTotalSigningKeyCount(1, { from: nobody }), 2)
    assertBn(await operators.getTotalSigningKeyCount(2, { from: nobody }), 2)
    assertBn(await operators.getTotalSigningKeyCount(3, { from: nobody }), 0)

    assertBn(await operators.getUnusedSigningKeyCount(0, { from: nobody }), 0)
    assertBn(await operators.getUnusedSigningKeyCount(1, { from: nobody }), 1)
    assertBn(await operators.getUnusedSigningKeyCount(2, { from: nobody }), 2)
    assertBn(await operators.getUnusedSigningKeyCount(3, { from: nobody }), 0)

    // Adding a key & setting staking limit will help
    await operators.addSigningKeys(0, 1, pad('0x0003', 48), pad('0x01', 96), { from: voting })
    operators.setNodeOperatorStakingLimit(0, 3, { from: voting })

    await web3.eth.sendTransaction({ to: app.address, from: user3, value: ETH(1) })
    await app.methods['deposit(uint256,uint256,bytes)'](MAX_DEPOSITS, CURATED_MODULE_ID, CALLDATA, { from: depositor })
    await checkStat({ depositedValidators: 4, beaconValidators: 0, beaconBalance: ETH(0) })
    assertBn(await app.getTotalPooledEther(), ETH(180))
    assertBn(await app.getBufferedEther(), ETH(52))
    assertBn(await depositContract.totalCalls(), 4)

    assertBn(await operators.getTotalSigningKeyCount(0, { from: nobody }), 3)
    assertBn(await operators.getTotalSigningKeyCount(1, { from: nobody }), 2)
    assertBn(await operators.getTotalSigningKeyCount(2, { from: nobody }), 2)
    assertBn(await operators.getTotalSigningKeyCount(3, { from: nobody }), 0)

    assertBn(await operators.getUnusedSigningKeyCount(0, { from: nobody }), 0)
    assertBn(await operators.getUnusedSigningKeyCount(1, { from: nobody }), 1)
    assertBn(await operators.getUnusedSigningKeyCount(2, { from: nobody }), 2)
    assertBn(await operators.getUnusedSigningKeyCount(3, { from: nobody }), 0)

    // Reactivation of #2 doesn't change anything cause keys of #2 was trimmed
    await operators.activateNodeOperator(2, { from: voting })
    await web3.eth.sendTransaction({ to: app.address, from: user3, value: ETH(12) })
    await app.methods['deposit(uint256,uint256,bytes)'](MAX_DEPOSITS, CURATED_MODULE_ID, CALLDATA, { from: depositor })
    await checkStat({ depositedValidators: 4, beaconValidators: 0, beaconBalance: ETH(0) })
    assertBn(await app.getTotalPooledEther(), ETH(192))
    assertBn(await app.getBufferedEther(), ETH(64))
    assertBn(await depositContract.totalCalls(), 4)

    assertBn(await operators.getTotalSigningKeyCount(0, { from: nobody }), 3)
    assertBn(await operators.getTotalSigningKeyCount(1, { from: nobody }), 2)
    assertBn(await operators.getTotalSigningKeyCount(2, { from: nobody }), 2)
    assertBn(await operators.getTotalSigningKeyCount(3, { from: nobody }), 0)

    assertBn(await operators.getUnusedSigningKeyCount(0, { from: nobody }), 0)
    assertBn(await operators.getUnusedSigningKeyCount(1, { from: nobody }), 1)
    assertBn(await operators.getUnusedSigningKeyCount(2, { from: nobody }), 2)
    assertBn(await operators.getUnusedSigningKeyCount(3, { from: nobody }), 0)
  })

  it('Node Operators filtering during deposit works when doing small deposits', async () => {
    await stakingRouter.setWithdrawalCredentials(pad('0x0202', 32), { from: voting })

    // id: 0
    await nodeOperators.addNodeOperator(
      operators,
      { name: 'good', rewardAddress: ADDRESS_1, totalSigningKeysCount: 2, vettedSigningKeysCount: 2 },
      { from: voting }
    )

    // id: 1
    await nodeOperators.addNodeOperator(
      operators,
      { name: 'limited', rewardAddress: ADDRESS_2, totalSigningKeysCount: 2, vettedSigningKeysCount: 1 },
      { from: voting }
    )

    // id: 2
    await nodeOperators.addNodeOperator(
      operators,
      { name: 'deactivated', rewardAddress: ADDRESS_3, totalSigningKeysCount: 2, vettedSigningKeysCount: 2, isActive: false },
      { from: voting }
    )

    // id: 3
    await nodeOperators.addNodeOperator(operators, { name: 'short on keys', rewardAddress: ADDRESS_4 }, { from: voting })

    // Small deposits
    for (let i = 0; i < 14; i++) await web3.eth.sendTransaction({ to: app.address, from: user1, value: ETH(10) })
    await app.methods['deposit(uint256,uint256,bytes)'](MAX_DEPOSITS, CURATED_MODULE_ID, CALLDATA, { from: depositor })
    await web3.eth.sendTransaction({ to: app.address, from: user1, value: ETH(5) })
    await app.methods['deposit(uint256,uint256,bytes)'](MAX_DEPOSITS, CURATED_MODULE_ID, CALLDATA, { from: depositor })

    await checkStat({ depositedValidators: 3, beaconValidators: 0, beaconBalance: ETH(0) })
    assertBn(await app.getTotalPooledEther(), ETH(146))
    assertBn(await app.getBufferedEther(), ETH(50))
    assertBn(await depositContract.totalCalls(), 3)

    assertBn(await operators.getTotalSigningKeyCount(0, { from: nobody }), 2)
    assertBn(await operators.getTotalSigningKeyCount(1, { from: nobody }), 2)
    assertBn(await operators.getTotalSigningKeyCount(2, { from: nobody }), 2)
    assertBn(await operators.getTotalSigningKeyCount(3, { from: nobody }), 0)

    assertBn(await operators.getUnusedSigningKeyCount(0, { from: nobody }), 0)
    assertBn(await operators.getUnusedSigningKeyCount(1, { from: nobody }), 1)
    assertBn(await operators.getUnusedSigningKeyCount(2, { from: nobody }), 2)
    assertBn(await operators.getUnusedSigningKeyCount(3, { from: nobody }), 0)

    // Next deposit changes nothing
    await web3.eth.sendTransaction({ to: app.address, from: user2, value: ETH(32) })
    await app.methods['deposit(uint256,uint256,bytes)'](MAX_DEPOSITS, CURATED_MODULE_ID, CALLDATA, { from: depositor })
    await checkStat({ depositedValidators: 3, beaconValidators: 0, beaconBalance: ETH(0) })
    assertBn(await app.getTotalPooledEther(), ETH(178))
    assertBn(await app.getBufferedEther(), ETH(82))
    assertBn(await depositContract.totalCalls(), 3)

    assertBn(await operators.getTotalSigningKeyCount(0, { from: nobody }), 2)
    assertBn(await operators.getTotalSigningKeyCount(1, { from: nobody }), 2)
    assertBn(await operators.getTotalSigningKeyCount(2, { from: nobody }), 2)
    assertBn(await operators.getTotalSigningKeyCount(3, { from: nobody }), 0)

    assertBn(await operators.getUnusedSigningKeyCount(0, { from: nobody }), 0)
    assertBn(await operators.getUnusedSigningKeyCount(1, { from: nobody }), 1)
    assertBn(await operators.getUnusedSigningKeyCount(2, { from: nobody }), 2)
    assertBn(await operators.getUnusedSigningKeyCount(3, { from: nobody }), 0)

    // #1 goes below the limit (doesn't change situation. validator stop decreases limit)
    const { operatorIds, keysCounts } = prepIdsCountsPayload(1, 1)
    await operators.updateExitedValidatorsCount(operatorIds, keysCounts, { from: voting })
    await web3.eth.sendTransaction({ to: app.address, from: user3, value: ETH(1) })
    await app.methods['deposit(uint256,uint256,bytes)'](MAX_DEPOSITS, CURATED_MODULE_ID, CALLDATA, { from: depositor })
    await checkStat({ depositedValidators: 3, beaconValidators: 0, beaconBalance: ETH(0) })
    assertBn(await app.getTotalPooledEther(), ETH(179))
    assertBn(await app.getBufferedEther(), ETH(83))
    assertBn(await depositContract.totalCalls(), 3)

    assertBn(await operators.getTotalSigningKeyCount(0, { from: nobody }), 2)
    assertBn(await operators.getTotalSigningKeyCount(1, { from: nobody }), 2)
    assertBn(await operators.getTotalSigningKeyCount(2, { from: nobody }), 2)
    assertBn(await operators.getTotalSigningKeyCount(3, { from: nobody }), 0)

    assertBn(await operators.getUnusedSigningKeyCount(0, { from: nobody }), 0)
    assertBn(await operators.getUnusedSigningKeyCount(1, { from: nobody }), 1)
    assertBn(await operators.getUnusedSigningKeyCount(2, { from: nobody }), 2)
    assertBn(await operators.getUnusedSigningKeyCount(3, { from: nobody }), 0)

    // Adding a key & setting staking limit will help
    await operators.addSigningKeys(0, 1, pad('0x0003', 48), pad('0x01', 96), { from: voting })
    operators.setNodeOperatorStakingLimit(0, 3, { from: voting })

    await web3.eth.sendTransaction({ to: app.address, from: user3, value: ETH(1) })
    await app.methods['deposit(uint256,uint256,bytes)'](MAX_DEPOSITS, CURATED_MODULE_ID, CALLDATA, { from: depositor })
    await checkStat({ depositedValidators: 4, beaconValidators: 0, beaconBalance: ETH(0) })
    assertBn(await app.getTotalPooledEther(), ETH(180))
    assertBn(await app.getBufferedEther(), ETH(52))
    assertBn(await depositContract.totalCalls(), 4)

    assertBn(await operators.getTotalSigningKeyCount(0, { from: nobody }), 3)
    assertBn(await operators.getTotalSigningKeyCount(1, { from: nobody }), 2)
    assertBn(await operators.getTotalSigningKeyCount(2, { from: nobody }), 2)
    assertBn(await operators.getTotalSigningKeyCount(3, { from: nobody }), 0)

    assertBn(await operators.getUnusedSigningKeyCount(0, { from: nobody }), 0)
    assertBn(await operators.getUnusedSigningKeyCount(1, { from: nobody }), 1)
    assertBn(await operators.getUnusedSigningKeyCount(2, { from: nobody }), 2)
    assertBn(await operators.getUnusedSigningKeyCount(3, { from: nobody }), 0)

    // Reactivation of #2 (changes nothing, it's not used keys were trimmed)
    await operators.activateNodeOperator(2, { from: voting })
    await web3.eth.sendTransaction({ to: app.address, from: user3, value: ETH(12) })
    await app.methods['deposit(uint256,uint256,bytes)'](MAX_DEPOSITS, CURATED_MODULE_ID, CALLDATA, { from: depositor })
    await checkStat({ depositedValidators: 4, beaconValidators: 0, beaconBalance: ETH(0) })
    assertBn(await app.getTotalPooledEther(), ETH(192))
    assertBn(await app.getBufferedEther(), ETH(64))
    assertBn(await depositContract.totalCalls(), 4)

    assertBn(await operators.getTotalSigningKeyCount(0, { from: nobody }), 3)
    assertBn(await operators.getTotalSigningKeyCount(1, { from: nobody }), 2)
    assertBn(await operators.getTotalSigningKeyCount(2, { from: nobody }), 2)
    assertBn(await operators.getTotalSigningKeyCount(3, { from: nobody }), 0)

    assertBn(await operators.getUnusedSigningKeyCount(0, { from: nobody }), 0)
    assertBn(await operators.getUnusedSigningKeyCount(1, { from: nobody }), 1)
    assertBn(await operators.getUnusedSigningKeyCount(2, { from: nobody }), 2)
    assertBn(await operators.getUnusedSigningKeyCount(3, { from: nobody }), 0)
  })

  it('Deposit finds the right operator', async () => {
    await stakingRouter.setWithdrawalCredentials(pad('0x0202', 32), { from: voting })

    await operators.addNodeOperator('good', ADDRESS_1, { from: voting }) // 0
    await operators.addSigningKeys(0, 2, hexConcat(pad('0x0001', 48), pad('0x0002', 48)), hexConcat(pad('0x01', 96), pad('0x01', 96)), {
      from: voting
    })
    await operators.setNodeOperatorStakingLimit(0, UNLIMITED, { from: voting })

    await operators.addNodeOperator('2nd good', ADDRESS_2, { from: voting }) // 1
    await operators.addSigningKeys(1, 2, hexConcat(pad('0x0101', 48), pad('0x0102', 48)), hexConcat(pad('0x01', 96), pad('0x01', 96)), {
      from: voting
    })
    await operators.setNodeOperatorStakingLimit(1, UNLIMITED, { from: voting })

    await operators.addNodeOperator('deactivated', ADDRESS_3, { from: voting }) // 2
    await operators.addSigningKeys(2, 2, hexConcat(pad('0x0201', 48), pad('0x0202', 48)), hexConcat(pad('0x01', 96), pad('0x01', 96)), {
      from: voting
    })
    await operators.setNodeOperatorStakingLimit(2, UNLIMITED, { from: voting })
    await operators.deactivateNodeOperator(2, { from: voting })

    await operators.addNodeOperator('short on keys', ADDRESS_4, { from: voting }) // 3
    await operators.setNodeOperatorStakingLimit(3, UNLIMITED, { from: voting })

    // #1 and #0 get the funds
    await web3.eth.sendTransaction({ to: app.address, from: user2, value: ETH(63) })
    await app.methods['deposit(uint256,uint256,bytes)'](MAX_DEPOSITS, CURATED_MODULE_ID, CALLDATA, { from: depositor })
    await checkStat({ depositedValidators: 2, beaconValidators: 0, beaconBalance: ETH(0) })
    assertBn(await app.getTotalPooledEther(), ETH(64))
    assertBn(await app.getBufferedEther(), ETH(0))
    assertBn(await depositContract.totalCalls(), 2)

    assertBn(await operators.getUnusedSigningKeyCount(0, { from: nobody }), 1)
    assertBn(await operators.getUnusedSigningKeyCount(1, { from: nobody }), 1)
    assertBn(await operators.getUnusedSigningKeyCount(2, { from: nobody }), 2)
    assertBn(await operators.getUnusedSigningKeyCount(3, { from: nobody }), 0)

    // Reactivation of #2 & setting staking limit - has the smallest stake
    await operators.activateNodeOperator(2, { from: voting })
    await operators.addSigningKeys(2, 2, hexConcat(pad('0x0201', 48), pad('0x0202', 48)), hexConcat(pad('0x01', 96), pad('0x01', 96)), {
      from: voting
    })
    await operators.setNodeOperatorStakingLimit(2, UNLIMITED, { from: voting })

    await web3.eth.sendTransaction({ to: app.address, from: user2, value: ETH(36) })
    await app.methods['deposit(uint256,uint256,bytes)'](MAX_DEPOSITS, CURATED_MODULE_ID, CALLDATA, { from: depositor })
    await checkStat({ depositedValidators: 3, beaconValidators: 0, beaconBalance: ETH(0) })
    assertBn(await app.getTotalPooledEther(), ETH(100))
    assertBn(await app.getBufferedEther(), ETH(4))
    assertBn(await depositContract.totalCalls(), 3)

    assertBn(await operators.getUnusedSigningKeyCount(0, { from: nobody }), 1)
    assertBn(await operators.getUnusedSigningKeyCount(1, { from: nobody }), 1)
    assertBn(await operators.getUnusedSigningKeyCount(2, { from: nobody }), 3)
    assertBn(await operators.getUnusedSigningKeyCount(3, { from: nobody }), 0)
  })

  it('burnShares works', async () => {
    await web3.eth.sendTransaction({ to: app.address, from: user1, value: ETH(2) }) // 4 ETH total

    // can burn shares of an arbitrary user
    const pre1SharePrice = await app.getPooledEthByShares(shares(1))
    let receipt = await app.burnShares(user1, shares(1), { from: voting })
    const post1SharePrice = await app.getPooledEthByShares(shares(1))
    assertEvent(receipt, 'SharesBurnt', {
      expectedArgs: {
        account: user1,
        preRebaseTokenAmount: pre1SharePrice,
        postRebaseTokenAmount: post1SharePrice,
        sharesAmount: shares(1)
      }
    })

    const pre2SharePrice = await app.getPooledEthByShares(shares(1))
    receipt = await app.burnShares(user1, shares(1), { from: voting })
    const post2SharePrice = await app.getPooledEthByShares(shares(1))
    assertEvent(receipt, 'SharesBurnt', {
      expectedArgs: {
        account: user1,
        preRebaseTokenAmount: pre2SharePrice,
        postRebaseTokenAmount: post2SharePrice,
        sharesAmount: shares(1)
      }
    })

    assertBn(pre1SharePrice.muln(3), pre2SharePrice.muln(2))
    assertBn(await app.getPooledEthByShares(shares(1)), ETH(3))

    // user1 has zero shares after all
    assertBn(await app.sharesOf(user1), shares(0))

    // voting can't continue burning if user already has no shares
    await assertRevert(app.burnShares(user1, 1, { from: voting }), 'BURN_AMOUNT_EXCEEDS_BALANCE')
  })

  context('treasury', () => {
    it('treasury address has been set after init', async () => {
      assert.notEqual(await lidoLocator.treasury(), ZERO_ADDRESS)
    })
  })

  context('recovery vault', () => {
    beforeEach(async () => {
      await anyToken.mint(app.address, 100)
      await badToken.mint(app.address, 100)
    })

    it('reverts when vault is not set', async () => {
      await assertRevert(app.transferToVault(anyToken.address, { from: nobody }), 'NOT_SUPPORTED')
    })

    it('reverts when recover disallowed', async () => {
      await app.setAllowRecoverability(false)
      await assertRevert(app.transferToVault(anyToken.address, { from: nobody }), 'NOT_SUPPORTED')
    })

    context('reverts when vault is set', () => {
      let vault

      beforeEach(async () => {
        // Create a new vault and set that vault as the default vault in the kernel
        const vaultId = hash('vault.aragonpm.test')
        const vaultBase = await AragonVaultMock.new()
        const vaultReceipt = await dao.newAppInstance(vaultId, vaultBase.address, '0x', true)
        const vaultAddress = getInstalledApp(vaultReceipt)
        vault = await AragonVaultMock.at(vaultAddress)
        await vault.initialize()

        await dao.setRecoveryVaultAppId(vaultId)
      })

      it('recovery with erc20 tokens reverts', async () => {
        await assertRevert(
          app.transferToVault(anyToken.address, { from: nobody }),
          'NOT_SUPPORTED'
        )
      })

      it('recovery with unaccounted ether reverts', async () => {
        await app.makeUnaccountedEther({ from: user1, value: ETH(10) })
        await assertRevert(
          app.transferToVault(ZERO_ADDRESS, { from: nobody }),
          'NOT_SUPPORTED'
        )
      })
    })
  })
})<|MERGE_RESOLUTION|>--- conflicted
+++ resolved
@@ -8,13 +8,7 @@
 
 const { assertRevert } = require('../helpers/assertThrow')
 const { ZERO_ADDRESS, bn } = require('@aragon/contract-helpers-test')
-<<<<<<< HEAD
 const { waitBlocks, EvmSnapshot, advanceChainTime, getCurrentBlockTimestamp } = require('../helpers/blockchain')
-=======
-const { formatEther } = require('ethers/lib/utils')
-const { waitBlocks, EvmSnapshot } = require('../helpers/blockchain')
-
->>>>>>> 23fbc1b0
 const {
   hexConcat,
   pad,
@@ -23,13 +17,9 @@
   div15,
   assertNoEvent,
   StETH,
-<<<<<<< HEAD
   shares,
-  setBalance
-=======
   setBalance,
   prepIdsCountsPayload
->>>>>>> 23fbc1b0
 } = require('../helpers/utils')
 const { assert } = require('../helpers/assert')
 const nodeOperators = require('../helpers/node-operators')
