--- conflicted
+++ resolved
@@ -10,19 +10,7 @@
   StethPermitMockWithEip712Initialization__factory,
 } from "typechain-types";
 
-<<<<<<< HEAD
-import {
-  certainAddress,
-  days,
-  deriveStETHDomainSeparator,
-  ether,
-  randomAddress,
-  signPermitEIP1271,
-  signStETHPermit,
-} from "lib";
-=======
 import { certainAddress, days, ether, Permit, signPermit, Snapshot, stethDomain } from "lib";
->>>>>>> e9b974c1
 
 describe("Permit", () => {
   let deployer: Signer;
@@ -98,23 +86,8 @@
 
   context("Initialized", () => {
     beforeEach(async () => {
-<<<<<<< HEAD
-      const owner = Wallet.createRandom();
-
-      permit = {
-        type: "Permit(address owner,address spender,uint256 value,uint256 nonce,uint256 deadline)",
-        owner,
-        spender: randomAddress(),
-        nonce: await steth.nonces(owner),
-        value,
-        deadline: BigInt(await time.latest()) + days(7n),
-      };
-
-      signature = signStETHPermit(permit, await steth.getAddress());
-=======
       const eip712helper = await new EIP712StETH__factory(deployer).deploy(steth);
       await steth.initializeEIP712StETH(eip712helper);
->>>>>>> e9b974c1
     });
 
     it("Permit executes successfully", async () => {
@@ -124,103 +97,6 @@
       await expect(steth.permit(owner, spender, value, deadline, v, r, s)).not.to.be.reverted;
     });
 
-<<<<<<< HEAD
-    context("initialized", () => {
-      let eip712helper: EIP712StETH;
-
-      beforeEach(async () => {
-        const factory = new EIP712StETH__factory(deployer);
-        eip712helper = await factory.deploy(steth);
-
-        await expect(steth.initializeEIP712StETH(eip712helper))
-          .to.be.emit(steth, "EIP712StETHInitialized")
-          .withArgs(await eip712helper.getAddress());
-        expect(await steth.getEIP712StETH()).to.equal(await eip712helper.getAddress());
-      });
-
-      it("Reverts if the deadline is expired", async () => {
-        const expiredDeadline = await time.latest();
-        const { owner, spender } = permit;
-        const { v, r, s } = signature;
-
-        await expect(steth.permit(owner.address, spender, value, expiredDeadline, v, r, s)).to.be.revertedWith(
-          "DEADLINE_EXPIRED",
-        );
-      });
-
-      it("Reverts if the signature does not match", async () => {
-        const { owner, spender, deadline } = permit;
-        const { v, r, s } = signature;
-        // corrupting the signature
-        s[0] = (s[0] + 1) % 255;
-
-        await expect(steth.permit(owner.address, spender, value, deadline, v, r, s)).to.be.revertedWith(
-          "INVALID_SIGNATURE",
-        );
-      });
-
-      it("Sets spender allowance", async () => {
-        const { owner, spender, deadline } = permit;
-        const { v, r, s } = signature;
-
-        await expect(steth.permit(owner.address, spender, value, deadline, v, r, s))
-          .to.emit(steth, "Approval")
-          .withArgs(owner.address, spender, value);
-        expect(await steth.allowance(owner, spender)).to.equal(value);
-      });
-
-      context("As contract owner", () => {
-        let permit: ContractPermit;
-        let signature: ECDSASignature;
-
-        beforeEach(async () => {
-          const owner = await new OwnerWithEip712PermitSignature__factory(deployer).deploy();
-
-          permit = {
-            type: "Permit(address owner,address spender,uint256 value,uint256 nonce,uint256 deadline)",
-            owner,
-            spender: randomAddress(),
-            nonce: await steth.nonces(owner),
-            value,
-            deadline: BigInt(await time.latest()) + days(7n),
-          };
-
-          signature = await signPermitEIP1271({
-            ...permit,
-            domainSeparator: deriveStETHDomainSeparator(await steth.getAddress()),
-          });
-        });
-
-        it("Sets spender allowance", async () => {
-          const { owner, spender, deadline } = permit;
-          const { v, r, s } = signature;
-
-          await expect(steth.permit(owner, spender, value, deadline, v, r, s))
-            .to.emit(steth, "Approval")
-            .withArgs(await owner.getAddress(), spender, value);
-          expect(await steth.allowance(owner, spender)).to.equal(value);
-        });
-      });
-    });
-  });
-});
-
-interface Permit {
-  type: string;
-  value: bigint;
-  nonce: bigint;
-  deadline: bigint;
-  spender: string;
-}
-
-interface EoaPermit extends Permit {
-  owner: HDNodeWallet;
-}
-
-interface ContractPermit extends Permit {
-  owner: OwnerWithEip712PermitSignature;
-}
-=======
     it("eip712Domain() returns the EIP-712 domain", async () => {
       const domain = await stethDomain(steth);
       expect(await steth.eip712Domain()).to.deep.equal([
@@ -231,5 +107,4 @@
       ]);
     });
   });
-});
->>>>>>> e9b974c1
+});