import { expect } from "chai";
import { keccak256, ZeroAddress } from "ethers";
import { ethers } from "hardhat";

import { HardhatEthersSigner } from "@nomicfoundation/hardhat-ethers/signers";

import {
  Accounting,
  BeaconProxy,
  Delegation,
  DepositContract__MockForBeaconChainDepositor,
  LidoLocator,
  OssifiableProxy,
  StakingVault,
  StakingVault__HarnessForTestUpgrade,
  StETH__HarnessForVaultHub,
  UpgradeableBeacon,
  VaultFactory,
  WETH9__MockForVault,
  WstETH__HarnessForVault,
} from "typechain-types";
import { DelegationConfigStruct } from "typechain-types/contracts/0.8.25/vaults/VaultFactory";

import { createVaultProxy, days, ether } from "lib";

import { deployLidoLocator } from "test/deploy";
import { Snapshot } from "test/suite";

describe("VaultFactory.sol", () => {
  let deployer: HardhatEthersSigner;
  let admin: HardhatEthersSigner;
  let holder: HardhatEthersSigner;
  let operator: HardhatEthersSigner;
  let stranger: HardhatEthersSigner;
  let vaultOwner1: HardhatEthersSigner;
  let vaultOwner2: HardhatEthersSigner;

  let depositContract: DepositContract__MockForBeaconChainDepositor;
  let proxy: OssifiableProxy;
  let beacon: UpgradeableBeacon;
  let accountingImpl: Accounting;
  let accounting: Accounting;
  let implOld: StakingVault;
  let implNew: StakingVault__HarnessForTestUpgrade;
  let delegation: Delegation;
  let vaultFactory: VaultFactory;

  let steth: StETH__HarnessForVaultHub;
  let weth: WETH9__MockForVault;
  let wsteth: WstETH__HarnessForVault;

  let locator: LidoLocator;

  let vaultBeaconProxy: BeaconProxy;
  let vaultBeaconProxyCode: string;

  let originalState: string;

  let delegationParams: DelegationConfigStruct;

  before(async () => {
    [deployer, admin, holder, operator, stranger, vaultOwner1, vaultOwner2] = await ethers.getSigners();

    steth = await ethers.deployContract("StETH__HarnessForVaultHub", [holder], {
      value: ether("10.0"),
      from: deployer,
    });
    weth = await ethers.deployContract("WETH9__MockForVault");
    wsteth = await ethers.deployContract("WstETH__HarnessForVault", [steth]);

    locator = await deployLidoLocator({
      lido: steth,
      wstETH: wsteth,
    });

    depositContract = await ethers.deployContract("DepositContract__MockForBeaconChainDepositor", deployer);

    // Accounting
    accountingImpl = await ethers.deployContract("Accounting", [locator, steth]);
    proxy = await ethers.deployContract("OssifiableProxy", [accountingImpl, admin, new Uint8Array()], admin);
    accounting = await ethers.getContractAt("Accounting", proxy, deployer);
    await accounting.initialize(admin);

    //vault implementation
    implOld = await ethers.deployContract("StakingVault", [accounting, depositContract], { from: deployer });
    implNew = await ethers.deployContract("StakingVault__HarnessForTestUpgrade", [accounting, depositContract], {
      from: deployer,
    });

    //beacon
    beacon = await ethers.deployContract("UpgradeableBeacon", [implOld, admin]);

    vaultBeaconProxy = await ethers.deployContract("BeaconProxy", [beacon, "0x"]);
    vaultBeaconProxyCode = await ethers.provider.getCode(await vaultBeaconProxy.getAddress());

    delegation = await ethers.deployContract("Delegation", [weth, locator], { from: deployer });
    vaultFactory = await ethers.deployContract("VaultFactory", [beacon, delegation], { from: deployer });

    //add VAULT_MASTER_ROLE role to allow admin to connect the Vaults to the vault Hub
    await accounting.connect(admin).grantRole(await accounting.VAULT_MASTER_ROLE(), admin);
    //add VAULT_REGISTRY_ROLE role to allow admin to add factory and vault implementation to the hub
    await accounting.connect(admin).grantRole(await accounting.VAULT_REGISTRY_ROLE(), admin);

    //the initialize() function cannot be called on a contract
    await expect(implOld.initialize(stranger, operator, "0x")).to.revertedWithCustomError(
      implOld,
      "InvalidInitialization",
    );

    delegationParams = {
      defaultAdmin: await admin.getAddress(),
<<<<<<< HEAD
      funder: await vaultOwner1.getAddress(),
      withdrawer: await vaultOwner1.getAddress(),
      minter: await vaultOwner1.getAddress(),
      burner: await vaultOwner1.getAddress(),
      curator: await vaultOwner1.getAddress(),
      rebalancer: await vaultOwner1.getAddress(),
      depositPauser: await vaultOwner1.getAddress(),
      depositResumer: await vaultOwner1.getAddress(),
      exitRequester: await vaultOwner1.getAddress(),
      withdrawalTriggerer: await vaultOwner1.getAddress(),
      disconnecter: await vaultOwner1.getAddress(),
=======
>>>>>>> 6ed77cd1
      nodeOperatorManager: await operator.getAddress(),
      confirmExpiry: days(7n),
      curatorFeeBP: 100n,
      nodeOperatorFeeBP: 200n,
      funders: [await vaultOwner1.getAddress()],
      withdrawers: [await vaultOwner1.getAddress()],
      minters: [await vaultOwner1.getAddress()],
      burners: [await vaultOwner1.getAddress()],
      curatorFeeSetters: [await vaultOwner1.getAddress()],
      curatorFeeClaimers: [await vaultOwner1.getAddress()],
      nodeOperatorFeeClaimers: [await operator.getAddress()],
      rebalancers: [await vaultOwner1.getAddress()],
      depositPausers: [await vaultOwner1.getAddress()],
      depositResumers: [await vaultOwner1.getAddress()],
      exitRequesters: [await vaultOwner1.getAddress()],
      disconnecters: [await vaultOwner1.getAddress()],
    };
  });

  beforeEach(async () => (originalState = await Snapshot.take()));

  afterEach(async () => await Snapshot.restore(originalState));

  context("constructor", () => {
    it("reverts if `_owner` is zero address", async () => {
      await expect(ethers.deployContract("UpgradeableBeacon", [ZeroAddress, admin], { from: deployer }))
        .to.be.revertedWithCustomError(beacon, "BeaconInvalidImplementation")
        .withArgs(ZeroAddress);
    });
    it("reverts if `_owner` is zero address", async () => {
      await expect(ethers.deployContract("UpgradeableBeacon", [implOld, ZeroAddress], { from: deployer }))
        .to.be.revertedWithCustomError(beacon, "OwnableInvalidOwner")
        .withArgs(ZeroAddress);
    });

    it("reverts if `_implementation` is zero address", async () => {
      await expect(ethers.deployContract("VaultFactory", [ZeroAddress, steth], { from: deployer }))
        .to.be.revertedWithCustomError(vaultFactory, "ZeroArgument")
        .withArgs("_beacon");
    });

    it("reverts if `_delegation` is zero address", async () => {
      await expect(ethers.deployContract("VaultFactory", [beacon, ZeroAddress], { from: deployer }))
        .to.be.revertedWithCustomError(vaultFactory, "ZeroArgument")
        .withArgs("_delegation");
    });

    it("works and emit `OwnershipTransferred`, `Upgraded` events", async () => {
      const tx = beacon.deploymentTransaction();

      await expect(tx)
        .to.emit(beacon, "OwnershipTransferred")
        .withArgs(ZeroAddress, await admin.getAddress());
      await expect(tx)
        .to.emit(beacon, "Upgraded")
        .withArgs(await implOld.getAddress());
    });
  });

  context("createVaultWithDelegation", () => {
    it("works with empty `params`", async () => {
      const {
        tx,
        vault,
        delegation: delegation_,
      } = await createVaultProxy(vaultOwner1, vaultFactory, delegationParams);

      await expect(tx)
        .to.emit(vaultFactory, "VaultCreated")
        .withArgs(await delegation_.getAddress(), await vault.getAddress());

      await expect(tx)
        .to.emit(vaultFactory, "DelegationCreated")
        .withArgs(await admin.getAddress(), await delegation_.getAddress());

      expect(await delegation_.getAddress()).to.eq(await vault.owner());
    });

    it("check `version()`", async () => {
      const { vault } = await createVaultProxy(vaultOwner1, vaultFactory, delegationParams);
      expect(await vault.version()).to.eq(1);
    });
  });

  context("connect", () => {
    it("connect ", async () => {
      const vaultsBefore = await accounting.vaultsCount();
      expect(vaultsBefore).to.eq(0);

      const config1 = {
        shareLimit: 10n,
        minReserveRatioBP: 500n,
        thresholdReserveRatioBP: 20n,
        treasuryFeeBP: 500n,
      };
      const config2 = {
        shareLimit: 20n,
        minReserveRatioBP: 200n,
        thresholdReserveRatioBP: 20n,
        treasuryFeeBP: 600n,
      };

      //create vaults
      const { vault: vault1, delegation: delegator1 } = await createVaultProxy(
        vaultOwner1,
        vaultFactory,
        delegationParams,
      );
      const { vault: vault2, delegation: delegator2 } = await createVaultProxy(
        vaultOwner2,
        vaultFactory,
        delegationParams,
      );

      //owner of vault is delegator
      expect(await delegator1.getAddress()).to.eq(await vault1.owner());
      expect(await delegator2.getAddress()).to.eq(await vault2.owner());

      //attempting to add a vault without adding a proxy bytecode to the allowed list
      await expect(
        accounting
          .connect(admin)
          .connectVault(
            await vault1.getAddress(),
            config1.shareLimit,
            config1.minReserveRatioBP,
            config1.thresholdReserveRatioBP,
            config1.treasuryFeeBP,
          ),
      ).to.revertedWithCustomError(accounting, "VaultProxyNotAllowed");

      const vaultProxyCodeHash = keccak256(vaultBeaconProxyCode);

      //add proxy code hash to whitelist
      await accounting.connect(admin).addVaultProxyCodehash(vaultProxyCodeHash);

      //connect vault 1 to VaultHub
      await accounting
        .connect(admin)
        .connectVault(
          await vault1.getAddress(),
          config1.shareLimit,
          config1.minReserveRatioBP,
          config1.thresholdReserveRatioBP,
          config1.treasuryFeeBP,
        );

      const vaultsAfter = await accounting.vaultsCount();
      expect(vaultsAfter).to.eq(1);

      const version1Before = await vault1.version();
      const version2Before = await vault2.version();

      const implBefore = await beacon.implementation();
      expect(implBefore).to.eq(await implOld.getAddress());

      //upgrade beacon to new implementation
      await beacon.connect(admin).upgradeTo(implNew);

      const implAfter = await beacon.implementation();
      expect(implAfter).to.eq(await implNew.getAddress());

      //create new vault with new implementation
      const { vault: vault3 } = await createVaultProxy(vaultOwner1, vaultFactory, delegationParams);

      //we upgrade implementation - we do not check implementation, just proxy bytecode
      await expect(
        accounting
          .connect(admin)
          .connectVault(
            await vault2.getAddress(),
            config2.shareLimit,
            config2.minReserveRatioBP,
            config2.thresholdReserveRatioBP,
            config2.treasuryFeeBP,
          ),
      ).to.not.revertedWithCustomError(accounting, "VaultProxyNotAllowed");

      const vault1WithNewImpl = await ethers.getContractAt("StakingVault__HarnessForTestUpgrade", vault1, deployer);
      const vault2WithNewImpl = await ethers.getContractAt("StakingVault__HarnessForTestUpgrade", vault2, deployer);
      const vault3WithNewImpl = await ethers.getContractAt("StakingVault__HarnessForTestUpgrade", vault3, deployer);

      //finalize first vault
      await vault1WithNewImpl.finalizeUpgrade_v2();

      //try to initialize the second vault
      await expect(vault2WithNewImpl.initialize(admin, operator, "0x")).to.revertedWithCustomError(
        vault2WithNewImpl,
        "VaultAlreadyInitialized",
      );

      const version1After = await vault1WithNewImpl.version();
      const version2After = await vault2WithNewImpl.version();
      const version3After = await vault3WithNewImpl.version();

      const version1AfterV2 = await vault1WithNewImpl.getInitializedVersion();
      const version2AfterV2 = await vault2WithNewImpl.getInitializedVersion();
      const version3AfterV2 = await vault3WithNewImpl.getInitializedVersion();

      expect(version1Before).to.eq(1);
      expect(version1After).to.eq(2);
      expect(version1AfterV2).to.eq(2);

      expect(version2Before).to.eq(1);
      expect(version2After).to.eq(2);
      expect(version2AfterV2).to.eq(1);

      expect(version3After).to.eq(2);
      expect(version3AfterV2).to.eq(2);
    });
  });

  context("After upgrade", () => {
    it("exists vaults - init not works, finalize works ", async () => {
      const { vault: vault1 } = await createVaultProxy(vaultOwner1, vaultFactory, delegationParams);

      await beacon.connect(admin).upgradeTo(implNew);

      const vault1WithNewImpl = await ethers.getContractAt("StakingVault__HarnessForTestUpgrade", vault1, deployer);

      await expect(vault1.initialize(ZeroAddress, ZeroAddress, "0x")).to.revertedWithCustomError(
        vault1WithNewImpl,
        "VaultAlreadyInitialized",
      );
      await expect(vault1WithNewImpl.finalizeUpgrade_v2()).to.emit(vault1WithNewImpl, "InitializedV2");
    });

    it("new vaults - init works, finalize not works ", async () => {
      await beacon.connect(admin).upgradeTo(implNew);

      const { vault: vault2 } = await createVaultProxy(vaultOwner1, vaultFactory, delegationParams);

      const vault2WithNewImpl = await ethers.getContractAt("StakingVault__HarnessForTestUpgrade", vault2, deployer);

      await expect(vault2.initialize(ZeroAddress, ZeroAddress, "0x")).to.revertedWithCustomError(
        vault2WithNewImpl,
        "InvalidInitialization",
      );
      await expect(vault2WithNewImpl.finalizeUpgrade_v2()).to.revertedWithCustomError(
        vault2WithNewImpl,
        "InvalidInitialization",
      );
    });
  });
});<|MERGE_RESOLUTION|>--- conflicted
+++ resolved
@@ -109,20 +109,6 @@
 
     delegationParams = {
       defaultAdmin: await admin.getAddress(),
-<<<<<<< HEAD
-      funder: await vaultOwner1.getAddress(),
-      withdrawer: await vaultOwner1.getAddress(),
-      minter: await vaultOwner1.getAddress(),
-      burner: await vaultOwner1.getAddress(),
-      curator: await vaultOwner1.getAddress(),
-      rebalancer: await vaultOwner1.getAddress(),
-      depositPauser: await vaultOwner1.getAddress(),
-      depositResumer: await vaultOwner1.getAddress(),
-      exitRequester: await vaultOwner1.getAddress(),
-      withdrawalTriggerer: await vaultOwner1.getAddress(),
-      disconnecter: await vaultOwner1.getAddress(),
-=======
->>>>>>> 6ed77cd1
       nodeOperatorManager: await operator.getAddress(),
       confirmExpiry: days(7n),
       curatorFeeBP: 100n,
@@ -137,7 +123,8 @@
       rebalancers: [await vaultOwner1.getAddress()],
       depositPausers: [await vaultOwner1.getAddress()],
       depositResumers: [await vaultOwner1.getAddress()],
-      exitRequesters: [await vaultOwner1.getAddress()],
+      validatorExitRequesters: [await vaultOwner1.getAddress()],
+      validatorWithdrawalTriggerers: [await vaultOwner1.getAddress()],
       disconnecters: [await vaultOwner1.getAddress()],
     };
   });
