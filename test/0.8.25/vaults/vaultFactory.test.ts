import { expect } from "chai";
import { keccak256, ZeroAddress } from "ethers";
import { ethers } from "hardhat";

import { HardhatEthersSigner } from "@nomicfoundation/hardhat-ethers/signers";

import {
  BeaconProxy,
  Delegation,
  DepositContract__MockForBeaconChainDepositor,
  LidoLocator,
  OssifiableProxy,
  PredepositGuarantee_HarnessForFactory,
  StakingVault,
  StakingVault__HarnessForTestUpgrade,
  StETH__HarnessForVaultHub,
  UpgradeableBeacon,
  VaultFactory,
  VaultHub,
  WETH9__MockForVault,
  WstETH__HarnessForVault,
} from "typechain-types";
import { DelegationConfigStruct } from "typechain-types/contracts/0.8.25/vaults/VaultFactory";

import { certainAddress, createVaultProxy, days, ether } from "lib";

import { deployLidoLocator } from "test/deploy";
import { Snapshot, VAULTS_CONNECTED_VAULTS_LIMIT, VAULTS_RELATIVE_SHARE_LIMIT_BP } from "test/suite";

describe("VaultFactory.sol", () => {
  let deployer: HardhatEthersSigner;
  let admin: HardhatEthersSigner;
  let holder: HardhatEthersSigner;
  let operator: HardhatEthersSigner;
  let stranger: HardhatEthersSigner;
  let vaultOwner1: HardhatEthersSigner;
  let vaultOwner2: HardhatEthersSigner;

  let depositContract: DepositContract__MockForBeaconChainDepositor;
  let proxy: OssifiableProxy;
  let beacon: UpgradeableBeacon;
  let vaultHubImpl: VaultHub;
  let vaultHub: VaultHub;
  let implOld: StakingVault;
  let implNew: StakingVault__HarnessForTestUpgrade;
  let delegation: Delegation;
  let vaultFactory: VaultFactory;

  let steth: StETH__HarnessForVaultHub;
  let weth: WETH9__MockForVault;
  let wsteth: WstETH__HarnessForVault;

  let locator: LidoLocator;

  let predepositGuarantee: PredepositGuarantee_HarnessForFactory;

  let vaultBeaconProxy: BeaconProxy;
  let vaultBeaconProxyCode: string;

  let originalState: string;

  let delegationParams: DelegationConfigStruct;

  before(async () => {
    [deployer, admin, holder, operator, stranger, vaultOwner1, vaultOwner2] = await ethers.getSigners();

    steth = await ethers.deployContract("StETH__HarnessForVaultHub", [holder], {
      value: ether("10.0"),
      from: deployer,
    });
    weth = await ethers.deployContract("WETH9__MockForVault");
    wsteth = await ethers.deployContract("WstETH__HarnessForVault", [steth]);

    //predeposit guarantee
    predepositGuarantee = await ethers.deployContract("PredepositGuarantee_HarnessForFactory", [
      "0x0000000000000000000000000000000000000000000000000000000000000000",
      "0x0000000000000000000000000000000000000000000000000000000000000000",
      0,
    ]);

    locator = await deployLidoLocator({
      lido: steth,
      wstETH: wsteth,
      predepositGuarantee: predepositGuarantee,
    });

    depositContract = await ethers.deployContract("DepositContract__MockForBeaconChainDepositor", deployer);

    const operatorGrid = certainAddress("accounting:operatorGrid");

    // Accounting
<<<<<<< HEAD
    accountingImpl = await ethers.deployContract("Accounting", [locator, steth, operatorGrid]);
    proxy = await ethers.deployContract("OssifiableProxy", [accountingImpl, admin, new Uint8Array()], admin);
    accounting = await ethers.getContractAt("Accounting", proxy, deployer);
    await accounting.initialize(admin);
=======
    vaultHubImpl = await ethers.deployContract("VaultHub", [
      locator,
      steth,
      VAULTS_CONNECTED_VAULTS_LIMIT,
      VAULTS_RELATIVE_SHARE_LIMIT_BP,
    ]);
    proxy = await ethers.deployContract("OssifiableProxy", [vaultHubImpl, admin, new Uint8Array()], admin);
    vaultHub = await ethers.getContractAt("VaultHub", proxy, deployer);
    await vaultHub.initialize(admin);
>>>>>>> 71667361

    //vault implementation
    implOld = await ethers.deployContract("StakingVault", [vaultHub, predepositGuarantee, depositContract], {
      from: deployer,
    });
    implNew = await ethers.deployContract("StakingVault__HarnessForTestUpgrade", [vaultHub, depositContract], {
      from: deployer,
    });

    //beacon
    beacon = await ethers.deployContract("UpgradeableBeacon", [implOld, admin]);

    vaultBeaconProxy = await ethers.deployContract("BeaconProxy", [beacon, "0x"]);
    vaultBeaconProxyCode = await ethers.provider.getCode(await vaultBeaconProxy.getAddress());

    delegation = await ethers.deployContract("Delegation", [weth, locator], { from: deployer });
    vaultFactory = await ethers.deployContract("VaultFactory", [beacon, delegation], {
      from: deployer,
    });

    //add VAULT_MASTER_ROLE role to allow admin to connect the Vaults to the vault Hub
    await vaultHub.connect(admin).grantRole(await vaultHub.VAULT_MASTER_ROLE(), admin);
    //add VAULT_REGISTRY_ROLE role to allow admin to add factory and vault implementation to the hub
    await vaultHub.connect(admin).grantRole(await vaultHub.VAULT_REGISTRY_ROLE(), admin);

    //the initialize() function cannot be called on a contract
    await expect(implOld.initialize(stranger, operator, "0x")).to.revertedWithCustomError(
      implOld,
      "InvalidInitialization",
    );

    delegationParams = {
      defaultAdmin: await admin.getAddress(),
      nodeOperatorManager: await operator.getAddress(),
      confirmExpiry: days(7n),
      curatorFeeBP: 100n,
      nodeOperatorFeeBP: 200n,
      funders: [await vaultOwner1.getAddress()],
      withdrawers: [await vaultOwner1.getAddress()],
      minters: [await vaultOwner1.getAddress()],
      burners: [await vaultOwner1.getAddress()],
      curatorFeeSetters: [await vaultOwner1.getAddress()],
      curatorFeeClaimers: [await vaultOwner1.getAddress()],
      nodeOperatorFeeClaimers: [await operator.getAddress()],
      rebalancers: [await vaultOwner1.getAddress()],
      depositPausers: [await vaultOwner1.getAddress()],
      depositResumers: [await vaultOwner1.getAddress()],
      validatorExitRequesters: [await vaultOwner1.getAddress()],
      validatorWithdrawalTriggerers: [await vaultOwner1.getAddress()],
      disconnecters: [await vaultOwner1.getAddress()],
      assetRecoverer: await vaultOwner1.getAddress(),
    };
  });

  beforeEach(async () => (originalState = await Snapshot.take()));

  afterEach(async () => await Snapshot.restore(originalState));

  context("constructor", () => {
    it("reverts if `_owner` is zero address", async () => {
      await expect(ethers.deployContract("UpgradeableBeacon", [ZeroAddress, admin], { from: deployer }))
        .to.be.revertedWithCustomError(beacon, "BeaconInvalidImplementation")
        .withArgs(ZeroAddress);
    });
    it("reverts if `_owner` is zero address", async () => {
      await expect(ethers.deployContract("UpgradeableBeacon", [implOld, ZeroAddress], { from: deployer }))
        .to.be.revertedWithCustomError(beacon, "OwnableInvalidOwner")
        .withArgs(ZeroAddress);
    });

    it("reverts if `_implementation` is zero address", async () => {
      await expect(ethers.deployContract("VaultFactory", [ZeroAddress, steth], { from: deployer }))
        .to.be.revertedWithCustomError(vaultFactory, "ZeroArgument")
        .withArgs("_beacon");
    });

    it("reverts if `_delegation` is zero address", async () => {
      await expect(ethers.deployContract("VaultFactory", [beacon, ZeroAddress], { from: deployer }))
        .to.be.revertedWithCustomError(vaultFactory, "ZeroArgument")
        .withArgs("_delegation");
    });

    it("works and emit `OwnershipTransferred`, `Upgraded` events", async () => {
      const tx = beacon.deploymentTransaction();

      await expect(tx)
        .to.emit(beacon, "OwnershipTransferred")
        .withArgs(ZeroAddress, await admin.getAddress());
      await expect(tx)
        .to.emit(beacon, "Upgraded")
        .withArgs(await implOld.getAddress());
    });
  });

  context("createVaultWithDelegation", () => {
    it("works with empty `params`", async () => {
      const {
        tx,
        vault,
        delegation: delegation_,
      } = await createVaultProxy(vaultOwner1, vaultFactory, delegationParams);

      await expect(tx)
        .to.emit(vaultFactory, "VaultCreated")
        .withArgs(await delegation_.getAddress(), await vault.getAddress());

      await expect(tx)
        .to.emit(vaultFactory, "DelegationCreated")
        .withArgs(await admin.getAddress(), await delegation_.getAddress());

      expect(await delegation_.getAddress()).to.eq(await vault.owner());
    });

    it("check `version()`", async () => {
      const { vault } = await createVaultProxy(vaultOwner1, vaultFactory, delegationParams);
      expect(await vault.version()).to.eq(1);
    });
  });

  context("connect", () => {
    it("connect ", async () => {
      const vaultsBefore = await vaultHub.vaultsCount();
      expect(vaultsBefore).to.eq(0);

      const config1 = {
        shareLimit: 10n,
        minReserveRatioBP: 500n,
        rebalanceThresholdBP: 20n,
        treasuryFeeBP: 500n,
      };
      const config2 = {
        shareLimit: 20n,
        minReserveRatioBP: 200n,
        rebalanceThresholdBP: 20n,
        treasuryFeeBP: 600n,
      };

      //create vaults
      const { vault: vault1, delegation: delegator1 } = await createVaultProxy(
        vaultOwner1,
        vaultFactory,
        delegationParams,
      );
      const { vault: vault2, delegation: delegator2 } = await createVaultProxy(
        vaultOwner2,
        vaultFactory,
        delegationParams,
      );

      //owner of vault is delegator
      expect(await delegator1.getAddress()).to.eq(await vault1.owner());
      expect(await delegator2.getAddress()).to.eq(await vault2.owner());

      //attempting to add a vault without adding a proxy bytecode to the allowed list
      await expect(
        vaultHub
          .connect(admin)
          .connectVault(
            await vault1.getAddress(),
            config1.shareLimit,
            config1.minReserveRatioBP,
            config1.rebalanceThresholdBP,
            config1.treasuryFeeBP,
          ),
      ).to.revertedWithCustomError(vaultHub, "VaultProxyNotAllowed");

      const vaultProxyCodeHash = keccak256(vaultBeaconProxyCode);

      //add proxy code hash to whitelist
      await vaultHub.connect(admin).addVaultProxyCodehash(vaultProxyCodeHash);

      //connect vault 1 to VaultHub
      await vaultHub
        .connect(admin)
        .connectVault(
          await vault1.getAddress(),
          config1.shareLimit,
          config1.minReserveRatioBP,
          config1.rebalanceThresholdBP,
          config1.treasuryFeeBP,
        );

      const vaultsAfter = await vaultHub.vaultsCount();
      expect(vaultsAfter).to.eq(1);

      const version1Before = await vault1.version();
      const version2Before = await vault2.version();

      const implBefore = await beacon.implementation();
      expect(implBefore).to.eq(await implOld.getAddress());

      //upgrade beacon to new implementation
      await beacon.connect(admin).upgradeTo(implNew);

      const implAfter = await beacon.implementation();
      expect(implAfter).to.eq(await implNew.getAddress());

      //create new vault with new implementation
      const { vault: vault3 } = await createVaultProxy(vaultOwner1, vaultFactory, delegationParams);

      //we upgrade implementation - we do not check implementation, just proxy bytecode
      await expect(
        vaultHub
          .connect(admin)
          .connectVault(
            await vault2.getAddress(),
            config2.shareLimit,
            config2.minReserveRatioBP,
            config2.rebalanceThresholdBP,
            config2.treasuryFeeBP,
          ),
      ).to.not.revertedWithCustomError(vaultHub, "VaultProxyNotAllowed");

      const vault1WithNewImpl = await ethers.getContractAt("StakingVault__HarnessForTestUpgrade", vault1, deployer);
      const vault2WithNewImpl = await ethers.getContractAt("StakingVault__HarnessForTestUpgrade", vault2, deployer);
      const vault3WithNewImpl = await ethers.getContractAt("StakingVault__HarnessForTestUpgrade", vault3, deployer);

      //finalize first vault
      await vault1WithNewImpl.finalizeUpgrade_v2();

      //try to initialize the second vault
      await expect(vault2WithNewImpl.initialize(admin, operator, "0x")).to.revertedWithCustomError(
        vault2WithNewImpl,
        "VaultAlreadyInitialized",
      );

      const version1After = await vault1WithNewImpl.version();
      const version2After = await vault2WithNewImpl.version();
      const version3After = await vault3WithNewImpl.version();

      const version1AfterV2 = await vault1WithNewImpl.getInitializedVersion();
      const version2AfterV2 = await vault2WithNewImpl.getInitializedVersion();
      const version3AfterV2 = await vault3WithNewImpl.getInitializedVersion();

      expect(version1Before).to.eq(1);
      expect(version1After).to.eq(2);
      expect(version1AfterV2).to.eq(2);

      expect(version2Before).to.eq(1);
      expect(version2After).to.eq(2);
      expect(version2AfterV2).to.eq(1);

      expect(version3After).to.eq(2);
      expect(version3AfterV2).to.eq(2);
    });
  });

  context("After upgrade", () => {
    it("exists vaults - init not works, finalize works ", async () => {
      const { vault: vault1 } = await createVaultProxy(vaultOwner1, vaultFactory, delegationParams);

      await beacon.connect(admin).upgradeTo(implNew);

      const vault1WithNewImpl = await ethers.getContractAt("StakingVault__HarnessForTestUpgrade", vault1, deployer);

      await expect(vault1.initialize(ZeroAddress, ZeroAddress, "0x")).to.revertedWithCustomError(
        vault1WithNewImpl,
        "VaultAlreadyInitialized",
      );
      await expect(vault1WithNewImpl.finalizeUpgrade_v2()).to.emit(vault1WithNewImpl, "InitializedV2");
    });

    it("new vaults - init works, finalize not works ", async () => {
      await beacon.connect(admin).upgradeTo(implNew);

      const { vault: vault2 } = await createVaultProxy(vaultOwner1, vaultFactory, delegationParams);

      const vault2WithNewImpl = await ethers.getContractAt("StakingVault__HarnessForTestUpgrade", vault2, deployer);

      await expect(vault2.initialize(ZeroAddress, ZeroAddress, "0x")).to.revertedWithCustomError(
        vault2WithNewImpl,
        "InvalidInitialization",
      );
      await expect(vault2WithNewImpl.finalizeUpgrade_v2()).to.revertedWithCustomError(
        vault2WithNewImpl,
        "InvalidInitialization",
      );
    });
  });
});<|MERGE_RESOLUTION|>--- conflicted
+++ resolved
@@ -9,6 +9,7 @@
   Delegation,
   DepositContract__MockForBeaconChainDepositor,
   LidoLocator,
+  OperatorGrid,
   OssifiableProxy,
   PredepositGuarantee_HarnessForFactory,
   StakingVault,
@@ -22,7 +23,7 @@
 } from "typechain-types";
 import { DelegationConfigStruct } from "typechain-types/contracts/0.8.25/vaults/VaultFactory";
 
-import { certainAddress, createVaultProxy, days, ether } from "lib";
+import { createVaultProxy, days, ether } from "lib";
 
 import { deployLidoLocator } from "test/deploy";
 import { Snapshot, VAULTS_CONNECTED_VAULTS_LIMIT, VAULTS_RELATIVE_SHARE_LIMIT_BP } from "test/suite";
@@ -51,12 +52,13 @@
   let wsteth: WstETH__HarnessForVault;
 
   let locator: LidoLocator;
+  let operatorGrid: OperatorGrid;
 
   let predepositGuarantee: PredepositGuarantee_HarnessForFactory;
 
   let vaultBeaconProxy: BeaconProxy;
   let vaultBeaconProxyCode: string;
-
+  let vaultProxyCodeHash: string;
   let originalState: string;
 
   let delegationParams: DelegationConfigStruct;
@@ -86,42 +88,42 @@
 
     depositContract = await ethers.deployContract("DepositContract__MockForBeaconChainDepositor", deployer);
 
-    const operatorGrid = certainAddress("accounting:operatorGrid");
+    operatorGrid = await ethers.deployContract("OperatorGrid", [locator, admin]);
+    await operatorGrid.connect(admin).grantRole(await operatorGrid.REGISTRY_ROLE(), admin);
 
     // Accounting
-<<<<<<< HEAD
-    accountingImpl = await ethers.deployContract("Accounting", [locator, steth, operatorGrid]);
-    proxy = await ethers.deployContract("OssifiableProxy", [accountingImpl, admin, new Uint8Array()], admin);
-    accounting = await ethers.getContractAt("Accounting", proxy, deployer);
-    await accounting.initialize(admin);
-=======
     vaultHubImpl = await ethers.deployContract("VaultHub", [
       locator,
       steth,
+      operatorGrid,
       VAULTS_CONNECTED_VAULTS_LIMIT,
       VAULTS_RELATIVE_SHARE_LIMIT_BP,
     ]);
     proxy = await ethers.deployContract("OssifiableProxy", [vaultHubImpl, admin, new Uint8Array()], admin);
     vaultHub = await ethers.getContractAt("VaultHub", proxy, deployer);
     await vaultHub.initialize(admin);
->>>>>>> 71667361
 
     //vault implementation
     implOld = await ethers.deployContract("StakingVault", [vaultHub, predepositGuarantee, depositContract], {
       from: deployer,
     });
-    implNew = await ethers.deployContract("StakingVault__HarnessForTestUpgrade", [vaultHub, depositContract], {
-      from: deployer,
-    });
+    implNew = await ethers.deployContract(
+      "StakingVault__HarnessForTestUpgrade",
+      [vaultHub, predepositGuarantee, depositContract],
+      {
+        from: deployer,
+      },
+    );
 
     //beacon
     beacon = await ethers.deployContract("UpgradeableBeacon", [implOld, admin]);
 
     vaultBeaconProxy = await ethers.deployContract("BeaconProxy", [beacon, "0x"]);
     vaultBeaconProxyCode = await ethers.provider.getCode(await vaultBeaconProxy.getAddress());
+    vaultProxyCodeHash = keccak256(vaultBeaconProxyCode);
 
     delegation = await ethers.deployContract("Delegation", [weth, locator], { from: deployer });
-    vaultFactory = await ethers.deployContract("VaultFactory", [beacon, delegation], {
+    vaultFactory = await ethers.deployContract("VaultFactory", [beacon, delegation, operatorGrid], {
       from: deployer,
     });
 
@@ -157,6 +159,25 @@
       disconnecters: [await vaultOwner1.getAddress()],
       assetRecoverer: await vaultOwner1.getAddress(),
     };
+
+    const groupId = 1;
+    const tierId = 1;
+    const shareLimit = ether("1");
+    const reserveRatio = 120n;
+    const reserveRatioThreshold = 100n;
+    const treasuryFee = 600n;
+
+    await operatorGrid.connect(admin).registerGroup(groupId, shareLimit);
+    await operatorGrid
+      .connect(admin)
+      .registerTier(groupId, tierId, shareLimit, reserveRatio, reserveRatioThreshold, treasuryFee);
+    await operatorGrid
+      .connect(admin)
+      .registerTier(groupId, tierId + 1, shareLimit, reserveRatio, reserveRatioThreshold, treasuryFee);
+    await operatorGrid
+      .connect(admin)
+      .registerTier(groupId, tierId + 2, shareLimit, reserveRatio, reserveRatioThreshold, treasuryFee);
+    await operatorGrid.connect(admin)["registerOperator(address)"](operator);
   });
 
   beforeEach(async () => (originalState = await Snapshot.take()));
@@ -176,15 +197,21 @@
     });
 
     it("reverts if `_implementation` is zero address", async () => {
-      await expect(ethers.deployContract("VaultFactory", [ZeroAddress, steth], { from: deployer }))
+      await expect(ethers.deployContract("VaultFactory", [ZeroAddress, steth, operatorGrid], { from: deployer }))
         .to.be.revertedWithCustomError(vaultFactory, "ZeroArgument")
         .withArgs("_beacon");
     });
 
     it("reverts if `_delegation` is zero address", async () => {
-      await expect(ethers.deployContract("VaultFactory", [beacon, ZeroAddress], { from: deployer }))
+      await expect(ethers.deployContract("VaultFactory", [beacon, ZeroAddress, operatorGrid], { from: deployer }))
         .to.be.revertedWithCustomError(vaultFactory, "ZeroArgument")
         .withArgs("_delegation");
+    });
+
+    it("reverts if `_operatorGrid` is zero address", async () => {
+      await expect(ethers.deployContract("VaultFactory", [beacon, steth, ZeroAddress], { from: deployer }))
+        .to.be.revertedWithCustomError(vaultFactory, "ZeroArgument")
+        .withArgs("_operatorGrid");
     });
 
     it("works and emit `OwnershipTransferred`, `Upgraded` events", async () => {
@@ -201,6 +228,7 @@
 
   context("createVaultWithDelegation", () => {
     it("works with empty `params`", async () => {
+      await vaultHub.connect(admin).addVaultProxyCodehash(vaultProxyCodeHash);
       const {
         tx,
         vault,
@@ -219,6 +247,7 @@
     });
 
     it("check `version()`", async () => {
+      await vaultHub.connect(admin).addVaultProxyCodehash(vaultProxyCodeHash);
       const { vault } = await createVaultProxy(vaultOwner1, vaultFactory, delegationParams);
       expect(await vault.version()).to.eq(1);
     });
@@ -229,25 +258,21 @@
       const vaultsBefore = await vaultHub.vaultsCount();
       expect(vaultsBefore).to.eq(0);
 
-      const config1 = {
-        shareLimit: 10n,
-        minReserveRatioBP: 500n,
-        rebalanceThresholdBP: 20n,
-        treasuryFeeBP: 500n,
-      };
-      const config2 = {
-        shareLimit: 20n,
-        minReserveRatioBP: 200n,
-        rebalanceThresholdBP: 20n,
-        treasuryFeeBP: 600n,
-      };
-
-      //create vaults
+      //attempting to create and connect a vault without adding a proxy bytecode to the allowed list
+      await expect(createVaultProxy(vaultOwner1, vaultFactory, delegationParams)).to.revertedWithCustomError(
+        vaultHub,
+        "VaultProxyNotAllowed",
+      );
+
+      //add proxy code hash to whitelist
+      await vaultHub.connect(admin).addVaultProxyCodehash(vaultProxyCodeHash);
+
       const { vault: vault1, delegation: delegator1 } = await createVaultProxy(
         vaultOwner1,
         vaultFactory,
         delegationParams,
       );
+
       const { vault: vault2, delegation: delegator2 } = await createVaultProxy(
         vaultOwner2,
         vaultFactory,
@@ -258,37 +283,8 @@
       expect(await delegator1.getAddress()).to.eq(await vault1.owner());
       expect(await delegator2.getAddress()).to.eq(await vault2.owner());
 
-      //attempting to add a vault without adding a proxy bytecode to the allowed list
-      await expect(
-        vaultHub
-          .connect(admin)
-          .connectVault(
-            await vault1.getAddress(),
-            config1.shareLimit,
-            config1.minReserveRatioBP,
-            config1.rebalanceThresholdBP,
-            config1.treasuryFeeBP,
-          ),
-      ).to.revertedWithCustomError(vaultHub, "VaultProxyNotAllowed");
-
-      const vaultProxyCodeHash = keccak256(vaultBeaconProxyCode);
-
-      //add proxy code hash to whitelist
-      await vaultHub.connect(admin).addVaultProxyCodehash(vaultProxyCodeHash);
-
-      //connect vault 1 to VaultHub
-      await vaultHub
-        .connect(admin)
-        .connectVault(
-          await vault1.getAddress(),
-          config1.shareLimit,
-          config1.minReserveRatioBP,
-          config1.rebalanceThresholdBP,
-          config1.treasuryFeeBP,
-        );
-
       const vaultsAfter = await vaultHub.vaultsCount();
-      expect(vaultsAfter).to.eq(1);
+      expect(vaultsAfter).to.eq(2);
 
       const version1Before = await vault1.version();
       const version2Before = await vault2.version();
@@ -304,19 +300,6 @@
 
       //create new vault with new implementation
       const { vault: vault3 } = await createVaultProxy(vaultOwner1, vaultFactory, delegationParams);
-
-      //we upgrade implementation - we do not check implementation, just proxy bytecode
-      await expect(
-        vaultHub
-          .connect(admin)
-          .connectVault(
-            await vault2.getAddress(),
-            config2.shareLimit,
-            config2.minReserveRatioBP,
-            config2.rebalanceThresholdBP,
-            config2.treasuryFeeBP,
-          ),
-      ).to.not.revertedWithCustomError(vaultHub, "VaultProxyNotAllowed");
 
       const vault1WithNewImpl = await ethers.getContractAt("StakingVault__HarnessForTestUpgrade", vault1, deployer);
       const vault2WithNewImpl = await ethers.getContractAt("StakingVault__HarnessForTestUpgrade", vault2, deployer);
@@ -354,6 +337,7 @@
 
   context("After upgrade", () => {
     it("exists vaults - init not works, finalize works ", async () => {
+      await vaultHub.connect(admin).addVaultProxyCodehash(vaultProxyCodeHash);
       const { vault: vault1 } = await createVaultProxy(vaultOwner1, vaultFactory, delegationParams);
 
       await beacon.connect(admin).upgradeTo(implNew);
@@ -370,6 +354,7 @@
     it("new vaults - init works, finalize not works ", async () => {
       await beacon.connect(admin).upgradeTo(implNew);
 
+      await vaultHub.connect(admin).addVaultProxyCodehash(vaultProxyCodeHash);
       const { vault: vault2 } = await createVaultProxy(vaultOwner1, vaultFactory, delegationParams);
 
       const vault2WithNewImpl = await ethers.getContractAt("StakingVault__HarnessForTestUpgrade", vault2, deployer);
