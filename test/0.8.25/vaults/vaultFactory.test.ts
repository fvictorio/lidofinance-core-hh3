import { expect } from "chai";
import { keccak256, ZeroAddress } from "ethers";
import { ethers } from "hardhat";

import { HardhatEthersSigner } from "@nomicfoundation/hardhat-ethers/signers";

import {
  Accounting,
  BeaconProxy,
  Delegation,
  DepositContract__MockForBeaconChainDepositor,
  LidoLocator,
  OssifiableProxy,
  StakingVault,
  StakingVault__HarnessForTestUpgrade,
  StETH__HarnessForVaultHub,
  UpgradeableBeacon,
  VaultFactory,
  WETH9__MockForVault,
  WstETH__HarnessForVault,
} from "typechain-types";

import { createVaultProxy, ether } from "lib";

import { deployLidoLocator } from "test/deploy";
import { Snapshot } from "test/suite";

import { IDelegation } from "../../../typechain-types/contracts/0.8.25/vaults/VaultFactory.sol/VaultFactory";

describe("VaultFactory.sol", () => {
  let deployer: HardhatEthersSigner;
  let admin: HardhatEthersSigner;
  let holder: HardhatEthersSigner;
  let operator: HardhatEthersSigner;
  let stranger: HardhatEthersSigner;
  let vaultOwner1: HardhatEthersSigner;
  let vaultOwner2: HardhatEthersSigner;

  let depositContract: DepositContract__MockForBeaconChainDepositor;
  let proxy: OssifiableProxy;
  let beacon: UpgradeableBeacon;
  let accountingImpl: Accounting;
  let accounting: Accounting;
  let implOld: StakingVault;
  let implNew: StakingVault__HarnessForTestUpgrade;
  let delegation: Delegation;
  let vaultFactory: VaultFactory;

  let steth: StETH__HarnessForVaultHub;
  let weth: WETH9__MockForVault;
  let wsteth: WstETH__HarnessForVault;

  let locator: LidoLocator;

  let vaultBeaconProxy: BeaconProxy;
  let vaultBeaconProxyCode: string;

  let originalState: string;

  let delegationParams: IDelegation.InitialStateStruct;

  before(async () => {
    [deployer, admin, holder, operator, stranger, vaultOwner1, vaultOwner2] = await ethers.getSigners();

    steth = await ethers.deployContract("StETH__HarnessForVaultHub", [holder], {
      value: ether("10.0"),
      from: deployer,
    });
    weth = await ethers.deployContract("WETH9__MockForVault");
    wsteth = await ethers.deployContract("WstETH__HarnessForVault", [steth]);

    locator = await deployLidoLocator({
      lido: steth,
      wstETH: wsteth,
    });

    depositContract = await ethers.deployContract("DepositContract__MockForBeaconChainDepositor", deployer);

    // Accounting
    accountingImpl = await ethers.deployContract("Accounting", [locator, steth]);
    proxy = await ethers.deployContract("OssifiableProxy", [accountingImpl, admin, new Uint8Array()], admin);
    accounting = await ethers.getContractAt("Accounting", proxy, deployer);
    await accounting.initialize(admin);

<<<<<<< HEAD
    implOld = await ethers.deployContract("StakingVault", [accounting, depositContract]);
    implNew = await ethers.deployContract("StakingVault__HarnessForTestUpgrade", [accounting, depositContract], {
      from: deployer,
    });
    delegation = await ethers.deployContract("Delegation", [weth, locator]);
    vaultFactory = await ethers.deployContract("VaultFactory", [admin, implOld, delegation]);
=======
    //vault implementation
    implOld = await ethers.deployContract("StakingVault", [accounting, depositContract], { from: deployer });
    implNew = await ethers.deployContract("StakingVault__HarnessForTestUpgrade", [accounting, depositContract], {
      from: deployer,
    });

    //beacon
    beacon = await ethers.deployContract("UpgradeableBeacon", [implOld, admin]);

    vaultBeaconProxy = await ethers.deployContract("BeaconProxy", [beacon, "0x"]);
    vaultBeaconProxyCode = await ethers.provider.getCode(await vaultBeaconProxy.getAddress());

    delegation = await ethers.deployContract("Delegation", [steth, weth, wsteth], { from: deployer });
    vaultFactory = await ethers.deployContract("VaultFactory", [beacon, delegation], { from: deployer });
>>>>>>> 292920a6

    //add VAULT_MASTER_ROLE role to allow admin to connect the Vaults to the vault Hub
    await accounting.connect(admin).grantRole(await accounting.VAULT_MASTER_ROLE(), admin);
    //add VAULT_REGISTRY_ROLE role to allow admin to add factory and vault implementation to the hub
    await accounting.connect(admin).grantRole(await accounting.VAULT_REGISTRY_ROLE(), admin);

    //the initialize() function cannot be called on a contract
    await expect(implOld.initialize(stranger, operator, "0x")).to.revertedWithCustomError(
      implOld,
      "InvalidInitialization",
    );

    delegationParams = {
      defaultAdmin: await admin.getAddress(),
      curator: await vaultOwner1.getAddress(),
      minterBurner: await vaultOwner1.getAddress(),
      funderWithdrawer: await vaultOwner1.getAddress(),
      nodeOperatorManager: await operator.getAddress(),
      nodeOperatorFeeClaimer: await vaultOwner1.getAddress(),
      curatorFeeBP: 100n,
      nodeOperatorFeeBP: 200n,
    };
  });

  beforeEach(async () => (originalState = await Snapshot.take()));

  afterEach(async () => await Snapshot.restore(originalState));

  context("constructor", () => {
    it("reverts if `_owner` is zero address", async () => {
      await expect(ethers.deployContract("UpgradeableBeacon", [ZeroAddress, admin], { from: deployer }))
        .to.be.revertedWithCustomError(beacon, "BeaconInvalidImplementation")
        .withArgs(ZeroAddress);
    });
    it("reverts if `_owner` is zero address", async () => {
      await expect(ethers.deployContract("UpgradeableBeacon", [implOld, ZeroAddress], { from: deployer }))
        .to.be.revertedWithCustomError(beacon, "OwnableInvalidOwner")
        .withArgs(ZeroAddress);
    });

    it("reverts if `_implementation` is zero address", async () => {
      await expect(ethers.deployContract("VaultFactory", [ZeroAddress, steth], { from: deployer }))
        .to.be.revertedWithCustomError(vaultFactory, "ZeroArgument")
        .withArgs("_beacon");
    });

    it("reverts if `_delegation` is zero address", async () => {
      await expect(ethers.deployContract("VaultFactory", [beacon, ZeroAddress], { from: deployer }))
        .to.be.revertedWithCustomError(vaultFactory, "ZeroArgument")
        .withArgs("_delegation");
    });

    it("works and emit `OwnershipTransferred`, `Upgraded` events", async () => {
      const tx = beacon.deploymentTransaction();

      await expect(tx)
        .to.emit(beacon, "OwnershipTransferred")
        .withArgs(ZeroAddress, await admin.getAddress());
      await expect(tx)
        .to.emit(beacon, "Upgraded")
        .withArgs(await implOld.getAddress());
    });
  });

  context("createVaultWithDelegation", () => {
    it("reverts if `curator` is zero address", async () => {
      const params = { ...delegationParams, curator: ZeroAddress };
      await expect(createVaultProxy(vaultOwner1, vaultFactory, params))
        .to.revertedWithCustomError(vaultFactory, "ZeroArgument")
        .withArgs("curator");
    });

    it("works with empty `params`", async () => {
      console.log({
        delegationParams,
      });
      const {
        tx,
        vault,
        delegation: delegation_,
      } = await createVaultProxy(vaultOwner1, vaultFactory, delegationParams);

      await expect(tx)
        .to.emit(vaultFactory, "VaultCreated")
        .withArgs(await delegation_.getAddress(), await vault.getAddress());

      await expect(tx)
        .to.emit(vaultFactory, "DelegationCreated")
        .withArgs(await admin.getAddress(), await delegation_.getAddress());

      expect(await delegation_.getAddress()).to.eq(await vault.owner());
    });

    it("check `version()`", async () => {
      const { vault } = await createVaultProxy(vaultOwner1, vaultFactory, delegationParams);
      expect(await vault.version()).to.eq(1);
    });
  });

  context("connect", () => {
    it("connect ", async () => {
      const vaultsBefore = await accounting.vaultsCount();
      expect(vaultsBefore).to.eq(0);

      const config1 = {
        shareLimit: 10n,
        minReserveRatioBP: 500n,
        thresholdReserveRatioBP: 20n,
        treasuryFeeBP: 500n,
      };
      const config2 = {
        shareLimit: 20n,
        minReserveRatioBP: 200n,
        thresholdReserveRatioBP: 20n,
        treasuryFeeBP: 600n,
      };

      //create vaults
      const { vault: vault1, delegation: delegator1 } = await createVaultProxy(
        vaultOwner1,
        vaultFactory,
        delegationParams,
      );
      const { vault: vault2, delegation: delegator2 } = await createVaultProxy(
        vaultOwner2,
        vaultFactory,
        delegationParams,
      );

      //owner of vault is delegator
      expect(await delegator1.getAddress()).to.eq(await vault1.owner());
      expect(await delegator2.getAddress()).to.eq(await vault2.owner());

      //attempting to add a vault without adding a proxy bytecode to the allowed list
      await expect(
        accounting
          .connect(admin)
          .connectVault(
            await vault1.getAddress(),
            config1.shareLimit,
            config1.minReserveRatioBP,
            config1.thresholdReserveRatioBP,
            config1.treasuryFeeBP,
          ),
      ).to.revertedWithCustomError(accounting, "VaultProxyNotAllowed");

      const vaultProxyCodeHash = keccak256(vaultBeaconProxyCode);

      //add proxy code hash to whitelist
      await accounting.connect(admin).addVaultProxyCodehash(vaultProxyCodeHash);

      //connect vault 1 to VaultHub
      await accounting
        .connect(admin)
        .connectVault(
          await vault1.getAddress(),
          config1.shareLimit,
          config1.minReserveRatioBP,
          config1.thresholdReserveRatioBP,
          config1.treasuryFeeBP,
        );

      const vaultsAfter = await accounting.vaultsCount();
      expect(vaultsAfter).to.eq(1);

      const version1Before = await vault1.version();
      const version2Before = await vault2.version();

      const implBefore = await beacon.implementation();
      expect(implBefore).to.eq(await implOld.getAddress());

      //upgrade beacon to new implementation
      await beacon.connect(admin).upgradeTo(implNew);

      const implAfter = await beacon.implementation();
      expect(implAfter).to.eq(await implNew.getAddress());

      //create new vault with new implementation
      const { vault: vault3 } = await createVaultProxy(vaultOwner1, vaultFactory, delegationParams);

      //we upgrade implementation - we do not check implementation, just proxy bytecode
      await expect(
        accounting
          .connect(admin)
          .connectVault(
            await vault2.getAddress(),
            config2.shareLimit,
            config2.minReserveRatioBP,
            config2.thresholdReserveRatioBP,
            config2.treasuryFeeBP,
          ),
      ).to.not.revertedWithCustomError(accounting, "VaultProxyNotAllowed");

      const vault1WithNewImpl = await ethers.getContractAt("StakingVault__HarnessForTestUpgrade", vault1, deployer);
      const vault2WithNewImpl = await ethers.getContractAt("StakingVault__HarnessForTestUpgrade", vault2, deployer);
      const vault3WithNewImpl = await ethers.getContractAt("StakingVault__HarnessForTestUpgrade", vault3, deployer);

      //finalize first vault
      await vault1WithNewImpl.finalizeUpgrade_v2();

      //try to initialize the second vault
      await expect(vault2WithNewImpl.initialize(admin, operator, "0x")).to.revertedWithCustomError(
        vault2WithNewImpl,
        "VaultAlreadyInitialized",
      );

      const version1After = await vault1WithNewImpl.version();
      const version2After = await vault2WithNewImpl.version();
      const version3After = await vault3WithNewImpl.version();

      const version1AfterV2 = await vault1WithNewImpl.getInitializedVersion();
      const version2AfterV2 = await vault2WithNewImpl.getInitializedVersion();
      const version3AfterV2 = await vault3WithNewImpl.getInitializedVersion();

      expect(version1Before).to.eq(1);
      expect(version1AfterV2).to.eq(2);

      expect(version2Before).to.eq(1);
      expect(version2AfterV2).to.eq(1);

      expect(version3After).to.eq(2);

      const v1 = { version: version1After, getInitializedVersion: version1AfterV2 };
      const v2 = { version: version2After, getInitializedVersion: version2AfterV2 };
      const v3 = { version: version3After, getInitializedVersion: version3AfterV2 };

      console.table([v1, v2, v3]);
    });
  });

  context("After upgrade", () => {
    it("exists vaults - init not works, finalize works ", async () => {
      const { vault: vault1 } = await createVaultProxy(vaultOwner1, vaultFactory, delegationParams);

      await beacon.connect(admin).upgradeTo(implNew);

      const vault1WithNewImpl = await ethers.getContractAt("StakingVault__HarnessForTestUpgrade", vault1, deployer);

      await expect(vault1.initialize(ZeroAddress, ZeroAddress, "0x")).to.revertedWithCustomError(
        vault1WithNewImpl,
        "VaultAlreadyInitialized",
      );
      await expect(vault1WithNewImpl.finalizeUpgrade_v2()).to.emit(vault1WithNewImpl, "InitializedV2");
    });

    it("new vaults - init works, finalize not works ", async () => {
      await beacon.connect(admin).upgradeTo(implNew);

      const { vault: vault2 } = await createVaultProxy(vaultOwner1, vaultFactory, delegationParams);

      const vault2WithNewImpl = await ethers.getContractAt("StakingVault__HarnessForTestUpgrade", vault2, deployer);

      await expect(vault2.initialize(ZeroAddress, ZeroAddress, "0x")).to.revertedWithCustomError(
        vault2WithNewImpl,
        "InvalidInitialization",
      );
      await expect(vault2WithNewImpl.finalizeUpgrade_v2()).to.revertedWithCustomError(
        vault2WithNewImpl,
        "InvalidInitialization",
      );
    });
  });
});<|MERGE_RESOLUTION|>--- conflicted
+++ resolved
@@ -82,14 +82,6 @@
     accounting = await ethers.getContractAt("Accounting", proxy, deployer);
     await accounting.initialize(admin);
 
-<<<<<<< HEAD
-    implOld = await ethers.deployContract("StakingVault", [accounting, depositContract]);
-    implNew = await ethers.deployContract("StakingVault__HarnessForTestUpgrade", [accounting, depositContract], {
-      from: deployer,
-    });
-    delegation = await ethers.deployContract("Delegation", [weth, locator]);
-    vaultFactory = await ethers.deployContract("VaultFactory", [admin, implOld, delegation]);
-=======
     //vault implementation
     implOld = await ethers.deployContract("StakingVault", [accounting, depositContract], { from: deployer });
     implNew = await ethers.deployContract("StakingVault__HarnessForTestUpgrade", [accounting, depositContract], {
@@ -102,9 +94,8 @@
     vaultBeaconProxy = await ethers.deployContract("BeaconProxy", [beacon, "0x"]);
     vaultBeaconProxyCode = await ethers.provider.getCode(await vaultBeaconProxy.getAddress());
 
-    delegation = await ethers.deployContract("Delegation", [steth, weth, wsteth], { from: deployer });
+    delegation = await ethers.deployContract("Delegation", [weth, locator], { from: deployer });
     vaultFactory = await ethers.deployContract("VaultFactory", [beacon, delegation], { from: deployer });
->>>>>>> 292920a6
 
     //add VAULT_MASTER_ROLE role to allow admin to connect the Vaults to the vault Hub
     await accounting.connect(admin).grantRole(await accounting.VAULT_MASTER_ROLE(), admin);
