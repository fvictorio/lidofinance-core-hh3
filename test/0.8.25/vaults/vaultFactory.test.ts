import { expect } from "chai";
import { keccak256, ZeroAddress } from "ethers";
import { ethers } from "hardhat";

import { HardhatEthersSigner } from "@nomicfoundation/hardhat-ethers/signers";

import {
  BeaconProxy,
  Delegation,
  DepositContract__MockForBeaconChainDepositor,
  LidoLocator,
  OssifiableProxy,
  PredepositGuarantee_HarnessForFactory,
  StakingVault,
  StakingVault__HarnessForTestUpgrade,
  StETH__HarnessForVaultHub,
  UpgradeableBeacon,
  VaultFactory,
  VaultHub,
  WETH9__MockForVault,
  WstETH__HarnessForVault,
} from "typechain-types";
import { DelegationConfigStruct } from "typechain-types/contracts/0.8.25/vaults/VaultFactory";

import { createVaultProxy, days, ether } from "lib";

import { deployLidoLocator } from "test/deploy";
import { Snapshot, VAULTS_CONNECTED_VAULTS_LIMIT, VAULTS_RELATIVE_SHARE_LIMIT_BP } from "test/suite";

describe("VaultFactory.sol", () => {
  let deployer: HardhatEthersSigner;
  let admin: HardhatEthersSigner;
  let holder: HardhatEthersSigner;
  let operator: HardhatEthersSigner;
  let stranger: HardhatEthersSigner;
  let vaultOwner1: HardhatEthersSigner;
  let vaultOwner2: HardhatEthersSigner;

  let depositContract: DepositContract__MockForBeaconChainDepositor;
  let proxy: OssifiableProxy;
  let beacon: UpgradeableBeacon;
  let vaultHubImpl: VaultHub;
  let vaultHub: VaultHub;
  let implOld: StakingVault;
  let implNew: StakingVault__HarnessForTestUpgrade;
  let delegation: Delegation;
  let vaultFactory: VaultFactory;

  let steth: StETH__HarnessForVaultHub;
  let weth: WETH9__MockForVault;
  let wsteth: WstETH__HarnessForVault;

  let locator: LidoLocator;

  let predepositGuarantee: PredepositGuarantee_HarnessForFactory;

  let vaultBeaconProxy: BeaconProxy;
  let vaultBeaconProxyCode: string;

  let originalState: string;

  let delegationParams: DelegationConfigStruct;

  before(async () => {
    [deployer, admin, holder, operator, stranger, vaultOwner1, vaultOwner2] = await ethers.getSigners();

    steth = await ethers.deployContract("StETH__HarnessForVaultHub", [holder], {
      value: ether("10.0"),
      from: deployer,
    });
    weth = await ethers.deployContract("WETH9__MockForVault");
    wsteth = await ethers.deployContract("WstETH__HarnessForVault", [steth]);

    //predeposit guarantee
    predepositGuarantee = await ethers.deployContract("PredepositGuarantee_HarnessForFactory", [
      "0x0000000000000000000000000000000000000000000000000000000000000000",
      "0x0000000000000000000000000000000000000000000000000000000000000000",
      0,
    ]);

    locator = await deployLidoLocator({
      lido: steth,
      wstETH: wsteth,
      predepositGuarantee: predepositGuarantee,
    });

    depositContract = await ethers.deployContract("DepositContract__MockForBeaconChainDepositor", deployer);

    // Accounting
    vaultHubImpl = await ethers.deployContract("VaultHub", [
<<<<<<< HEAD
      steth,
      ZeroAddress,
=======
      locator,
      steth,
>>>>>>> 42d93b1e
      VAULTS_CONNECTED_VAULTS_LIMIT,
      VAULTS_RELATIVE_SHARE_LIMIT_BP,
    ]);
    proxy = await ethers.deployContract("OssifiableProxy", [vaultHubImpl, admin, new Uint8Array()], admin);
    vaultHub = await ethers.getContractAt("VaultHub", proxy, deployer);
    await vaultHub.initialize(admin);

    //vault implementation
    implOld = await ethers.deployContract("StakingVault", [vaultHub, predepositGuarantee, depositContract], {
      from: deployer,
    });
    implNew = await ethers.deployContract("StakingVault__HarnessForTestUpgrade", [vaultHub, depositContract], {
      from: deployer,
    });

    //beacon
    beacon = await ethers.deployContract("UpgradeableBeacon", [implOld, admin]);

    vaultBeaconProxy = await ethers.deployContract("BeaconProxy", [beacon, "0x"]);
    vaultBeaconProxyCode = await ethers.provider.getCode(await vaultBeaconProxy.getAddress());

    delegation = await ethers.deployContract("Delegation", [weth, locator], { from: deployer });
    vaultFactory = await ethers.deployContract("VaultFactory", [beacon, delegation], {
      from: deployer,
    });

    //add VAULT_MASTER_ROLE role to allow admin to connect the Vaults to the vault Hub
    await vaultHub.connect(admin).grantRole(await vaultHub.VAULT_MASTER_ROLE(), admin);
    //add VAULT_REGISTRY_ROLE role to allow admin to add factory and vault implementation to the hub
    await vaultHub.connect(admin).grantRole(await vaultHub.VAULT_REGISTRY_ROLE(), admin);

    //the initialize() function cannot be called on a contract
    await expect(implOld.initialize(stranger, operator, "0x")).to.revertedWithCustomError(
      implOld,
      "InvalidInitialization",
    );

    delegationParams = {
      defaultAdmin: await admin.getAddress(),
      nodeOperatorManager: await operator.getAddress(),
      confirmExpiry: days(7n),
      curatorFeeBP: 100n,
      nodeOperatorFeeBP: 200n,
      funders: [await vaultOwner1.getAddress()],
      withdrawers: [await vaultOwner1.getAddress()],
      minters: [await vaultOwner1.getAddress()],
      burners: [await vaultOwner1.getAddress()],
      curatorFeeSetters: [await vaultOwner1.getAddress()],
      curatorFeeClaimers: [await vaultOwner1.getAddress()],
      nodeOperatorFeeClaimers: [await operator.getAddress()],
      rebalancers: [await vaultOwner1.getAddress()],
      depositPausers: [await vaultOwner1.getAddress()],
      depositResumers: [await vaultOwner1.getAddress()],
      validatorExitRequesters: [await vaultOwner1.getAddress()],
      validatorWithdrawalTriggerers: [await vaultOwner1.getAddress()],
      disconnecters: [await vaultOwner1.getAddress()],
      assetRecoverer: await vaultOwner1.getAddress(),
    };
  });

  beforeEach(async () => (originalState = await Snapshot.take()));

  afterEach(async () => await Snapshot.restore(originalState));

  context("constructor", () => {
    it("reverts if `_owner` is zero address", async () => {
      await expect(ethers.deployContract("UpgradeableBeacon", [ZeroAddress, admin], { from: deployer }))
        .to.be.revertedWithCustomError(beacon, "BeaconInvalidImplementation")
        .withArgs(ZeroAddress);
    });
    it("reverts if `_owner` is zero address", async () => {
      await expect(ethers.deployContract("UpgradeableBeacon", [implOld, ZeroAddress], { from: deployer }))
        .to.be.revertedWithCustomError(beacon, "OwnableInvalidOwner")
        .withArgs(ZeroAddress);
    });

    it("reverts if `_implementation` is zero address", async () => {
      await expect(ethers.deployContract("VaultFactory", [ZeroAddress, steth], { from: deployer }))
        .to.be.revertedWithCustomError(vaultFactory, "ZeroArgument")
        .withArgs("_beacon");
    });

    it("reverts if `_delegation` is zero address", async () => {
      await expect(ethers.deployContract("VaultFactory", [beacon, ZeroAddress], { from: deployer }))
        .to.be.revertedWithCustomError(vaultFactory, "ZeroArgument")
        .withArgs("_delegation");
    });

    it("works and emit `OwnershipTransferred`, `Upgraded` events", async () => {
      const tx = beacon.deploymentTransaction();

      await expect(tx)
        .to.emit(beacon, "OwnershipTransferred")
        .withArgs(ZeroAddress, await admin.getAddress());
      await expect(tx)
        .to.emit(beacon, "Upgraded")
        .withArgs(await implOld.getAddress());
    });
  });

  context("createVaultWithDelegation", () => {
    it("works with empty `params`", async () => {
      const {
        tx,
        vault,
        delegation: delegation_,
      } = await createVaultProxy(vaultOwner1, vaultFactory, delegationParams);

      await expect(tx)
        .to.emit(vaultFactory, "VaultCreated")
        .withArgs(await delegation_.getAddress(), await vault.getAddress());

      await expect(tx)
        .to.emit(vaultFactory, "DelegationCreated")
        .withArgs(await admin.getAddress(), await delegation_.getAddress());

      expect(await delegation_.getAddress()).to.eq(await vault.owner());
    });

    it("check `version()`", async () => {
      const { vault } = await createVaultProxy(vaultOwner1, vaultFactory, delegationParams);
      expect(await vault.version()).to.eq(1);
    });
  });

  context("connect", () => {
    it("connect ", async () => {
      const vaultsBefore = await vaultHub.vaultsCount();
      expect(vaultsBefore).to.eq(0);

      const config1 = {
        shareLimit: 10n,
        minReserveRatioBP: 500n,
        rebalanceThresholdBP: 20n,
        treasuryFeeBP: 500n,
      };
      const config2 = {
        shareLimit: 20n,
        minReserveRatioBP: 200n,
        rebalanceThresholdBP: 20n,
        treasuryFeeBP: 600n,
      };

      //create vaults
      const { vault: vault1, delegation: delegator1 } = await createVaultProxy(
        vaultOwner1,
        vaultFactory,
        delegationParams,
      );
      const { vault: vault2, delegation: delegator2 } = await createVaultProxy(
        vaultOwner2,
        vaultFactory,
        delegationParams,
      );

      //owner of vault is delegator
      expect(await delegator1.getAddress()).to.eq(await vault1.owner());
      expect(await delegator2.getAddress()).to.eq(await vault2.owner());

      //attempting to add a vault without adding a proxy bytecode to the allowed list
      await expect(
        vaultHub
          .connect(admin)
          .connectVault(
            await vault1.getAddress(),
            config1.shareLimit,
            config1.minReserveRatioBP,
            config1.rebalanceThresholdBP,
            config1.treasuryFeeBP,
          ),
      ).to.revertedWithCustomError(vaultHub, "VaultProxyNotAllowed");

      const vaultProxyCodeHash = keccak256(vaultBeaconProxyCode);

      //add proxy code hash to whitelist
      await vaultHub.connect(admin).addVaultProxyCodehash(vaultProxyCodeHash);

      //connect vault 1 to VaultHub
      await vaultHub
        .connect(admin)
        .connectVault(
          await vault1.getAddress(),
          config1.shareLimit,
          config1.minReserveRatioBP,
          config1.rebalanceThresholdBP,
          config1.treasuryFeeBP,
        );

      const vaultsAfter = await vaultHub.vaultsCount();
      expect(vaultsAfter).to.eq(1);

      const version1Before = await vault1.version();
      const version2Before = await vault2.version();

      const implBefore = await beacon.implementation();
      expect(implBefore).to.eq(await implOld.getAddress());

      //upgrade beacon to new implementation
      await beacon.connect(admin).upgradeTo(implNew);

      const implAfter = await beacon.implementation();
      expect(implAfter).to.eq(await implNew.getAddress());

      //create new vault with new implementation
      const { vault: vault3 } = await createVaultProxy(vaultOwner1, vaultFactory, delegationParams);

      //we upgrade implementation - we do not check implementation, just proxy bytecode
      await expect(
        vaultHub
          .connect(admin)
          .connectVault(
            await vault2.getAddress(),
            config2.shareLimit,
            config2.minReserveRatioBP,
            config2.rebalanceThresholdBP,
            config2.treasuryFeeBP,
          ),
      ).to.not.revertedWithCustomError(vaultHub, "VaultProxyNotAllowed");

      const vault1WithNewImpl = await ethers.getContractAt("StakingVault__HarnessForTestUpgrade", vault1, deployer);
      const vault2WithNewImpl = await ethers.getContractAt("StakingVault__HarnessForTestUpgrade", vault2, deployer);
      const vault3WithNewImpl = await ethers.getContractAt("StakingVault__HarnessForTestUpgrade", vault3, deployer);

      //finalize first vault
      await vault1WithNewImpl.finalizeUpgrade_v2();

      //try to initialize the second vault
      await expect(vault2WithNewImpl.initialize(admin, operator, "0x")).to.revertedWithCustomError(
        vault2WithNewImpl,
        "VaultAlreadyInitialized",
      );

      const version1After = await vault1WithNewImpl.version();
      const version2After = await vault2WithNewImpl.version();
      const version3After = await vault3WithNewImpl.version();

      const version1AfterV2 = await vault1WithNewImpl.getInitializedVersion();
      const version2AfterV2 = await vault2WithNewImpl.getInitializedVersion();
      const version3AfterV2 = await vault3WithNewImpl.getInitializedVersion();

      expect(version1Before).to.eq(1);
      expect(version1After).to.eq(2);
      expect(version1AfterV2).to.eq(2);

      expect(version2Before).to.eq(1);
      expect(version2After).to.eq(2);
      expect(version2AfterV2).to.eq(1);

      expect(version3After).to.eq(2);
      expect(version3AfterV2).to.eq(2);
    });
  });

  context("After upgrade", () => {
    it("exists vaults - init not works, finalize works ", async () => {
      const { vault: vault1 } = await createVaultProxy(vaultOwner1, vaultFactory, delegationParams);

      await beacon.connect(admin).upgradeTo(implNew);

      const vault1WithNewImpl = await ethers.getContractAt("StakingVault__HarnessForTestUpgrade", vault1, deployer);

      await expect(vault1.initialize(ZeroAddress, ZeroAddress, "0x")).to.revertedWithCustomError(
        vault1WithNewImpl,
        "VaultAlreadyInitialized",
      );
      await expect(vault1WithNewImpl.finalizeUpgrade_v2()).to.emit(vault1WithNewImpl, "InitializedV2");
    });

    it("new vaults - init works, finalize not works ", async () => {
      await beacon.connect(admin).upgradeTo(implNew);

      const { vault: vault2 } = await createVaultProxy(vaultOwner1, vaultFactory, delegationParams);

      const vault2WithNewImpl = await ethers.getContractAt("StakingVault__HarnessForTestUpgrade", vault2, deployer);

      await expect(vault2.initialize(ZeroAddress, ZeroAddress, "0x")).to.revertedWithCustomError(
        vault2WithNewImpl,
        "InvalidInitialization",
      );
      await expect(vault2WithNewImpl.finalizeUpgrade_v2()).to.revertedWithCustomError(
        vault2WithNewImpl,
        "InvalidInitialization",
      );
    });
  });
});<|MERGE_RESOLUTION|>--- conflicted
+++ resolved
@@ -88,13 +88,8 @@
 
     // Accounting
     vaultHubImpl = await ethers.deployContract("VaultHub", [
-<<<<<<< HEAD
-      steth,
-      ZeroAddress,
-=======
       locator,
       steth,
->>>>>>> 42d93b1e
       VAULTS_CONNECTED_VAULTS_LIMIT,
       VAULTS_RELATIVE_SHARE_LIMIT_BP,
     ]);
