--- conflicted
+++ resolved
@@ -476,11 +476,7 @@
 
     it("mints the tokens", async () => {
       const amount = 100n;
-<<<<<<< HEAD
-      await expect(delegation.connect(minterBurner).mintShares(recipient, amount))
-=======
-      await expect(delegation.connect(minter).mint(recipient, amount))
->>>>>>> 50419bcc
+      await expect(delegation.connect(minter).mintShares(recipient, amount))
         .to.emit(steth, "Transfer")
         .withArgs(ethers.ZeroAddress, recipient, amount);
     });
@@ -488,14 +484,10 @@
 
   context("burn", () => {
     it("reverts if the caller is not a member of the token master role", async () => {
-<<<<<<< HEAD
+      await delegation.connect(funder).fund({ value: ether("1") });
+      await delegation.connect(minter).mintShares(stranger, 100n);
+
       await expect(delegation.connect(stranger).burnShares(100n)).to.be.revertedWithCustomError(
-=======
-      await delegation.connect(funder).fund({ value: ether("1") });
-      await delegation.connect(minter).mint(stranger, 100n);
-
-      await expect(delegation.connect(stranger).burn(100n)).to.be.revertedWithCustomError(
->>>>>>> 50419bcc
         delegation,
         "AccessControlUnauthorizedAccount",
       );
@@ -503,15 +495,9 @@
 
     it("burns the tokens", async () => {
       const amount = 100n;
-<<<<<<< HEAD
-      await delegation.connect(minterBurner).mintShares(minterBurner, amount);
-
-      await expect(delegation.connect(minterBurner).burnShares(amount))
-=======
-      await delegation.connect(minter).mint(burner, amount);
-
-      await expect(delegation.connect(burner).burn(amount))
->>>>>>> 50419bcc
+      await delegation.connect(minter).mintShares(burner, amount);
+
+      await expect(delegation.connect(burner).burnShares(amount))
         .to.emit(steth, "Transfer")
         .withArgs(burner, hub, amount)
         .and.to.emit(steth, "Transfer")
