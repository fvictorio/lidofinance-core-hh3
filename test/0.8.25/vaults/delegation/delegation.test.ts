--- conflicted
+++ resolved
@@ -100,12 +100,7 @@
     expect(await delegationImpl.WSTETH()).to.equal(wsteth);
 
     depositContract = await ethers.deployContract("DepositContract__MockForStakingVault");
-<<<<<<< HEAD
-    vaultImpl = await ethers.deployContract("StakingVault", [depositContract]);
-=======
-    vaultImpl = await ethers.deployContract("StakingVault", [hub, vaultDepositor, depositContract]);
-    expect(await vaultImpl.vaultHub()).to.equal(hub);
->>>>>>> e7034f44
+    vaultImpl = await ethers.deployContract("StakingVault", [vaultDepositor, depositContract]);
 
     beacon = await ethers.deployContract("UpgradeableBeacon", [vaultImpl, beaconOwner]);
 
