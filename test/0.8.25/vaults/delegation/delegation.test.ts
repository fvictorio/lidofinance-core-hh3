import { expect } from "chai";
import { keccak256 } from "ethers";
import { ethers } from "hardhat";

import { HardhatEthersSigner } from "@nomicfoundation/hardhat-ethers/signers";

import {
  Delegation,
  DepositContract__MockForStakingVault,
  LidoLocator,
  StakingVault,
  StETH__MockForDelegation,
  UpgradeableBeacon,
  VaultFactory,
  VaultHub__MockForDelegation,
  WETH9__MockForVault,
  WstETH__HarnessForVault,
} from "typechain-types";

import {
  advanceChainTime,
  certainAddress,
  days,
  ether,
  findEvents,
<<<<<<< HEAD
  getCurrentBlockTimestamp,
=======
  generatePostDeposit,
  generateValidator,
>>>>>>> dbd5a819
  getNextBlockTimestamp,
  impersonate,
} from "lib";

import { deployLidoLocator } from "test/deploy";
import { Snapshot } from "test/suite";

const BP_BASE = 10000n;
const MAX_FEE = BP_BASE;

describe("Delegation.sol", () => {
  let vaultOwner: HardhatEthersSigner;
  let funder: HardhatEthersSigner;
  let withdrawer: HardhatEthersSigner;
  let minter: HardhatEthersSigner;
  let burner: HardhatEthersSigner;
  let rebalancer: HardhatEthersSigner;
  let depositPauser: HardhatEthersSigner;
  let depositResumer: HardhatEthersSigner;
  let validatorExitRequester: HardhatEthersSigner;
  let validatorWithdrawalTriggerer: HardhatEthersSigner;
  let disconnecter: HardhatEthersSigner;
  let nodeOperatorManager: HardhatEthersSigner;
  let nodeOperatorFeeClaimer: HardhatEthersSigner;
  let nodeOperatorRewardAdjuster: HardhatEthersSigner;
  let vaultDepositor: HardhatEthersSigner;
  let unguaranteedBeaconChainDepositor: HardhatEthersSigner;
  let unknownValidatorProver: HardhatEthersSigner;
  let pdgCompensator: HardhatEthersSigner;

  let stranger: HardhatEthersSigner;
  let beaconOwner: HardhatEthersSigner;
  let hubSigner: HardhatEthersSigner;
  let rewarder: HardhatEthersSigner;
  const recipient = certainAddress("some-recipient");

  let lidoLocator: LidoLocator;
  let steth: StETH__MockForDelegation;
  let weth: WETH9__MockForVault;
  let wsteth: WstETH__HarnessForVault;
  let hub: VaultHub__MockForDelegation;
  let depositContract: DepositContract__MockForStakingVault;
  let vaultImpl: StakingVault;
  let delegationImpl: Delegation;
  let factory: VaultFactory;
  let vault: StakingVault;
  let delegation: Delegation;
  let beacon: UpgradeableBeacon;

  let originalState: string;

  before(async () => {
    [
      vaultOwner,
      funder,
      withdrawer,
      minter,
      burner,
      rebalancer,
      depositPauser,
      depositResumer,
      validatorExitRequester,
      validatorWithdrawalTriggerer,
      disconnecter,
      nodeOperatorManager,
      nodeOperatorFeeClaimer,
      nodeOperatorRewardAdjuster,
      stranger,
      beaconOwner,
      rewarder,
      vaultDepositor,
      unguaranteedBeaconChainDepositor,
      unknownValidatorProver,
      pdgCompensator,
    ] = await ethers.getSigners();

    steth = await ethers.deployContract("StETH__MockForDelegation");
    weth = await ethers.deployContract("WETH9__MockForVault");
    wsteth = await ethers.deployContract("WstETH__HarnessForVault", [steth]);

    lidoLocator = await deployLidoLocator({ lido: steth, wstETH: wsteth, predepositGuarantee: vaultDepositor });
    hub = await ethers.deployContract("VaultHub__MockForDelegation", [lidoLocator, steth]);

    delegationImpl = await ethers.deployContract("Delegation", [weth, lidoLocator]);
    expect(await delegationImpl.WETH()).to.equal(weth);
    expect(await delegationImpl.STETH()).to.equal(steth);
    expect(await delegationImpl.WSTETH()).to.equal(wsteth);

    depositContract = await ethers.deployContract("DepositContract__MockForStakingVault");
    vaultImpl = await ethers.deployContract("StakingVault", [hub, depositContract]);

    beacon = await ethers.deployContract("UpgradeableBeacon", [vaultImpl, beaconOwner]);

    factory = await ethers.deployContract("VaultFactory", [lidoLocator, beacon, delegationImpl]);
    expect(await beacon.implementation()).to.equal(vaultImpl);
    expect(await factory.BEACON()).to.equal(beacon);
    expect(await factory.DELEGATION_IMPL()).to.equal(delegationImpl);
    expect(await factory.LIDO_LOCATOR()).to.equal(lidoLocator);

    const vaultCreationTx = await factory.connect(vaultOwner).createVaultWithDelegation(
      {
        defaultAdmin: vaultOwner,
        nodeOperatorManager,
        confirmExpiry: days(7n),
        nodeOperatorFeeBP: 0n,
        assetRecoverer: vaultOwner,
        funders: [funder],
        withdrawers: [withdrawer],
        lockers: [minter],
        minters: [minter],
        burners: [burner],
        rebalancers: [rebalancer],
        depositPausers: [depositPauser],
        depositResumers: [depositResumer],
        validatorExitRequesters: [validatorExitRequester],
        validatorWithdrawalTriggerers: [validatorWithdrawalTriggerer],
        disconnecters: [disconnecter],
        nodeOperatorFeeClaimers: [nodeOperatorFeeClaimer],
        nodeOperatorRewardAdjusters: [nodeOperatorRewardAdjuster],
        unguaranteedBeaconChainDepositors: [unguaranteedBeaconChainDepositor],
        unknownValidatorProvers: [unknownValidatorProver],
        pdgCompensators: [pdgCompensator],
      },
      "0x",
    );

    const vaultCreationReceipt = await vaultCreationTx.wait();
    if (!vaultCreationReceipt) throw new Error("Vault creation receipt not found");

    const vaultCreatedEvents = findEvents(vaultCreationReceipt, "VaultCreated");
    expect(vaultCreatedEvents.length).to.equal(1);

    const stakingVaultAddress = vaultCreatedEvents[0].args.vault;
    vault = await ethers.getContractAt("StakingVault", stakingVaultAddress, vaultOwner);
    expect(await vault.vaultHub()).to.equal(hub);

    const delegationCreatedEvents = findEvents(vaultCreationReceipt, "DelegationCreated");
    expect(delegationCreatedEvents.length).to.equal(1);
    const delegationAddress = delegationCreatedEvents[0].args.delegation;

    delegation = await ethers.getContractAt("Delegation", delegationAddress, vaultOwner);
    expect(await delegation.stakingVault()).to.equal(vault);

    hubSigner = await impersonate(await hub.getAddress(), ether("100"));
  });

  beforeEach(async () => {
    originalState = await Snapshot.take();
  });

  afterEach(async () => {
    await Snapshot.restore(originalState);
  });

  context("constructor", () => {
    it("reverts if stETH is zero address", async () => {
      await expect(ethers.deployContract("Delegation", [weth, ethers.ZeroAddress]))
        .to.be.revertedWithCustomError(delegation, "ZeroArgument")
        .withArgs("_lidoLocator");
    });

    it("reverts if wETH is zero address", async () => {
      await expect(ethers.deployContract("Delegation", [ethers.ZeroAddress, lidoLocator]))
        .to.be.revertedWithCustomError(delegation, "ZeroArgument")
        .withArgs("_wETH");
    });

    it("sets the stETH address", async () => {
      const delegation_ = await ethers.deployContract("Delegation", [weth, lidoLocator]);
      expect(await delegation_.STETH()).to.equal(steth);
      expect(await delegation_.WETH()).to.equal(weth);
      expect(await delegation_.WSTETH()).to.equal(wsteth);
    });
  });

  context("initialize", () => {
    it("reverts if already initialized", async () => {
      await expect(delegation.initialize(vaultOwner, days(7n))).to.be.revertedWithCustomError(
        delegation,
        "AlreadyInitialized",
      );
    });

    it("reverts if called on the implementation", async () => {
      const delegation_ = await ethers.deployContract("Delegation", [weth, lidoLocator]);

      await expect(delegation_.initialize(vaultOwner, days(7n))).to.be.revertedWithCustomError(
        delegation_,
        "NonProxyCallsForbidden",
      );
    });
  });

  context("initialized state", () => {
    it("initializes the contract correctly", async () => {
      expect(await vault.owner()).to.equal(delegation);
      expect(await vault.nodeOperator()).to.equal(nodeOperatorManager);

      expect(await delegation.stakingVault()).to.equal(vault);
      expect(await delegation.vaultHub()).to.equal(hub);

      await assertSoleMember(vaultOwner, await delegation.DEFAULT_ADMIN_ROLE());
      await assertSoleMember(vaultOwner, await delegation.ASSET_RECOVERY_ROLE());
      await assertSoleMember(funder, await delegation.FUND_ROLE());
      await assertSoleMember(withdrawer, await delegation.WITHDRAW_ROLE());
      await assertSoleMember(minter, await delegation.MINT_ROLE());
      await assertSoleMember(burner, await delegation.BURN_ROLE());
      await assertSoleMember(rebalancer, await delegation.REBALANCE_ROLE());
      await assertSoleMember(depositPauser, await delegation.PAUSE_BEACON_CHAIN_DEPOSITS_ROLE());
      await assertSoleMember(depositResumer, await delegation.RESUME_BEACON_CHAIN_DEPOSITS_ROLE());
      await assertSoleMember(validatorExitRequester, await delegation.REQUEST_VALIDATOR_EXIT_ROLE());
      await assertSoleMember(validatorWithdrawalTriggerer, await delegation.TRIGGER_VALIDATOR_WITHDRAWAL_ROLE());
      await assertSoleMember(disconnecter, await delegation.VOLUNTARY_DISCONNECT_ROLE());
      await assertSoleMember(nodeOperatorManager, await delegation.NODE_OPERATOR_MANAGER_ROLE());
      await assertSoleMember(nodeOperatorFeeClaimer, await delegation.NODE_OPERATOR_FEE_CLAIM_ROLE());
      await assertSoleMember(nodeOperatorRewardAdjuster, await delegation.NODE_OPERATOR_REWARDS_ADJUST_ROLE());
      await assertSoleMember(
        unguaranteedBeaconChainDepositor,
        await delegation.UNGUARANTEED_BEACON_CHAIN_DEPOSIT_ROLE(),
      );
      await assertSoleMember(unknownValidatorProver, await delegation.PDG_PROVE_VALIDATOR_ROLE());
      await assertSoleMember(pdgCompensator, await delegation.PDG_COMPENSATE_PREDEPOSIT_ROLE());

      expect(await delegation.nodeOperatorFeeBP()).to.equal(0n);
      expect(await delegation.nodeOperatorUnclaimedFee()).to.equal(0n);
      expect(await delegation.nodeOperatorFeeClaimedReport()).to.deep.equal([0n, 0n, 0n]);
    });
  });

  context("confirmingRoles", () => {
    it("returns the correct roles", async () => {
      expect(await delegation.confirmingRoles()).to.deep.equal([
        await delegation.DEFAULT_ADMIN_ROLE(),
        await delegation.NODE_OPERATOR_MANAGER_ROLE(),
      ]);
    });
  });

  context("setConfirmExpiry", () => {
    it("reverts if the caller is not a member of the confirm expiry committee", async () => {
      await expect(delegation.connect(stranger).setConfirmExpiry(days(10n))).to.be.revertedWithCustomError(
        delegation,
        "SenderNotMember",
      );
    });

    it("sets the new confirm expiry", async () => {
      const oldConfirmExpiry = await delegation.getConfirmExpiry();
      const newConfirmExpiry = days(10n);
      const msgData = delegation.interface.encodeFunctionData("setConfirmExpiry", [newConfirmExpiry]);
      let confirmTimestamp = (await getNextBlockTimestamp()) + (await delegation.getConfirmExpiry());

      await expect(delegation.connect(vaultOwner).setConfirmExpiry(newConfirmExpiry))
        .to.emit(delegation, "RoleMemberConfirmed")
        .withArgs(vaultOwner, await delegation.DEFAULT_ADMIN_ROLE(), confirmTimestamp, msgData);

      confirmTimestamp = (await getNextBlockTimestamp()) + (await delegation.getConfirmExpiry());
      await expect(delegation.connect(nodeOperatorManager).setConfirmExpiry(newConfirmExpiry))
        .to.emit(delegation, "RoleMemberConfirmed")
        .withArgs(nodeOperatorManager, await delegation.NODE_OPERATOR_MANAGER_ROLE(), confirmTimestamp, msgData)
        .and.to.emit(delegation, "ConfirmExpirySet")
        .withArgs(nodeOperatorManager, oldConfirmExpiry, newConfirmExpiry);

      expect(await delegation.getConfirmExpiry()).to.equal(newConfirmExpiry);
    });
  });

  context("claimNodeOperatorFee", () => {
    it("reverts if the caller does not have the operator due claim role", async () => {
      await expect(delegation.connect(stranger).claimNodeOperatorFee(stranger)).to.be.revertedWithCustomError(
        delegation,
        "AccessControlUnauthorizedAccount",
      );
    });

    it("reverts if the recipient is the zero address", async () => {
      await expect(delegation.connect(nodeOperatorFeeClaimer).claimNodeOperatorFee(ethers.ZeroAddress))
        .to.be.revertedWithCustomError(delegation, "ZeroArgument")
        .withArgs("_recipient");
    });

    it("reverts if the due is zero", async () => {
      expect(await delegation.nodeOperatorUnclaimedFee()).to.equal(0n);
      await expect(delegation.connect(nodeOperatorFeeClaimer).claimNodeOperatorFee(recipient))
        .to.be.revertedWithCustomError(delegation, "ZeroArgument")
        .withArgs("_fee");
    });

    it("claims the due", async () => {
      const vaultBalanceBefore = await ethers.provider.getBalance(vault);
      const operatorFee = 10_00n; // 10%
      await delegation.connect(nodeOperatorManager).setNodeOperatorFeeBP(operatorFee);
      await delegation.connect(vaultOwner).setNodeOperatorFeeBP(operatorFee);
      expect(await delegation.nodeOperatorFeeBP()).to.equal(operatorFee);

      const rewards = ether("1");
      await vault.connect(hubSigner).report(await getCurrentBlockTimestamp(), rewards, 0n, 0n);

      const expectedDue = (rewards * operatorFee) / BP_BASE;
      expect(await delegation.nodeOperatorUnclaimedFee()).to.equal(expectedDue);
      expect((await delegation.nodeOperatorUnclaimedFee()) + vaultBalanceBefore).to.be.greaterThan(
        await ethers.provider.getBalance(vault),
      );

      expect(await ethers.provider.getBalance(vault)).to.equal(vaultBalanceBefore);
      await rewarder.sendTransaction({ to: vault, value: rewards });
      expect(await ethers.provider.getBalance(vault)).to.equal(rewards + vaultBalanceBefore);

      expect(await ethers.provider.getBalance(recipient)).to.equal(0n);
      await expect(delegation.connect(nodeOperatorFeeClaimer).claimNodeOperatorFee(recipient))
        .to.emit(vault, "Withdrawn")
        .withArgs(delegation, recipient, expectedDue);
      expect(await ethers.provider.getBalance(recipient)).to.equal(expectedDue);
      expect(await ethers.provider.getBalance(vault)).to.equal(rewards - expectedDue + vaultBalanceBefore);
    });
  });

  context("increaseAccruedRewardsAdjustment", () => {
    beforeEach(async () => {
      const operatorFee = 10_00n; // 10%
      await delegation.connect(nodeOperatorManager).setNodeOperatorFeeBP(operatorFee);
      await delegation.connect(vaultOwner).setNodeOperatorFeeBP(operatorFee);
    });

    it("reverts if non NODE_OPERATOR_REWARDS_ADJUST_ROLE sets adjustment", async () => {
      await expect(delegation.connect(stranger).increaseAccruedRewardsAdjustment(100n)).to.be.revertedWithCustomError(
        delegation,
        "AccessControlUnauthorizedAccount",
      );
    });

    it("revert for zero increase", async () => {
      await expect(
        delegation.connect(nodeOperatorRewardAdjuster).increaseAccruedRewardsAdjustment(0n),
      ).to.be.revertedWithCustomError(delegation, "SameAdjustment");
    });

    it("reverts if manually adjust more than limit", async () => {
      const LIMIT = await delegation.MANUAL_ACCRUED_REWARDS_ADJUSTMENT_LIMIT();
      const increase = ether("1");

      await expect(
        delegation.connect(nodeOperatorRewardAdjuster).increaseAccruedRewardsAdjustment(LIMIT + 1n),
      ).to.be.revertedWithCustomError(delegation, "IncreasedOverLimit");

      expect(await delegation.accruedRewardsAdjustment()).to.equal(0n);

      await delegation.connect(nodeOperatorRewardAdjuster).increaseAccruedRewardsAdjustment(increase);
      expect(await delegation.accruedRewardsAdjustment()).to.equal(increase);

      await expect(
        delegation.connect(nodeOperatorRewardAdjuster).increaseAccruedRewardsAdjustment(LIMIT),
      ).to.be.revertedWithCustomError(delegation, "IncreasedOverLimit");

      const increase2 = LIMIT - increase;
      await delegation.connect(nodeOperatorRewardAdjuster).increaseAccruedRewardsAdjustment(increase2);
      expect(await delegation.accruedRewardsAdjustment()).to.equal(LIMIT);

      await expect(
        delegation.connect(nodeOperatorRewardAdjuster).increaseAccruedRewardsAdjustment(1n),
      ).to.be.revertedWithCustomError(delegation, "IncreasedOverLimit");
    });

    it("adjuster can increaseAccruedRewardsAdjustment", async () => {
      const increase = ether("10");

      expect(await delegation.accruedRewardsAdjustment()).to.equal(0n);
      const tx = await delegation.connect(nodeOperatorRewardAdjuster).increaseAccruedRewardsAdjustment(increase);

      await expect(tx).to.emit(delegation, "AccruedRewardsAdjustmentSet").withArgs(increase, 0n);

      expect(await delegation.accruedRewardsAdjustment()).to.equal(increase);
    });

    it("manual increase can decrease NO fee", async () => {
      const operatorFee = await delegation.nodeOperatorFeeBP();

      const rewards = ether("10");
      await vault.connect(hubSigner).report(rewards, 0n, 0n);
      const expectedDue = (rewards * operatorFee) / BP_BASE;
      expect(await delegation.nodeOperatorUnclaimedFee()).to.equal(expectedDue);

      await delegation.connect(nodeOperatorRewardAdjuster).increaseAccruedRewardsAdjustment(rewards / 2n);
      expect(await delegation.nodeOperatorUnclaimedFee()).to.equal(expectedDue / 2n);

      await delegation.connect(nodeOperatorRewardAdjuster).increaseAccruedRewardsAdjustment(rewards / 2n);
      expect(await delegation.nodeOperatorUnclaimedFee()).to.equal(0n);
    });

    it("adjustment is reset after fee claim", async () => {
      const operatorFee = await delegation.nodeOperatorFeeBP();

      const rewards = ether("10");
      await delegation.connect(funder).fund({ value: rewards });
      await vault.connect(hubSigner).report(rewards, 0n, 0n);
      const expectedDue = (rewards * operatorFee) / BP_BASE;
      expect(await delegation.nodeOperatorUnclaimedFee()).to.equal(expectedDue);

      await delegation.connect(nodeOperatorRewardAdjuster).increaseAccruedRewardsAdjustment(rewards / 2n);
      expect(await delegation.accruedRewardsAdjustment()).to.equal(rewards / 2n);

      const adjustedDue = expectedDue / 2n;
      expect(await delegation.nodeOperatorUnclaimedFee()).to.equal(adjustedDue);

      const claimTx = delegation.connect(nodeOperatorFeeClaimer).claimNodeOperatorFee(recipient);
      await expect(claimTx)
        .to.emit(vault, "Withdrawn")
        .withArgs(delegation, recipient, adjustedDue)
        .to.emit(delegation, "AccruedRewardsAdjustmentSet")
        .withArgs(0n, rewards / 2n);

      expect(await ethers.provider.getBalance(recipient)).to.equal(adjustedDue);
      expect(await ethers.provider.getBalance(vault)).to.equal(rewards - adjustedDue);
    });
  });

  context("setAccruedRewardsAdjustment", () => {
    beforeEach(async () => {
      const operatorFee = 10_00n; // 10%
      await delegation.connect(nodeOperatorManager).setNodeOperatorFeeBP(operatorFee);
      await delegation.connect(vaultOwner).setNodeOperatorFeeBP(operatorFee);
    });

    it("reverts if called by not CONFORMING_ROLE", async () => {
      await expect(delegation.connect(stranger).setAccruedRewardsAdjustment(100n, 0n)).to.be.revertedWithCustomError(
        delegation,
        "SenderNotMember",
      );
    });

    it("reverts if trying to set same adjustment", async () => {
      const current = await delegation.accruedRewardsAdjustment();
      await delegation.connect(nodeOperatorManager).setAccruedRewardsAdjustment(current, current);

      await expect(
        delegation.connect(vaultOwner).setAccruedRewardsAdjustment(current, current),
      ).to.be.revertedWithCustomError(delegation, "SameAdjustment");
    });

    it("reverts if trying to set more than limit", async () => {
      const current = await delegation.accruedRewardsAdjustment();
      const LIMIT = await delegation.MANUAL_ACCRUED_REWARDS_ADJUSTMENT_LIMIT();

      await delegation.connect(nodeOperatorManager).setAccruedRewardsAdjustment(LIMIT + 1n, current);

      await expect(
        delegation.connect(vaultOwner).setAccruedRewardsAdjustment(LIMIT + 1n, current),
      ).to.be.revertedWithCustomError(delegation, "IncreasedOverLimit");
    });

    it("reverts vote if AccruedRewardsAdjustment changes", async () => {
      const current = await delegation.accruedRewardsAdjustment();
      expect(current).to.equal(0n);
      const proposed = 100n;
      const increase = proposed - current + 100n;
      const postIncrease = current + increase;

      await delegation.connect(nodeOperatorManager).setAccruedRewardsAdjustment(proposed, current);
      expect(await delegation.accruedRewardsAdjustment()).to.equal(current);

      await delegation.connect(nodeOperatorRewardAdjuster).increaseAccruedRewardsAdjustment(increase);
      expect(await delegation.accruedRewardsAdjustment()).to.equal(postIncrease);

      await expect(delegation.connect(vaultOwner).setAccruedRewardsAdjustment(proposed, current))
        .to.be.revertedWithCustomError(delegation, "InvalidatedAdjustmentVote")
        .withArgs(postIncrease, current);
    });

    it("allows to set adjustment by committee", async () => {
      const currentAdjustment = await delegation.accruedRewardsAdjustment();
      expect(currentAdjustment).to.equal(0n);
      const newAdjustment = 100n;

      const msgData = delegation.interface.encodeFunctionData("setAccruedRewardsAdjustment", [
        newAdjustment,
        currentAdjustment,
      ]);

      let confirmTimestamp = (await getNextBlockTimestamp()) + (await delegation.getConfirmExpiry());

      const firstConfirmTx = await delegation
        .connect(nodeOperatorManager)
        .setAccruedRewardsAdjustment(newAdjustment, currentAdjustment);

      await expect(firstConfirmTx)
        .to.emit(delegation, "RoleMemberConfirmed")
        .withArgs(nodeOperatorManager, await delegation.NODE_OPERATOR_MANAGER_ROLE(), confirmTimestamp, msgData);

      expect(await delegation.accruedRewardsAdjustment()).to.equal(currentAdjustment);

      confirmTimestamp = (await getNextBlockTimestamp()) + (await delegation.getConfirmExpiry());

      const secondConfrimTx = await delegation
        .connect(vaultOwner)
        .setAccruedRewardsAdjustment(newAdjustment, currentAdjustment);

      await expect(secondConfrimTx)
        .to.emit(delegation, "RoleMemberConfirmed")
        .withArgs(vaultOwner, await delegation.DEFAULT_ADMIN_ROLE(), confirmTimestamp, msgData)
        .to.emit(delegation, "AccruedRewardsAdjustmentSet")
        .withArgs(newAdjustment, currentAdjustment);

      expect(await delegation.accruedRewardsAdjustment()).to.equal(newAdjustment);
    });
  });

  context("trustedWithdrawAndDeposit", () => {
    beforeEach(async () => {
      const operatorFee = 10_00n; // 10%
      await delegation.connect(nodeOperatorManager).setNodeOperatorFeeBP(operatorFee);
      await delegation.connect(vaultOwner).setNodeOperatorFeeBP(operatorFee);
    });

    it("reverts if the caller is not a member of the withdrawer role", async () => {
      await expect(delegation.connect(stranger).unguaranteedDepositToBeaconChain([])).to.be.revertedWithCustomError(
        delegation,
        "AccessControlUnauthorizedAccount",
      );
    });

    it("reverts if the  deposit is empty", async () => {
      await expect(
        delegation.connect(unguaranteedBeaconChainDepositor).unguaranteedDepositToBeaconChain([]),
      ).to.be.revertedWithCustomError(delegation, "ZeroArgument");

      await expect(
        delegation
          .connect(unguaranteedBeaconChainDepositor)
          .unguaranteedDepositToBeaconChain([generatePostDeposit(generateValidator().container, 0n)]),
      ).to.be.revertedWithCustomError(delegation, "ZeroArgument");
    });

    it("allows to trustedWithdrawAndDeposit and increases accruedRewardsAdjustment", async () => {
      const validator = generateValidator(await vault.withdrawalCredentials()).container;
      const amount = ether("32");
      await delegation.connect(funder).fund({ value: amount });

      const deposit = generatePostDeposit(validator, ether("32"));

      const withdrawDepositTx = delegation
        .connect(unguaranteedBeaconChainDepositor)
        .unguaranteedDepositToBeaconChain([deposit]);
      await expect(withdrawDepositTx)
        .to.emit(vault, "Withdrawn")
        .withArgs(delegation, delegation, deposit.amount)
        .to.emit(delegation, "UnguaranteedDeposit")
        .withArgs(vault, deposit.pubkey, deposit.amount)
        .to.emit(delegation, "AccruedRewardsAdjustmentSet")
        .withArgs(deposit.amount, 0n);

      expect(await delegation.valuation()).to.equal(0n);
      expect(await delegation.withdrawableEther()).to.equal(0n);
      expect(await delegation.accruedRewardsAdjustment()).to.equal(deposit.amount);
    });

    it("unguaranteedDepositToBeaconChain can increase accruedRewardsAdjustment beyond manual limit", async () => {
      // set adjustment to manual limit
      const LIMIT = await delegation.MANUAL_ACCRUED_REWARDS_ADJUSTMENT_LIMIT();
      await delegation.connect(nodeOperatorRewardAdjuster).increaseAccruedRewardsAdjustment(LIMIT);
      expect(await delegation.accruedRewardsAdjustment()).to.equal(LIMIT);

      // prep for shortcut deposit
      const validator = generateValidator(await vault.withdrawalCredentials()).container;
      const amount = ether("32");
      await delegation.connect(funder).fund({ value: amount });
      const deposit = generatePostDeposit(validator, ether("32"));

      // increase adjustment with unguaranteedDepositToBeaconChain
      const withdrawDepositTx = delegation
        .connect(unguaranteedBeaconChainDepositor)
        .unguaranteedDepositToBeaconChain([deposit]);
      await expect(withdrawDepositTx)
        .to.emit(delegation, "AccruedRewardsAdjustmentSet")
        .withArgs(LIMIT + BigInt(deposit.amount), LIMIT);

      expect(await delegation.accruedRewardsAdjustment()).to.equal(LIMIT + BigInt(deposit.amount));
    });
  });

  context("unreserved", () => {
    it("initially returns 0", async () => {
      expect(await delegation.unreserved()).to.equal(0n);
    });

    it("returns 0 if locked is greater than valuation", async () => {
      const valuation = ether("2");
      const inOutDelta = 0n;
      const locked = ether("3");
      await vault.connect(hubSigner).report(await getCurrentBlockTimestamp(), valuation, inOutDelta, locked);

      expect(await delegation.unreserved()).to.equal(0n);
    });
  });

  context("withdrawableEther", () => {
    it("returns the correct amount", async () => {
      const amount = ether("1");
      await delegation.connect(funder).fund({ value: amount });
      expect(await delegation.withdrawableEther()).to.equal(amount);
    });

    it("returns the correct amount when balance is less than unreserved", async () => {
      const valuation = ether("3");
      const inOutDelta = 0n;
      const locked = ether("2");

      const amount = ether("1");
      const vaultBalanceBefore = await ethers.provider.getBalance(vault);
      await delegation.connect(funder).fund({ value: amount });
      await vault.connect(hubSigner).report(await getCurrentBlockTimestamp(), valuation, inOutDelta, locked);

      expect(await delegation.withdrawableEther()).to.equal(amount + vaultBalanceBefore);
    });

    it("returns the correct amount when has fees", async () => {
      const amount = ether("6");
      const valuation = ether("3");
      const inOutDelta = ether("1");
      const locked = ether("2");

      const operatorFeeBP = 1000; // 10%
      await delegation.connect(nodeOperatorManager).setNodeOperatorFeeBP(operatorFeeBP);

      await delegation.connect(funder).fund({ value: amount });

      await vault.connect(hubSigner).report(await getCurrentBlockTimestamp(), valuation, inOutDelta, locked);
      const unreserved = await delegation.unreserved();

      expect(await delegation.withdrawableEther()).to.equal(unreserved);
    });
  });

  context("fund", () => {
    it("reverts if the caller is not a member of the staker role", async () => {
      await expect(delegation.connect(stranger).fund()).to.be.revertedWithCustomError(
        delegation,
        "AccessControlUnauthorizedAccount",
      );
    });

    it("funds the vault", async () => {
      const amount = ether("1");
      const vaultBalanceBefore = await ethers.provider.getBalance(vault);
      expect(await ethers.provider.getBalance(vault)).to.equal(vaultBalanceBefore);
      expect(await vault.inOutDelta()).to.equal(vaultBalanceBefore);
      expect(await vault.valuation()).to.equal(vaultBalanceBefore);

      await expect(delegation.connect(funder).fund({ value: amount }))
        .to.emit(vault, "Funded")
        .withArgs(delegation, amount);

      expect(await ethers.provider.getBalance(vault)).to.equal(amount + vaultBalanceBefore);
      expect(await vault.inOutDelta()).to.equal(amount + vaultBalanceBefore);
      expect(await vault.valuation()).to.equal(amount + vaultBalanceBefore);
    });
  });

  context("withdraw", () => {
    it("reverts if the caller is not a member of the withdrawer role", async () => {
      await delegation.connect(funder).fund({ value: ether("1") });

      await expect(delegation.connect(stranger).withdraw(recipient, ether("1"))).to.be.revertedWithCustomError(
        delegation,
        "AccessControlUnauthorizedAccount",
      );
    });

    it("reverts if the recipient is the zero address", async () => {
      await delegation.connect(funder).fund({ value: ether("1") });

      await expect(delegation.connect(withdrawer).withdraw(ethers.ZeroAddress, ether("1")))
        .to.be.revertedWithCustomError(delegation, "ZeroArgument")
        .withArgs("_recipient");
    });

    it("reverts if the amount is zero", async () => {
      await expect(delegation.connect(withdrawer).withdraw(recipient, 0n))
        .to.be.revertedWithCustomError(delegation, "ZeroArgument")
        .withArgs("_ether");
    });

    it("reverts if the amount is greater than the unreserved amount", async () => {
      await delegation.connect(funder).fund({ value: ether("1") });
      const unreserved = await delegation.unreserved();
      await expect(delegation.connect(withdrawer).withdraw(recipient, unreserved + 1n)).to.be.revertedWithCustomError(
        delegation,
        "RequestedAmountExceedsUnreserved",
      );
    });

    it("withdraws the amount", async () => {
      const amount = ether("1");
      const timestamp = await getCurrentBlockTimestamp();
      await vault.connect(hubSigner).report(timestamp, amount, 0n, 0n);
      const vaultBalanceBefore = await ethers.provider.getBalance(vault);
      expect(await vault.valuation()).to.equal(amount + vaultBalanceBefore);
      expect(await vault.unlocked()).to.equal(amount + vaultBalanceBefore);

      expect(await ethers.provider.getBalance(vault)).to.equal(vaultBalanceBefore);
      await rewarder.sendTransaction({ to: vault, value: amount });
      expect(await ethers.provider.getBalance(vault)).to.equal(amount + vaultBalanceBefore);

      expect(await ethers.provider.getBalance(recipient)).to.equal(0n);
      await expect(delegation.connect(withdrawer).withdraw(recipient, amount))
        .to.emit(vault, "Withdrawn")
        .withArgs(delegation, recipient, amount);
      expect(await ethers.provider.getBalance(vault)).to.equal(vaultBalanceBefore);
      expect(await ethers.provider.getBalance(recipient)).to.equal(amount);
    });
  });

  context("rebalance", () => {
    it("reverts if the caller is not a member of the curator role", async () => {
      await expect(delegation.connect(stranger).rebalanceVault(ether("1"))).to.be.revertedWithCustomError(
        delegation,
        "AccessControlUnauthorizedAccount",
      );
    });

    it("rebalances the vault by transferring ether", async () => {
      const amount = ether("1");
      await delegation.connect(funder).fund({ value: amount });

      await expect(delegation.connect(rebalancer).rebalanceVault(amount))
        .to.emit(hub, "Mock__Rebalanced")
        .withArgs(amount);
    });

    it("funds and rebalances the vault", async () => {
      const amount = ether("1");
      await delegation.connect(vaultOwner).grantRole(await delegation.FUND_ROLE(), rebalancer);
      await expect(delegation.connect(rebalancer).rebalanceVault(amount, { value: amount }))
        .to.emit(vault, "Funded")
        .withArgs(delegation, amount)
        .to.emit(hub, "Mock__Rebalanced")
        .withArgs(amount);
    });
  });

  context("setOperatorFee", () => {
    it("reverts if new fee is greater than max fee", async () => {
      const invalidFee = MAX_FEE + 1n;
      await delegation.connect(vaultOwner).setNodeOperatorFeeBP(invalidFee);

      await expect(
        delegation.connect(nodeOperatorManager).setNodeOperatorFeeBP(invalidFee),
      ).to.be.revertedWithCustomError(delegation, "FeeValueExceed100Percent");
    });

    it("reverts if performance due is not zero", async () => {
      // set the performance fee to 5%
      const newOperatorFee = 500n;
      await delegation.connect(vaultOwner).setNodeOperatorFeeBP(newOperatorFee);
      await delegation.connect(nodeOperatorManager).setNodeOperatorFeeBP(newOperatorFee);
      expect(await delegation.nodeOperatorFeeBP()).to.equal(newOperatorFee);

      // bring rewards
      const totalRewards = ether("1");
      const inOutDelta = 0n;
      const locked = 0n;
      await vault.connect(hubSigner).report(0n, totalRewards, inOutDelta, locked);
      expect(await delegation.nodeOperatorUnclaimedFee()).to.equal((totalRewards * newOperatorFee) / BP_BASE);

      // attempt to change the performance fee to 6%
      await delegation.connect(vaultOwner).setNodeOperatorFeeBP(600n);
      await expect(delegation.connect(nodeOperatorManager).setNodeOperatorFeeBP(600n)).to.be.revertedWithCustomError(
        delegation,
        "NodeOperatorFeeUnclaimed",
      );
    });

    it("requires both default admin and operator manager to set the operator fee and emits the RoleMemberConfirmed event", async () => {
      const previousOperatorFee = await delegation.nodeOperatorFeeBP();
      const newOperatorFee = 1000n;
      let expiryTimestamp = (await getNextBlockTimestamp()) + (await delegation.getConfirmExpiry());
      const msgData = delegation.interface.encodeFunctionData("setNodeOperatorFeeBP", [newOperatorFee]);

      await expect(delegation.connect(vaultOwner).setNodeOperatorFeeBP(newOperatorFee))
        .to.emit(delegation, "RoleMemberConfirmed")
        .withArgs(vaultOwner, await delegation.DEFAULT_ADMIN_ROLE(), expiryTimestamp, msgData);
      // fee is unchanged
      expect(await delegation.nodeOperatorFeeBP()).to.equal(previousOperatorFee);
      // check confirm
      expect(await delegation.confirmations(msgData, await delegation.DEFAULT_ADMIN_ROLE())).to.equal(expiryTimestamp);

      expiryTimestamp = (await getNextBlockTimestamp()) + (await delegation.getConfirmExpiry());
      await expect(delegation.connect(nodeOperatorManager).setNodeOperatorFeeBP(newOperatorFee))
        .to.emit(delegation, "RoleMemberConfirmed")
        .withArgs(nodeOperatorManager, await delegation.NODE_OPERATOR_MANAGER_ROLE(), expiryTimestamp, msgData)
        .and.to.emit(delegation, "NodeOperatorFeeBPSet")
        .withArgs(nodeOperatorManager, previousOperatorFee, newOperatorFee);

      expect(await delegation.nodeOperatorFeeBP()).to.equal(newOperatorFee);

      // resets the confirms
      for (const role of await delegation.confirmingRoles()) {
        expect(await delegation.confirmations(keccak256(msgData), role)).to.equal(0n);
      }
    });

    it("reverts if the caller is not a member of the operator fee committee", async () => {
      const newOperatorFee = 1000n;
      await expect(delegation.connect(stranger).setNodeOperatorFeeBP(newOperatorFee)).to.be.revertedWithCustomError(
        delegation,
        "SenderNotMember",
      );
    });

    it("doesn't execute if an earlier confirm has expired", async () => {
      const previousOperatorFee = await delegation.nodeOperatorFeeBP();
      const newOperatorFee = 1000n;
      const msgData = delegation.interface.encodeFunctionData("setNodeOperatorFeeBP", [newOperatorFee]);
      let expiryTimestamp = (await getNextBlockTimestamp()) + (await delegation.getConfirmExpiry());

      await expect(delegation.connect(vaultOwner).setNodeOperatorFeeBP(newOperatorFee))
        .to.emit(delegation, "RoleMemberConfirmed")
        .withArgs(vaultOwner, await delegation.DEFAULT_ADMIN_ROLE(), expiryTimestamp, msgData);
      // fee is unchanged
      expect(await delegation.nodeOperatorFeeBP()).to.equal(previousOperatorFee);
      // check confirm
      expect(await delegation.confirmations(msgData, await delegation.DEFAULT_ADMIN_ROLE())).to.equal(expiryTimestamp);

      // move time forward
      await advanceChainTime(days(7n) + 1n);
      const expectedExpiryTimestamp = (await getNextBlockTimestamp()) + (await delegation.getConfirmExpiry());
      expect(expectedExpiryTimestamp).to.be.greaterThan(expiryTimestamp + days(7n));
      await expect(delegation.connect(nodeOperatorManager).setNodeOperatorFeeBP(newOperatorFee))
        .to.emit(delegation, "RoleMemberConfirmed")
        .withArgs(nodeOperatorManager, await delegation.NODE_OPERATOR_MANAGER_ROLE(), expectedExpiryTimestamp, msgData);

      // fee is still unchanged
      expect(await delegation.nodeOperatorFeeBP()).to.equal(previousOperatorFee);
      // check confirm
      expect(await delegation.confirmations(msgData, await delegation.NODE_OPERATOR_MANAGER_ROLE())).to.equal(
        expectedExpiryTimestamp,
      );

      // curator has to confirm again
      expiryTimestamp = (await getNextBlockTimestamp()) + (await delegation.getConfirmExpiry());
      await expect(delegation.connect(vaultOwner).setNodeOperatorFeeBP(newOperatorFee))
        .to.emit(delegation, "RoleMemberConfirmed")
        .withArgs(vaultOwner, await delegation.DEFAULT_ADMIN_ROLE(), expiryTimestamp, msgData)
        .and.to.emit(delegation, "NodeOperatorFeeBPSet")
        .withArgs(vaultOwner, previousOperatorFee, newOperatorFee);
      // fee is now changed
      expect(await delegation.nodeOperatorFeeBP()).to.equal(newOperatorFee);
    });
  });

  context("transferStakingVaultOwnership", () => {
    it("reverts if the caller is not a member of the transfer committee", async () => {
      await expect(delegation.connect(stranger).transferStakingVaultOwnership(recipient)).to.be.revertedWithCustomError(
        delegation,
        "SenderNotMember",
      );
    });

    it("requires both curator and operator to transfer ownership and emits the RoleMemberConfirmd event", async () => {
      const newOwner = certainAddress("newOwner");
      const msgData = delegation.interface.encodeFunctionData("transferStakingVaultOwnership", [newOwner]);
      let expiryTimestamp = (await getNextBlockTimestamp()) + (await delegation.getConfirmExpiry());
      await expect(delegation.connect(vaultOwner).transferStakingVaultOwnership(newOwner))
        .to.emit(delegation, "RoleMemberConfirmed")
        .withArgs(vaultOwner, await delegation.DEFAULT_ADMIN_ROLE(), expiryTimestamp, msgData);
      // owner is unchanged
      expect(await vault.owner()).to.equal(delegation);

      expiryTimestamp = (await getNextBlockTimestamp()) + (await delegation.getConfirmExpiry());
      await expect(delegation.connect(nodeOperatorManager).transferStakingVaultOwnership(newOwner))
        .to.emit(delegation, "RoleMemberConfirmed")
        .withArgs(nodeOperatorManager, await delegation.NODE_OPERATOR_MANAGER_ROLE(), expiryTimestamp, msgData);
      // owner changed
      expect(await vault.owner()).to.equal(newOwner);
    });
  });

  context("pauseBeaconChainDeposits", () => {
    it("reverts if the caller is not a curator", async () => {
      await expect(delegation.connect(stranger).pauseBeaconChainDeposits()).to.be.revertedWithCustomError(
        delegation,
        "AccessControlUnauthorizedAccount",
      );
    });

    it("reverts if the beacon deposits are already paused", async () => {
      await delegation.connect(depositPauser).pauseBeaconChainDeposits();

      await expect(delegation.connect(depositPauser).pauseBeaconChainDeposits()).to.be.revertedWithCustomError(
        vault,
        "BeaconChainDepositsResumeExpected",
      );
    });

    it("pauses the beacon deposits", async () => {
      await expect(delegation.connect(depositPauser).pauseBeaconChainDeposits()).to.emit(
        vault,
        "BeaconChainDepositsPaused",
      );
      expect(await vault.beaconChainDepositsPaused()).to.be.true;
    });
  });

  context("resumeBeaconChainDeposits", () => {
    it("reverts if the caller is not a curator", async () => {
      await expect(delegation.connect(stranger).resumeBeaconChainDeposits()).to.be.revertedWithCustomError(
        delegation,
        "AccessControlUnauthorizedAccount",
      );
    });

    it("reverts if the beacon deposits are already resumed", async () => {
      await expect(delegation.connect(depositResumer).resumeBeaconChainDeposits()).to.be.revertedWithCustomError(
        vault,
        "BeaconChainDepositsPauseExpected",
      );
    });

    it("resumes the beacon deposits", async () => {
      await delegation.connect(depositPauser).pauseBeaconChainDeposits();

      await expect(delegation.connect(depositResumer).resumeBeaconChainDeposits()).to.emit(
        vault,
        "BeaconChainDepositsResumed",
      );
      expect(await vault.beaconChainDepositsPaused()).to.be.false;
    });
  });

  async function assertSoleMember(account: HardhatEthersSigner, role: string) {
    expect(await delegation.hasRole(role, account)).to.be.true;
    expect(await delegation.getRoleMemberCount(role)).to.equal(1);
  }
});<|MERGE_RESOLUTION|>--- conflicted
+++ resolved
@@ -23,12 +23,9 @@
   days,
   ether,
   findEvents,
-<<<<<<< HEAD
-  getCurrentBlockTimestamp,
-=======
   generatePostDeposit,
   generateValidator,
->>>>>>> dbd5a819
+  getCurrentBlockTimestamp,
   getNextBlockTimestamp,
   impersonate,
 } from "lib";
@@ -407,7 +404,7 @@
       const operatorFee = await delegation.nodeOperatorFeeBP();
 
       const rewards = ether("10");
-      await vault.connect(hubSigner).report(rewards, 0n, 0n);
+      await vault.connect(hubSigner).report(await getCurrentBlockTimestamp(), rewards, 0n, 0n);
       const expectedDue = (rewards * operatorFee) / BP_BASE;
       expect(await delegation.nodeOperatorUnclaimedFee()).to.equal(expectedDue);
 
@@ -423,7 +420,7 @@
 
       const rewards = ether("10");
       await delegation.connect(funder).fund({ value: rewards });
-      await vault.connect(hubSigner).report(rewards, 0n, 0n);
+      await vault.connect(hubSigner).report(await getCurrentBlockTimestamp(), rewards, 0n, 0n);
       const expectedDue = (rewards * operatorFee) / BP_BASE;
       expect(await delegation.nodeOperatorUnclaimedFee()).to.equal(expectedDue);
 
