--- conflicted
+++ resolved
@@ -49,27 +49,19 @@
   let originalState: string;
 
   before(async () => {
-<<<<<<< HEAD
-    [vaultOwner, manager, operator, stranger, factoryOwner] = await ethers.getSigners();
-=======
-    [, vaultOwner, curator, staker, tokenMaster, operator, claimOperatorDueRole, stranger, factoryOwner, rewarder] =
+    [vaultOwner, curator, staker, tokenMaster, operator, claimOperatorDueRole, stranger, factoryOwner, rewarder] =
       await ethers.getSigners();
->>>>>>> b2cc2911
 
     steth = await ethers.deployContract("StETH__MockForDelegation");
     weth = await ethers.deployContract("WETH9__MockForVault");
     wsteth = await ethers.deployContract("WstETH__HarnessForVault", [steth]);
-    hub = await ethers.deployContract("VaultHub__MockForDelegation");
+    hub = await ethers.deployContract("VaultHub__MockForDelegation", [steth]);
 
     delegationImpl = await ethers.deployContract("Delegation", [steth, weth, wsteth]);
     expect(await delegationImpl.WETH()).to.equal(weth);
     expect(await delegationImpl.STETH()).to.equal(steth);
     expect(await delegationImpl.WSTETH()).to.equal(wsteth);
 
-<<<<<<< HEAD
-=======
-    hub = await ethers.deployContract("VaultHub__MockForDelegation", [steth]);
->>>>>>> b2cc2911
     depositContract = await ethers.deployContract("DepositContract__MockForStakingVault");
     vaultImpl = await ethers.deployContract("StakingVault", [hub, depositContract]);
     expect(await vaultImpl.vaultHub()).to.equal(hub);
