--- conflicted
+++ resolved
@@ -7,11 +7,7 @@
 import {VaultHub} from "contracts/0.8.25/vaults/VaultHub.sol";
 
 import {IDepositContract} from "contracts/0.8.25/interfaces/IDepositContract.sol";
-<<<<<<< HEAD
-import {IStakingVault} from "contracts/0.8.25/vaults/interfaces/IStakingVault.sol";
-=======
 import {IStakingVault, StakingVaultDeposit} from "contracts/0.8.25/vaults/interfaces/IStakingVault.sol";
->>>>>>> a9c7b2ae
 
 contract StakingVault__HarnessForTestUpgrade is IStakingVault, OwnableUpgradeable {
     /// @custom:storage-location erc7201:StakingVault.Vault
@@ -20,45 +16,22 @@
         uint128 locked;
         int128 inOutDelta;
         address nodeOperator;
-<<<<<<< HEAD
-        bool beaconChainDepositsPaused;
-    }
-
-    /**
-     * @notice Version of the contract on the implementation
-     *         The implementation is petrified to this version
-     */
-    uint64 private constant _VERSION = 2;
-
-    /**
-     * @notice Address of `VaultHub`
-     *         Set immutably in the constructor to avoid storage costs
-     */
-    VaultHub private immutable VAULT_HUB;
-=======
         address vaultHub;
         address depositor;
         bool beaconChainDepositsPaused;
     }
 
-    uint64 private constant _version = 2;
-
+    /**
+     * @notice Version of the contract on the implementation
+     *         The implementation is petrified to this version
+     */
+    uint64 private constant _VERSION = 2;
+
+    /**
+     * @notice Address of `VaultHub`
+     *         Set immutably in the constructor to avoid storage costs
+     */
     VaultHub private immutable VAULT_HUB;
-
-    IDepositContract public immutable DEPOSIT_CONTRACT;
-
-    uint256 public constant PUBLIC_KEY_LENGTH = 48;
-
-    /// keccak256(abi.encode(uint256(keccak256("StakingVault.Vault")) - 1)) & ~bytes32(uint256(0xff));
-    bytes32 private constant VAULT_STORAGE_LOCATION =
-        0x2ec50241a851d8d3fea472e7057288d4603f7a7f78e6d18a9c12cad84552b100;
->>>>>>> a9c7b2ae
-
-    /**
-     * @notice Address of depositor
-     *         Set immutably in the constructor to avoid storage costs
-     */
-    address private immutable DEPOSITOR;
 
     /**
      * @notice Address of `BeaconChainDepositContract`
@@ -77,20 +50,14 @@
     /**
      * @notice Constructs the implementation of `StakingVault`
      * @param _vaultHub Address of `VaultHub`
-     * @param _depositor Address of the depositor
      * @param _beaconChainDepositContract Address of `BeaconChainDepositContract`
      * @dev Fixes `VaultHub` and `BeaconChainDepositContract` addresses in the bytecode of the implementation
      */
-    constructor(address _vaultHub, address _depositor, address _beaconChainDepositContract) {
+    constructor(address _vaultHub, address _beaconChainDepositContract) {
         if (_vaultHub == address(0)) revert ZeroArgument("_vaultHub");
-        if (_depositor == address(0)) revert ZeroArgument("_depositor");
         if (_beaconChainDepositContract == address(0)) revert ZeroArgument("_beaconChainDepositContract");
 
         VAULT_HUB = VaultHub(_vaultHub);
-<<<<<<< HEAD
-        DEPOSITOR = _depositor;
-=======
->>>>>>> a9c7b2ae
         DEPOSIT_CONTRACT = IDepositContract(_beaconChainDepositContract);
 
         // Prevents reinitialization of the implementation
@@ -102,20 +69,13 @@
         address _nodeOperator,
         address _depositor,
         bytes calldata /* _params */
-<<<<<<< HEAD
     ) external reinitializer(_VERSION) {
-        if (owner() != address(0)) {
-            revert VaultAlreadyInitialized();
-        }
-=======
-    ) external reinitializer(_version) {
         if (owner() != address(0)) revert VaultAlreadyInitialized();
->>>>>>> a9c7b2ae
 
         __StakingVault_init_v2();
         __Ownable_init(_owner);
 
-        ERC7201Storage storage $ = _getStorage();
+        ERC7201Storage storage $ = _getVaultStorage();
         $.nodeOperator = _nodeOperator;
         $.depositor = _depositor;
     }
@@ -125,7 +85,7 @@
     }
 
     function depositor() external view returns (address) {
-        return DEPOSITOR;
+        return _getVaultStorage().depositor;
     }
 
     function finalizeUpgrade_v2() public reinitializer(_VERSION) {
@@ -147,14 +107,7 @@
     }
 
     function latestReport() external view returns (IStakingVault.Report memory) {
-<<<<<<< HEAD
         ERC7201Storage storage $ = _getVaultStorage();
-        return IStakingVault.Report({valuation: $.report.valuation, inOutDelta: $.report.inOutDelta});
-    }
-
-    function _getVaultStorage() private pure returns (ERC7201Storage storage $) {
-=======
-        ERC7201Storage storage $ = _getStorage();
         return
             IStakingVault.Report({
                 timestamp: $.report.timestamp,
@@ -163,8 +116,7 @@
             });
     }
 
-    function _getStorage() private pure returns (ERC7201Storage storage $) {
->>>>>>> a9c7b2ae
+    function _getVaultStorage() private pure returns (ERC7201Storage storage $) {
         assembly {
             $.slot := ERC7201_STORAGE_LOCATION
         }
@@ -179,17 +131,19 @@
     }
 
     function nodeOperator() external view returns (address) {
-        return _getStorage().nodeOperator;
+        return _getVaultStorage().nodeOperator;
     }
 
     function rebalance(uint256 _ether) external {}
 
     function report(uint64 _timestamp, uint256 _valuation, int256 _inOutDelta, uint256 _locked) external {}
 
-    function lock(uint256 _locked) external {}
-
-    function locked() external pure returns (uint256) {
-        return 0;
+    function lock(uint256 _locked) external {
+        _getVaultStorage().locked = uint128(_locked);
+    }
+
+    function locked() external view returns (uint256) {
+        return _getVaultStorage().locked;
     }
 
     function unlocked() external pure returns (uint256) {
@@ -203,8 +157,7 @@
     }
 
     function vaultHub() external view returns (address) {
-        ERC7201Storage storage $ = _getStorage();
-        return $.vaultHub;
+        return address(VAULT_HUB);
     }
 
     function withdraw(address _recipient, uint256 _ether) external {}
