// SPDX-FileCopyrightText: 2023 Lido <info@lido.fi>
// SPDX-License-Identifier: GPL-3.0

// See contracts/COMPILERS.md
pragma solidity 0.8.25;

import {OwnableUpgradeable} from "contracts/openzeppelin/5.0.2/upgradeable/access/OwnableUpgradeable.sol";
import {SafeCast} from "@openzeppelin/contracts-v5.0.2/utils/math/SafeCast.sol";
import {IERC20} from "@openzeppelin/contracts-v5.0.2/token/ERC20/IERC20.sol";
import {ERC1967Utils} from "@openzeppelin/contracts-v5.0.2/proxy/ERC1967/ERC1967Utils.sol";
import {VaultHub} from "contracts/0.8.25/vaults/VaultHub.sol";
import {IReportReceiver} from "contracts/0.8.25/vaults/interfaces/IReportReceiver.sol";
import {IStakingVault} from "contracts/0.8.25/vaults/interfaces/IStakingVault.sol";
import {IBeaconProxy} from "contracts/0.8.25/vaults/interfaces/IBeaconProxy.sol";
import {VaultBeaconChainDepositor} from "contracts/0.8.25/vaults/VaultBeaconChainDepositor.sol";

contract StakingVault__HarnessForTestUpgrade is IBeaconProxy, VaultBeaconChainDepositor, OwnableUpgradeable {
    /// @custom:storage-location erc7201:StakingVault.Vault
    struct VaultStorage {
        uint128 reportValuation;
        int128 reportInOutDelta;

        uint256 locked;
        int256 inOutDelta;
    }

    uint64 private constant _version = 2;
    VaultHub public immutable vaultHub;

    /// keccak256(abi.encode(uint256(keccak256("StakingVault.Vault")) - 1)) & ~bytes32(uint256(0xff));
    bytes32 private constant VAULT_STORAGE_LOCATION =
    0xe1d42fabaca5dacba3545b34709222773cbdae322fef5b060e1d691bf0169000;

    constructor(
        address _vaultHub,
        address _beaconChainDepositContract
    ) VaultBeaconChainDepositor(_beaconChainDepositContract) {
        if (_vaultHub == address(0)) revert ZeroArgument("_vaultHub");

        vaultHub = VaultHub(_vaultHub);
    }

    modifier onlyBeacon() {
        if (msg.sender != getBeacon()) revert UnauthorizedSender(msg.sender);
        _;
    }

    /// @notice Initialize the contract storage explicitly.
    /// @param _owner owner address that can TBD
<<<<<<< HEAD
    /// solhint-disable-next-line unused-function-parameter
    function initialize(address _owner, bytes calldata) external {
        if (_owner == address(0)) revert ZeroArgument("_owner");
        if (getBeacon() == address(0)) revert NonProxyCall();
=======
    /// @param _params the calldata for initialize contract after upgrades
    function initialize(address _owner, bytes calldata _params) external onlyBeacon reinitializer(_version) {
        __StakingVault_init_v2();
        __Ownable_init(_owner);
    }
>>>>>>> a0ed62cd

    function finalizeUpgrade_v2() public reinitializer(_version) {
        __StakingVault_init_v2();
    }

    event InitializedV2();
    function __StakingVault_init_v2() internal  {
        emit InitializedV2();
    }

<<<<<<< HEAD
    function finalizeUpgrade_v2() external view {
        if (getContractVersion() == _version) {
            revert AlreadyInitialized();
        }
=======
    function getInitializedVersion() public view returns (uint64) {
        return _getInitializedVersion();
>>>>>>> a0ed62cd
    }

    function version() external pure virtual returns(uint64) {
        return _version;
    }

    function getBeacon() public view returns (address) {
        return ERC1967Utils.getBeacon();
    }

    function latestReport() external view returns (IStakingVault.Report memory) {
        VaultStorage storage $ = _getVaultStorage();
        return IStakingVault.Report({
            valuation: $.reportValuation,
            inOutDelta: $.reportInOutDelta
        });
    }

    function _getVaultStorage() private pure returns (VaultStorage storage $) {
        assembly {
            $.slot := VAULT_STORAGE_LOCATION
        }
    }

    error ZeroArgument(string name);
    error UnauthorizedSender(address sender);
}<|MERGE_RESOLUTION|>--- conflicted
+++ resolved
@@ -47,18 +47,11 @@
 
     /// @notice Initialize the contract storage explicitly.
     /// @param _owner owner address that can TBD
-<<<<<<< HEAD
-    /// solhint-disable-next-line unused-function-parameter
-    function initialize(address _owner, bytes calldata) external {
-        if (_owner == address(0)) revert ZeroArgument("_owner");
-        if (getBeacon() == address(0)) revert NonProxyCall();
-=======
     /// @param _params the calldata for initialize contract after upgrades
     function initialize(address _owner, bytes calldata _params) external onlyBeacon reinitializer(_version) {
         __StakingVault_init_v2();
         __Ownable_init(_owner);
     }
->>>>>>> a0ed62cd
 
     function finalizeUpgrade_v2() public reinitializer(_version) {
         __StakingVault_init_v2();
@@ -69,15 +62,8 @@
         emit InitializedV2();
     }
 
-<<<<<<< HEAD
-    function finalizeUpgrade_v2() external view {
-        if (getContractVersion() == _version) {
-            revert AlreadyInitialized();
-        }
-=======
     function getInitializedVersion() public view returns (uint64) {
         return _getInitializedVersion();
->>>>>>> a0ed62cd
     }
 
     function version() external pure virtual returns(uint64) {
