import { expect } from "chai";
import { ethers } from "hardhat";

import { HardhatEthersSigner } from "@nomicfoundation/hardhat-ethers/signers";

import {
  DepositContract__MockForStakingVault,
  Permissions__Harness,
  Permissions__Harness__factory,
  StakingVault,
  StakingVault__factory,
  UpgradeableBeacon,
  VaultFactory__MockPermissions,
  VaultHub__MockPermissions,
} from "typechain-types";
import { PermissionsConfigStruct } from "typechain-types/test/0.8.25/vaults/permissions/contracts/VaultFactory__MockPermissions";

import { certainAddress, days, ether, findEvents } from "lib";

import { Snapshot } from "test/suite";

describe("Permissions", () => {
  let deployer: HardhatEthersSigner;
  let defaultAdmin: HardhatEthersSigner;
  let nodeOperator: HardhatEthersSigner;
  let funder: HardhatEthersSigner;
  let withdrawer: HardhatEthersSigner;
  let minter: HardhatEthersSigner;
  let burner: HardhatEthersSigner;
  let rebalancer: HardhatEthersSigner;
  let depositPauser: HardhatEthersSigner;
  let depositResumer: HardhatEthersSigner;
  let exitRequester: HardhatEthersSigner;
  let disconnecter: HardhatEthersSigner;
  let stranger: HardhatEthersSigner;

  let depositContract: DepositContract__MockForStakingVault;
  let permissionsImpl: Permissions__Harness;
  let stakingVaultImpl: StakingVault;
  let vaultHub: VaultHub__MockPermissions;
  let beacon: UpgradeableBeacon;
  let vaultFactory: VaultFactory__MockPermissions;
  let stakingVault: StakingVault;
  let permissions: Permissions__Harness;

  let originalState: string;

  before(async () => {
    [
      deployer,
      defaultAdmin,
      nodeOperator,
      funder,
      withdrawer,
      minter,
      burner,
      rebalancer,
      depositPauser,
      depositResumer,
      exitRequester,
      disconnecter,
      stranger,
    ] = await ethers.getSigners();

    // 1. Deploy DepositContract
    depositContract = await ethers.deployContract("DepositContract__MockForStakingVault");

    // 2. Deploy VaultHub
    vaultHub = await ethers.deployContract("VaultHub__MockPermissions");

    // 3. Deploy StakingVault implementation
<<<<<<< HEAD
    stakingVaultImpl = await ethers.deployContract("StakingVault", [depositContract]);
=======
    // TODO: PDG harness
    stakingVaultImpl = await ethers.deployContract("StakingVault", [vaultHub, nodeOperator, depositContract]);
    expect(await stakingVaultImpl.vaultHub()).to.equal(vaultHub);
>>>>>>> e7034f44
    expect(await stakingVaultImpl.DEPOSIT_CONTRACT()).to.equal(depositContract);

    // 4. Deploy Beacon and use StakingVault implementation as initial implementation
    beacon = await ethers.deployContract("UpgradeableBeacon", [stakingVaultImpl, deployer]);

    // 5. Deploy Permissions implementation
    permissionsImpl = await ethers.deployContract("Permissions__Harness");

    // 6. Deploy VaultFactory and use Beacon and Permissions implementations
<<<<<<< HEAD
    vaultFactory = await ethers.deployContract("VaultFactory__MockPermissions", [beacon, permissionsImpl, vaultHub]);
=======
    vaultFactory = await ethers.deployContract("VaultFactory__MockPermissions", [
      beacon,
      permissionsImpl,
      depositContract,
    ]);
>>>>>>> e7034f44

    // 7. Create StakingVault and Permissions proxies using VaultFactory
    const vaultCreationTx = await vaultFactory.connect(deployer).createVaultWithPermissions(
      {
        defaultAdmin,
        nodeOperator,
        confirmExpiry: days(7n),
        funder,
        withdrawer,
        minter,
        burner,
        rebalancer,
        depositPauser,
        depositResumer,
        exitRequester,
        disconnecter,
      } as PermissionsConfigStruct,
      "0x",
    );
    const vaultCreationReceipt = await vaultCreationTx.wait();
    if (!vaultCreationReceipt) throw new Error("Vault creation failed");

    // 8. Get StakingVault's proxy address from the event and wrap it in StakingVault interface
    const vaultCreatedEvents = findEvents(vaultCreationReceipt, "VaultCreated");
    if (vaultCreatedEvents.length != 1) throw new Error("There should be exactly one VaultCreated event");
    const vaultCreatedEvent = vaultCreatedEvents[0];

    stakingVault = StakingVault__factory.connect(vaultCreatedEvent.args.vault, defaultAdmin);

    // 9. Get Permissions' proxy address from the event and wrap it in Permissions interface
    const permissionsCreatedEvents = findEvents(vaultCreationReceipt, "PermissionsCreated");
    if (permissionsCreatedEvents.length != 1) throw new Error("There should be exactly one PermissionsCreated event");
    const permissionsCreatedEvent = permissionsCreatedEvents[0];

    permissions = Permissions__Harness__factory.connect(permissionsCreatedEvent.args.permissions, defaultAdmin);

    // 10. Check that StakingVault is initialized properly
    expect(await stakingVault.owner()).to.equal(permissions);
    expect(await stakingVault.nodeOperator()).to.equal(nodeOperator);
    expect(await stakingVault.vaultHub()).to.equal(vaultHub);

    // 11. Check events
    expect(vaultCreatedEvent.args.owner).to.equal(permissions);
    expect(permissionsCreatedEvent.args.admin).to.equal(defaultAdmin);
  });

  beforeEach(async () => {
    originalState = await Snapshot.take();
  });

  afterEach(async () => {
    await Snapshot.restore(originalState);
  });

  context("initial state", () => {
    it("should have the correct roles", async () => {
      await checkSoleMember(defaultAdmin, await permissions.DEFAULT_ADMIN_ROLE());
      await checkSoleMember(funder, await permissions.FUND_ROLE());
      await checkSoleMember(withdrawer, await permissions.WITHDRAW_ROLE());
      await checkSoleMember(minter, await permissions.MINT_ROLE());
      await checkSoleMember(burner, await permissions.BURN_ROLE());
      await checkSoleMember(rebalancer, await permissions.REBALANCE_ROLE());
      await checkSoleMember(depositPauser, await permissions.PAUSE_BEACON_CHAIN_DEPOSITS_ROLE());
      await checkSoleMember(depositResumer, await permissions.RESUME_BEACON_CHAIN_DEPOSITS_ROLE());
      await checkSoleMember(exitRequester, await permissions.REQUEST_VALIDATOR_EXIT_ROLE());
      await checkSoleMember(disconnecter, await permissions.VOLUNTARY_DISCONNECT_ROLE());
    });
  });

  context("initialize()", () => {
    it("reverts if called twice", async () => {
      await expect(
        vaultFactory.connect(deployer).revertCreateVaultWithPermissionsWithDoubleInitialize(
          {
            defaultAdmin,
            nodeOperator,
            confirmExpiry: days(7n),
            funder,
            withdrawer,
            minter,
            burner,
            rebalancer,
            depositPauser,
            depositResumer,
            exitRequester,
            disconnecter,
          } as PermissionsConfigStruct,
          "0x",
        ),
      ).to.be.revertedWithCustomError(permissions, "AlreadyInitialized");
    });

    it("reverts if called on the implementation", async () => {
      const newImplementation = await ethers.deployContract("Permissions__Harness");
      await expect(newImplementation.initialize(defaultAdmin, days(7n))).to.be.revertedWithCustomError(
        permissions,
        "NonProxyCallsForbidden",
      );
    });

    it("reverts if zero address is passed as default admin", async () => {
      await expect(
        vaultFactory.connect(deployer).revertCreateVaultWithPermissionsWithZeroDefaultAdmin(
          {
            defaultAdmin,
            nodeOperator,
            confirmExpiry: days(7n),
            funder,
            withdrawer,
            minter,
            burner,
            rebalancer,
            depositPauser,
            depositResumer,
            exitRequester,
            disconnecter,
          } as PermissionsConfigStruct,
          "0x",
        ),
      )
        .to.be.revertedWithCustomError(permissions, "ZeroArgument")
        .withArgs("_defaultAdmin");
    });
  });

  context("stakingVault()", () => {
    it("returns the correct staking vault", async () => {
      expect(await permissions.stakingVault()).to.equal(stakingVault);
    });
  });

  context("grantRoles()", () => {
    it("mass-grants roles", async () => {
      const [
        fundRole,
        withdrawRole,
        mintRole,
        burnRole,
        rebalanceRole,
        pauseDepositRole,
        resumeDepositRole,
        exitRequesterRole,
        disconnectRole,
      ] = await Promise.all([
        permissions.FUND_ROLE(),
        permissions.WITHDRAW_ROLE(),
        permissions.MINT_ROLE(),
        permissions.BURN_ROLE(),
        permissions.REBALANCE_ROLE(),
        permissions.PAUSE_BEACON_CHAIN_DEPOSITS_ROLE(),
        permissions.RESUME_BEACON_CHAIN_DEPOSITS_ROLE(),
        permissions.REQUEST_VALIDATOR_EXIT_ROLE(),
        permissions.VOLUNTARY_DISCONNECT_ROLE(),
      ]);

      const [
        anotherMinter,
        anotherFunder,
        anotherWithdrawer,
        anotherBurner,
        anotherRebalancer,
        anotherDepositPauser,
        anotherDepositResumer,
        anotherExitRequester,
        anotherDisconnecter,
      ] = [
        certainAddress("another-minter"),
        certainAddress("another-funder"),
        certainAddress("another-withdrawer"),
        certainAddress("another-burner"),
        certainAddress("another-rebalancer"),
        certainAddress("another-deposit-pauser"),
        certainAddress("another-deposit-resumer"),
        certainAddress("another-exit-requester"),
        certainAddress("another-disconnecter"),
      ];

      const assignments = [
        { role: fundRole, account: anotherFunder },
        { role: withdrawRole, account: anotherWithdrawer },
        { role: mintRole, account: anotherMinter },
        { role: burnRole, account: anotherBurner },
        { role: rebalanceRole, account: anotherRebalancer },
        { role: pauseDepositRole, account: anotherDepositPauser },
        { role: resumeDepositRole, account: anotherDepositResumer },
        { role: exitRequesterRole, account: anotherExitRequester },
        { role: disconnectRole, account: anotherDisconnecter },
      ];

      await expect(permissions.connect(defaultAdmin).grantRoles(assignments))
        .to.emit(permissions, "RoleGranted")
        .withArgs(fundRole, anotherFunder, defaultAdmin)
        .and.to.emit(permissions, "RoleGranted")
        .withArgs(withdrawRole, anotherWithdrawer, defaultAdmin)
        .and.to.emit(permissions, "RoleGranted")
        .withArgs(mintRole, anotherMinter, defaultAdmin)
        .and.to.emit(permissions, "RoleGranted")
        .withArgs(burnRole, anotherBurner, defaultAdmin)
        .and.to.emit(permissions, "RoleGranted")
        .withArgs(rebalanceRole, anotherRebalancer, defaultAdmin)
        .and.to.emit(permissions, "RoleGranted")
        .withArgs(pauseDepositRole, anotherDepositPauser, defaultAdmin)
        .and.to.emit(permissions, "RoleGranted")
        .withArgs(resumeDepositRole, anotherDepositResumer, defaultAdmin)
        .and.to.emit(permissions, "RoleGranted")
        .withArgs(exitRequesterRole, anotherExitRequester, defaultAdmin)
        .and.to.emit(permissions, "RoleGranted")
        .withArgs(disconnectRole, anotherDisconnecter, defaultAdmin);

      for (const assignment of assignments) {
        expect(await permissions.hasRole(assignment.role, assignment.account)).to.be.true;
        expect(await permissions.getRoleMemberCount(assignment.role)).to.equal(2);
      }
    });

    it("emits only one RoleGranted event per unique role-account pair", async () => {
      const anotherMinter = certainAddress("another-minter");

      const tx = await permissions.connect(defaultAdmin).grantRoles([
        { role: await permissions.MINT_ROLE(), account: anotherMinter },
        { role: await permissions.MINT_ROLE(), account: anotherMinter },
      ]);

      const receipt = await tx.wait();
      if (!receipt) throw new Error("Transaction failed");

      const events = findEvents(receipt, "RoleGranted");
      expect(events.length).to.equal(1);
      expect(events[0].args.role).to.equal(await permissions.MINT_ROLE());
      expect(events[0].args.account).to.equal(anotherMinter);

      expect(await permissions.hasRole(await permissions.MINT_ROLE(), anotherMinter)).to.be.true;
    });

    it("reverts if there are no assignments", async () => {
      await expect(permissions.connect(defaultAdmin).grantRoles([]))
        .to.be.revertedWithCustomError(permissions, "ZeroArgument")
        .withArgs("_assignments");
    });
  });

  context("revokeRoles()", () => {
    it("mass-revokes roles", async () => {
      const [
        fundRole,
        withdrawRole,
        mintRole,
        burnRole,
        rebalanceRole,
        pauseDepositRole,
        resumeDepositRole,
        exitRequesterRole,
        disconnectRole,
      ] = await Promise.all([
        permissions.FUND_ROLE(),
        permissions.WITHDRAW_ROLE(),
        permissions.MINT_ROLE(),
        permissions.BURN_ROLE(),
        permissions.REBALANCE_ROLE(),
        permissions.PAUSE_BEACON_CHAIN_DEPOSITS_ROLE(),
        permissions.RESUME_BEACON_CHAIN_DEPOSITS_ROLE(),
        permissions.REQUEST_VALIDATOR_EXIT_ROLE(),
        permissions.VOLUNTARY_DISCONNECT_ROLE(),
      ]);

      const assignments = [
        { role: fundRole, account: funder },
        { role: withdrawRole, account: withdrawer },
        { role: mintRole, account: minter },
        { role: burnRole, account: burner },
        { role: rebalanceRole, account: rebalancer },
        { role: pauseDepositRole, account: depositPauser },
        { role: resumeDepositRole, account: depositResumer },
        { role: exitRequesterRole, account: exitRequester },
        { role: disconnectRole, account: disconnecter },
      ];

      await expect(permissions.connect(defaultAdmin).revokeRoles(assignments))
        .to.emit(permissions, "RoleRevoked")
        .withArgs(fundRole, funder, defaultAdmin)
        .and.to.emit(permissions, "RoleRevoked")
        .withArgs(withdrawRole, withdrawer, defaultAdmin)
        .and.to.emit(permissions, "RoleRevoked")
        .withArgs(mintRole, minter, defaultAdmin)
        .and.to.emit(permissions, "RoleRevoked")
        .withArgs(burnRole, burner, defaultAdmin)
        .and.to.emit(permissions, "RoleRevoked")
        .withArgs(rebalanceRole, rebalancer, defaultAdmin)
        .and.to.emit(permissions, "RoleRevoked")
        .withArgs(pauseDepositRole, depositPauser, defaultAdmin)
        .and.to.emit(permissions, "RoleRevoked")
        .withArgs(resumeDepositRole, depositResumer, defaultAdmin)
        .and.to.emit(permissions, "RoleRevoked")
        .withArgs(exitRequesterRole, exitRequester, defaultAdmin)
        .and.to.emit(permissions, "RoleRevoked")
        .withArgs(disconnectRole, disconnecter, defaultAdmin);

      for (const assignment of assignments) {
        expect(await permissions.hasRole(assignment.role, assignment.account)).to.be.false;
        expect(await permissions.getRoleMemberCount(assignment.role)).to.equal(0);
      }
    });

    it("emits only one RoleRevoked event per unique role-account pair", async () => {
      const tx = await permissions.connect(defaultAdmin).revokeRoles([
        { role: await permissions.MINT_ROLE(), account: minter },
        { role: await permissions.MINT_ROLE(), account: minter },
      ]);

      const receipt = await tx.wait();
      if (!receipt) throw new Error("Transaction failed");

      const events = findEvents(receipt, "RoleRevoked");
      expect(events.length).to.equal(1);
      expect(events[0].args.role).to.equal(await permissions.MINT_ROLE());
      expect(events[0].args.account).to.equal(minter);

      expect(await permissions.hasRole(await permissions.MINT_ROLE(), minter)).to.be.false;
    });

    it("reverts if there are no assignments", async () => {
      await expect(permissions.connect(defaultAdmin).revokeRoles([]))
        .to.be.revertedWithCustomError(permissions, "ZeroArgument")
        .withArgs("_assignments");
    });
  });

  context("confirmingRoles()", () => {
    it("returns the correct roles", async () => {
      expect(await permissions.confirmingRoles()).to.deep.equal([await permissions.DEFAULT_ADMIN_ROLE()]);
    });
  });

  context("fund()", () => {
    it("funds the StakingVault", async () => {
      const prevBalance = await ethers.provider.getBalance(stakingVault);
      const fundAmount = ether("1");
      await expect(permissions.connect(funder).fund(fundAmount, { value: fundAmount }))
        .to.emit(stakingVault, "Funded")
        .withArgs(permissions, fundAmount);

      expect(await ethers.provider.getBalance(stakingVault)).to.equal(prevBalance + fundAmount);
    });

    it("reverts if the caller is not a member of the fund role", async () => {
      expect(await permissions.hasRole(await permissions.FUND_ROLE(), stranger)).to.be.false;

      await expect(permissions.connect(stranger).fund(ether("1"), { value: ether("1") }))
        .to.be.revertedWithCustomError(permissions, "AccessControlUnauthorizedAccount")
        .withArgs(stranger, await permissions.FUND_ROLE());
    });
  });

  context("withdraw()", () => {
    it("withdraws the StakingVault", async () => {
      const fundAmount = ether("1");
      await permissions.connect(funder).fund(fundAmount, { value: fundAmount });

      const withdrawAmount = fundAmount;
      const prevBalance = await ethers.provider.getBalance(stakingVault);
      await expect(permissions.connect(withdrawer).withdraw(withdrawer, withdrawAmount))
        .to.emit(stakingVault, "Withdrawn")
        .withArgs(permissions, withdrawer, withdrawAmount);

      expect(await ethers.provider.getBalance(stakingVault)).to.equal(prevBalance - withdrawAmount);
    });

    it("reverts if the caller is not a member of the withdraw role", async () => {
      expect(await permissions.hasRole(await permissions.WITHDRAW_ROLE(), stranger)).to.be.false;

      await expect(permissions.connect(stranger).withdraw(stranger, ether("1")))
        .to.be.revertedWithCustomError(permissions, "AccessControlUnauthorizedAccount")
        .withArgs(stranger, await permissions.WITHDRAW_ROLE());
    });
  });

  context("mintShares()", () => {
    it("emits mock event on the mock vault hub", async () => {
      const mintAmount = ether("1");
      await expect(permissions.connect(minter).mintShares(minter, mintAmount))
        .to.emit(vaultHub, "Mock__SharesMinted")
        .withArgs(stakingVault, minter, mintAmount);
    });

    it("reverts if the caller is not a member of the mint role", async () => {
      expect(await permissions.hasRole(await permissions.MINT_ROLE(), stranger)).to.be.false;

      await expect(permissions.connect(stranger).mintShares(stranger, ether("1")))
        .to.be.revertedWithCustomError(permissions, "AccessControlUnauthorizedAccount")
        .withArgs(stranger, await permissions.MINT_ROLE());
    });
  });

  context("burnShares()", () => {
    it("emits mock event on the mock vault hub", async () => {
      const burnAmount = ether("1");
      await expect(permissions.connect(burner).burnShares(burnAmount))
        .to.emit(vaultHub, "Mock__SharesBurned")
        .withArgs(stakingVault, burnAmount);
    });

    it("reverts if the caller is not a member of the burn role", async () => {
      expect(await permissions.hasRole(await permissions.BURN_ROLE(), stranger)).to.be.false;

      await expect(permissions.connect(stranger).burnShares(ether("1")))
        .to.be.revertedWithCustomError(permissions, "AccessControlUnauthorizedAccount")
        .withArgs(stranger, await permissions.BURN_ROLE());
    });
  });

  context("rebalanceVault()", () => {
    it("rebalances the StakingVault", async () => {
      expect(await stakingVault.vaultHub()).to.equal(vaultHub);
      const fundAmount = ether("1");
      await permissions.connect(funder).fund(fundAmount, { value: fundAmount });

      const rebalanceAmount = fundAmount;
      const prevBalance = await ethers.provider.getBalance(stakingVault);
      await expect(permissions.connect(rebalancer).rebalanceVault(rebalanceAmount))
        .to.emit(vaultHub, "Mock__Rebalanced")
        .withArgs(rebalanceAmount);

      expect(await ethers.provider.getBalance(stakingVault)).to.equal(prevBalance - rebalanceAmount);
    });

    it("reverts if the caller is not a member of the rebalance role", async () => {
      expect(await permissions.hasRole(await permissions.REBALANCE_ROLE(), stranger)).to.be.false;

      await expect(permissions.connect(stranger).rebalanceVault(ether("1")))
        .to.be.revertedWithCustomError(permissions, "AccessControlUnauthorizedAccount")
        .withArgs(stranger, await permissions.REBALANCE_ROLE());
    });
  });

  context("pauseBeaconChainDeposits()", () => {
    it("pauses the BeaconChainDeposits", async () => {
      await expect(permissions.connect(depositPauser).pauseBeaconChainDeposits()).to.emit(
        stakingVault,
        "BeaconChainDepositsPaused",
      );

      expect(await stakingVault.beaconChainDepositsPaused()).to.be.true;
    });

    it("reverts if the caller is not a member of the pause deposit role", async () => {
      expect(await permissions.hasRole(await permissions.PAUSE_BEACON_CHAIN_DEPOSITS_ROLE(), stranger)).to.be.false;

      await expect(permissions.connect(stranger).pauseBeaconChainDeposits())
        .to.be.revertedWithCustomError(permissions, "AccessControlUnauthorizedAccount")
        .withArgs(stranger, await permissions.PAUSE_BEACON_CHAIN_DEPOSITS_ROLE());

      expect(await stakingVault.beaconChainDepositsPaused()).to.be.false;
    });
  });

  context("resumeBeaconChainDeposits()", () => {
    it("resumes the BeaconChainDeposits", async () => {
      await permissions.connect(depositPauser).pauseBeaconChainDeposits();
      expect(await stakingVault.beaconChainDepositsPaused()).to.be.true;

      await expect(permissions.connect(depositResumer).resumeBeaconChainDeposits()).to.emit(
        stakingVault,
        "BeaconChainDepositsResumed",
      );

      expect(await stakingVault.beaconChainDepositsPaused()).to.be.false;
    });

    it("reverts if the caller is not a member of the resume deposit role", async () => {
      expect(await permissions.hasRole(await permissions.RESUME_BEACON_CHAIN_DEPOSITS_ROLE(), stranger)).to.be.false;

      await expect(permissions.connect(stranger).resumeBeaconChainDeposits())
        .to.be.revertedWithCustomError(permissions, "AccessControlUnauthorizedAccount")
        .withArgs(stranger, await permissions.RESUME_BEACON_CHAIN_DEPOSITS_ROLE());
    });
  });

  context("requestValidatorExit()", () => {
    it("requests a validator exit", async () => {
      const pubkeys = "0x" + "beef".repeat(24);
      await expect(permissions.connect(exitRequester).requestValidatorExit(pubkeys))
        .to.emit(stakingVault, "ValidatorExitRequested")
        .withArgs(permissions, pubkeys, pubkeys);
    });

    it("reverts if the caller is not a member of the request exit role", async () => {
      expect(await permissions.hasRole(await permissions.REQUEST_VALIDATOR_EXIT_ROLE(), stranger)).to.be.false;

      await expect(permissions.connect(stranger).requestValidatorExit("0xabcdef"))
        .to.be.revertedWithCustomError(permissions, "AccessControlUnauthorizedAccount")
        .withArgs(stranger, await permissions.REQUEST_VALIDATOR_EXIT_ROLE());
    });
  });

  context("voluntaryDisconnect()", () => {
    it("voluntarily disconnects the StakingVault", async () => {
      await expect(permissions.connect(disconnecter).voluntaryDisconnect())
        .to.emit(vaultHub, "Mock__VoluntaryDisconnect")
        .withArgs(stakingVault);
    });

    it("reverts if the caller is not a member of the disconnect role", async () => {
      expect(await permissions.hasRole(await permissions.VOLUNTARY_DISCONNECT_ROLE(), stranger)).to.be.false;

      await expect(permissions.connect(stranger).voluntaryDisconnect())
        .to.be.revertedWithCustomError(permissions, "AccessControlUnauthorizedAccount")
        .withArgs(stranger, await permissions.VOLUNTARY_DISCONNECT_ROLE());
    });
  });

  context("transferStakingVaultOwnership()", () => {
    it("transfers the StakingVault ownership", async () => {
      const newOwner = certainAddress("new-owner");
      await expect(permissions.connect(defaultAdmin).transferStakingVaultOwnership(newOwner))
        .to.emit(stakingVault, "OwnershipTransferred")
        .withArgs(permissions, newOwner);

      expect(await stakingVault.owner()).to.equal(newOwner);
    });

    it("reverts if the caller is not a member of the default admin role", async () => {
      expect(await permissions.hasRole(await permissions.DEFAULT_ADMIN_ROLE(), stranger)).to.be.false;

      await expect(
        permissions.connect(stranger).transferStakingVaultOwnership(certainAddress("new-owner")),
      ).to.be.revertedWithCustomError(permissions, "SenderNotMember");
    });
  });

  async function checkSoleMember(account: HardhatEthersSigner, role: string) {
    expect(await permissions.getRoleMemberCount(role)).to.equal(1);
    expect(await permissions.getRoleMember(role, 0)).to.equal(account);
  }
});<|MERGE_RESOLUTION|>--- conflicted
+++ resolved
@@ -69,13 +69,8 @@
     vaultHub = await ethers.deployContract("VaultHub__MockPermissions");
 
     // 3. Deploy StakingVault implementation
-<<<<<<< HEAD
-    stakingVaultImpl = await ethers.deployContract("StakingVault", [depositContract]);
-=======
     // TODO: PDG harness
-    stakingVaultImpl = await ethers.deployContract("StakingVault", [vaultHub, nodeOperator, depositContract]);
-    expect(await stakingVaultImpl.vaultHub()).to.equal(vaultHub);
->>>>>>> e7034f44
+    stakingVaultImpl = await ethers.deployContract("StakingVault", [nodeOperator, depositContract]);
     expect(await stakingVaultImpl.DEPOSIT_CONTRACT()).to.equal(depositContract);
 
     // 4. Deploy Beacon and use StakingVault implementation as initial implementation
@@ -85,15 +80,12 @@
     permissionsImpl = await ethers.deployContract("Permissions__Harness");
 
     // 6. Deploy VaultFactory and use Beacon and Permissions implementations
-<<<<<<< HEAD
-    vaultFactory = await ethers.deployContract("VaultFactory__MockPermissions", [beacon, permissionsImpl, vaultHub]);
-=======
     vaultFactory = await ethers.deployContract("VaultFactory__MockPermissions", [
       beacon,
       permissionsImpl,
       depositContract,
+      vaultHub,
     ]);
->>>>>>> e7034f44
 
     // 7. Create StakingVault and Permissions proxies using VaultFactory
     const vaultCreationTx = await vaultFactory.connect(deployer).createVaultWithPermissions(
