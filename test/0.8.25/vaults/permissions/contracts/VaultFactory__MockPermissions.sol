--- conflicted
+++ resolved
@@ -27,33 +27,21 @@
 contract VaultFactory__MockPermissions {
     address public immutable BEACON;
     address public immutable PERMISSIONS_IMPL;
-<<<<<<< HEAD
+    address public immutable PREDEPOSIT_GUARANTEE;
     address public immutable VAULT_HUB;
 
     /// @param _beacon The address of the beacon contract
     /// @param _permissionsImpl The address of the Permissions implementation
-    constructor(address _beacon, address _permissionsImpl, address _vaultHub) {
+    constructor(address _beacon, address _permissionsImpl, address _predeposit_guarantee, address _vaultHub) {
         if (_beacon == address(0)) revert ZeroArgument("_beacon");
         if (_permissionsImpl == address(0)) revert ZeroArgument("_permissionsImpl");
+        if (_predeposit_guarantee == address(0)) revert ZeroArgument("_predeposit_guarantee");
         if (_vaultHub == address(0)) revert ZeroArgument("_vaultHub");
 
         BEACON = _beacon;
         PERMISSIONS_IMPL = _permissionsImpl;
+        PREDEPOSIT_GUARANTEE = _predeposit_guarantee;
         VAULT_HUB = _vaultHub;
-=======
-    address public immutable PREDEPOSIT_GUARANTEE;
-
-    /// @param _beacon The address of the beacon contract
-    /// @param _permissionsImpl The address of the Permissions implementation
-    constructor(address _beacon, address _permissionsImpl, address _predeposit_guarantee) {
-        if (_beacon == address(0)) revert ZeroArgument("_beacon");
-        if (_permissionsImpl == address(0)) revert ZeroArgument("_permissionsImpl");
-        if (_predeposit_guarantee == address(0)) revert ZeroArgument("_predeposit_guarantee");
-
-        BEACON = _beacon;
-        PERMISSIONS_IMPL = _permissionsImpl;
-        PREDEPOSIT_GUARANTEE = _predeposit_guarantee;
->>>>>>> e7034f44
     }
 
     /// @notice Creates a new StakingVault and Permissions contracts
