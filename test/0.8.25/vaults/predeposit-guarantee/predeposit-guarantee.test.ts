--- conflicted
+++ resolved
@@ -10,7 +10,6 @@
   LidoLocator,
   OssifiableProxy,
   PredepositGuarantee,
-  SSZHelpers,
   SSZMerkleTree,
   StakingVault,
   StakingVault__factory,
@@ -32,6 +31,7 @@
   prepareLocalMerkleTree,
   randomBytes32,
   setBeaconBlockRoot,
+  Validator,
 } from "lib";
 
 import { deployLidoLocator } from "test/deploy";
@@ -653,11 +653,10 @@
         const validator = generateValidator(vaultWC);
 
         // NO runs predeposit for the vault
-        const predepositData = generatePredeposit(validator);
-        await expect(pdg.predeposit(stakingVault, [predepositData], { value: balance })).to.revertedWithCustomError(
-          pdg,
-          "NotGuarantor",
-        );
+        const predepositData = await generatePredeposit(validator);
+        await expect(
+          pdg.predeposit(stakingVault, [predepositData.deposit], [predepositData.depositY], { value: balance }),
+        ).to.revertedWithCustomError(pdg, "NotGuarantor");
       });
 
       it("allows NO as self-guarantor to top up on predeposit", async () => {
@@ -694,16 +693,21 @@
         const vaultWC = await stakingVault.withdrawalCredentials();
 
         const validators = Array.from({ length: Number(batchCount) }, () => generateValidator(vaultWC));
-        const predeposits = validators.map((validator) => generatePredeposit(validator));
-
-        const predepositTX = await pdg.predeposit(stakingVault, predeposits, { value: totalBalance });
+        const predeposits = await Promise.all(validators.map((validator) => generatePredeposit(validator)));
+
+        const predepositTX = await pdg.predeposit(
+          stakingVault,
+          predeposits.map((p) => p.deposit),
+          predeposits.map((p) => p.depositY),
+          { value: totalBalance },
+        );
 
         await Promise.all(
           validators.map(async (validator) => {
             await expect(predepositTX)
               .to.emit(pdg, "ValidatorPreDeposited")
-              .withArgs(validator.pubkey, vaultOperator, stakingVault, vaultWC);
-            const validatorStatus = await pdg.validatorStatus(validator.pubkey);
+              .withArgs(validator.container.pubkey, vaultOperator, stakingVault, vaultWC);
+            const validatorStatus = await pdg.validatorStatus(validator.container.pubkey);
             expect(validatorStatus.stage).to.equal(1n);
             expect(validatorStatus.nodeOperator).to.equal(vaultOperator);
             expect(validatorStatus.stakingVault).to.equal(stakingVault);
@@ -721,13 +725,6 @@
       });
     });
 
-<<<<<<< HEAD
-        // NO runs predeposit for the vault
-        const predeposit = await generatePredeposit(validator);
-        await expect(
-          pdg.predeposit(stakingVault, [predeposit.deposit], [predeposit.depositY], { value: balance }),
-        ).to.revertedWithCustomError(pdg, "NotGuarantor");
-=======
     context("invalid WC vault", () => {
       it("reverts when vault has WC with wrong version", async () => {
         let wc = await wcMockStakingVault.withdrawalCredentials();
@@ -741,17 +738,17 @@
 
         for (let version = 0n; version < 5n; version++) {
           wc = `0x0${version.toString()}` + wc.slice(4);
-          const predeposit = generatePredeposit(generateValidator(wc));
+          const predeposit = await generatePredeposit(generateValidator(wc));
           await wcMockStakingVault.mock__setWithdrawalCredentials(wc);
 
           const shouldRevert = version < min || version > max;
 
           if (shouldRevert) {
-            await expect(pdg.predeposit(wcMockStakingVault, [predeposit]))
+            await expect(pdg.predeposit(wcMockStakingVault, [predeposit.deposit], [predeposit.depositY]))
               .to.be.revertedWithCustomError(pdg, "WithdrawalCredentialsInvalidVersion")
               .withArgs(version);
           } else {
-            await pdg.predeposit(wcMockStakingVault, [predeposit]);
+            await pdg.predeposit(wcMockStakingVault, [predeposit.deposit], [predeposit.depositY]);
           }
         }
       });
@@ -761,8 +758,8 @@
         await pdg.topUpNodeOperatorBalance(vaultOperator, { value: ether("200") });
         wc = wc.slice(0, 4) + "ff" + wc.slice(6);
         await wcMockStakingVault.mock__setWithdrawalCredentials(wc);
-        const predeposit = generatePredeposit(generateValidator(wc));
-        await expect(pdg.predeposit(wcMockStakingVault, [predeposit]))
+        const predeposit = await generatePredeposit(generateValidator(wc));
+        await expect(pdg.predeposit(wcMockStakingVault, [predeposit.deposit], [predeposit.depositY]))
           .to.be.revertedWithCustomError(pdg, "WithdrawalCredentialsMisformed")
           .withArgs(wc);
       });
@@ -771,11 +768,10 @@
         await pdg.topUpNodeOperatorBalance(vaultOperator, { value: ether("200") });
         await wcMockStakingVault.mock__setWithdrawalCredentials(addressToWC(stranger.address));
         const wc = await wcMockStakingVault.withdrawalCredentials();
-        const predeposit = generatePredeposit(generateValidator(wc));
-        await expect(pdg.predeposit(wcMockStakingVault, [predeposit]))
+        const predeposit = await generatePredeposit(generateValidator(wc));
+        await expect(pdg.predeposit(wcMockStakingVault, [predeposit.deposit], [predeposit.depositY]))
           .to.be.revertedWithCustomError(pdg, "WithdrawalCredentialsMismatch")
           .withArgs(await wcMockStakingVault.getAddress(), stranger.address);
->>>>>>> 37fbb729
       });
     });
 
@@ -877,75 +873,12 @@
           .to.emit(pdg, "BalanceUnlocked")
           .withArgs(vaultOperator, ether("1"), ether("0"))
           .to.emit(pdg, "ValidatorProven")
-<<<<<<< HEAD
           .withArgs(validator.container.pubkey, vaultOperator, stakingVault, vaultWC);
 
-        const postDepositData = generatePostDeposit(validator.container, ether("1"));
-        const depositToBeaconChainTX = pdg.depositToBeaconChain(stakingVault, [postDepositData]);
-
-        await expect(depositToBeaconChainTX)
-          .to.emit(stakingVault, "DepositedToBeaconChain")
-          .withArgs(pdg, 1, postDepositData.amount)
-          .to.emit(depositContract, "DepositEvent")
-          .withArgs(postDepositData.pubkey, vaultWC, postDepositData.signature, postDepositData.depositDataRoot);
-      });
-    });
-
-    context("invalid WC vault", () => {
-      it("reverts when vault has WC with wrong version", async () => {
-        let wc = await wcMockStakingVault.withdrawalCredentials();
-        await pdg.topUpNodeOperatorBalance(vaultOperator, { value: ether("200") });
-
-        const min = await pdg.MIN_SUPPORTED_WC_VERSION();
-        const max = await pdg.MAX_SUPPORTED_WC_VERSION();
-
-        expect(min).to.equal(1n);
-        expect(max).to.equal(2n);
-
-        for (let version = 0n; version < 5n; version++) {
-          wc = `0x0${version.toString()}` + wc.slice(4);
-          const predeposit = await generatePredeposit(generateValidator(wc));
-          await wcMockStakingVault.mock__setWithdrawalCredentials(wc);
-
-          const shouldRevert = version < min || version > max;
-
-          if (shouldRevert) {
-            await expect(pdg.predeposit(wcMockStakingVault, [predeposit.deposit], [predeposit.depositY]))
-              .to.be.revertedWithCustomError(pdg, "WithdrawalCredentialsInvalidVersion")
-              .withArgs(version);
-          } else {
-            await pdg.predeposit(wcMockStakingVault, [predeposit.deposit], [predeposit.depositY]);
-          }
-        }
-      });
-
-      it("reverts when WC are misformed", async () => {
-        let wc = await wcMockStakingVault.withdrawalCredentials();
-        await pdg.topUpNodeOperatorBalance(vaultOperator, { value: ether("200") });
-        wc = wc.slice(0, 4) + "ff" + wc.slice(6);
-        await wcMockStakingVault.mock__setWithdrawalCredentials(wc);
-        const predeposit = await generatePredeposit(generateValidator(wc));
-        await expect(pdg.predeposit(wcMockStakingVault, [predeposit.deposit], [predeposit.depositY]))
-          .to.be.revertedWithCustomError(pdg, "WithdrawalCredentialsMisformed")
-          .withArgs(wc);
-      });
-
-      it("reverts when WC do not belong to the vault", async () => {
-        await pdg.topUpNodeOperatorBalance(vaultOperator, { value: ether("200") });
-        await wcMockStakingVault.mock__setWithdrawalCredentials(addressToWC(stranger.address));
-        const wc = await wcMockStakingVault.withdrawalCredentials();
-        const predeposit = await generatePredeposit(generateValidator(wc));
-        await expect(pdg.predeposit(wcMockStakingVault, [predeposit.deposit], [predeposit.depositY]))
-          .to.be.revertedWithCustomError(pdg, "WithdrawalCredentialsMismatch")
-          .withArgs(await wcMockStakingVault.getAddress(), stranger.address);
-=======
-          .withArgs(validator.pubkey, vaultOperator, stakingVault, vaultWC);
-
-        const validatorStatus = await pdg.validatorStatus(validator.pubkey);
+        const validatorStatus = await pdg.validatorStatus(validator.container.pubkey);
         expect(validatorStatus.stage).to.equal(2n);
         expect(validatorStatus.stakingVault).to.equal(stakingVault);
         expect(validatorStatus.nodeOperator).to.equal(vaultOperator);
->>>>>>> 37fbb729
       });
     });
 
@@ -1135,14 +1068,14 @@
 
     context("proveInvalidValidatorWC", () => {
       let invalidWC: string;
-      let invalidValidator: SSZHelpers.ValidatorStruct;
+      let invalidValidator: Validator;
       let invalidValidatorWitness: CLProofVerifier.ValidatorWitnessStruct;
 
       let validWC: string;
-      let validValidator: SSZHelpers.ValidatorStruct;
+      let validValidator: Validator;
       let validValidatorWitness: CLProofVerifier.ValidatorWitnessStruct;
 
-      let validNotPredepostedValidator: SSZHelpers.ValidatorStruct;
+      let validNotPredepostedValidator: Validator;
       let validNotPredepostedValidatorWitness: CLProofVerifier.ValidatorWitnessStruct;
 
       beforeEach(async () => {
@@ -1159,28 +1092,18 @@
         validValidator = generateValidator(validWC);
         validNotPredepostedValidator = generateValidator(validWC);
 
-<<<<<<< HEAD
-        const predepositData = await generatePredeposit(validatorIncorrect);
-
-        await pdg.predeposit(stakingVault, [predepositData.deposit], [predepositData.depositY]);
-
-        await expect(
-          pdg.connect(vaultOwner).compensateDisprovenPredeposit(validatorIncorrect.container.pubkey, ZeroAddress),
-        )
-          .to.be.revertedWithCustomError(pdg, "ZeroArgument")
-          .withArgs("_recipient");
-
-        await expect(
-          pdg
-            .connect(vaultOwner)
-            .compensateDisprovenPredeposit(validatorIncorrect.container.pubkey, await stakingVault.getAddress()),
-        ).to.be.revertedWithCustomError(pdg, "CompensateToVaultNotAllowed");
-=======
-        await pdg.predeposit(stakingVault, [generatePredeposit(invalidValidator), generatePredeposit(validValidator)]);
-
-        await sszMerkleTree.addValidatorLeaf(invalidValidator);
-        await sszMerkleTree.addValidatorLeaf(validValidator);
-        await sszMerkleTree.addValidatorLeaf(validNotPredepostedValidator);
+        const invalidaPredeposit = await generatePredeposit(invalidValidator);
+        const validPredeposit = await generatePredeposit(validValidator);
+
+        await pdg.predeposit(
+          stakingVault,
+          [invalidaPredeposit.deposit, validPredeposit.deposit],
+          [invalidaPredeposit.depositY, validPredeposit.depositY],
+        );
+
+        await sszMerkleTree.addValidatorLeaf(invalidValidator.container);
+        await sszMerkleTree.addValidatorLeaf(validValidator.container);
+        await sszMerkleTree.addValidatorLeaf(validNotPredepostedValidator.container);
         const beaconHeader = generateBeaconHeader(await sszMerkleTree.getMerkleRoot());
         const { proof: beaconProof, root: beaconRoot } = await sszMerkleTree.getBeaconBlockHeaderProof(beaconHeader);
         const childBlockTimestamp = await setBeaconBlockRoot(beaconRoot);
@@ -1188,9 +1111,9 @@
         invalidValidatorWitness = {
           childBlockTimestamp,
           validatorIndex: 1n,
-          pubkey: invalidValidator.pubkey,
+          pubkey: invalidValidator.container.pubkey,
           proof: [
-            ...(await sszMerkleTree.getValidatorPubkeyWCParentProof(invalidValidator)).proof,
+            ...(await sszMerkleTree.getValidatorPubkeyWCParentProof(invalidValidator.container)).proof,
             ...(await sszMerkleTree.getMerkleProof(firstValidatorLeafIndex + 1n)),
             ...beaconProof,
           ],
@@ -1199,21 +1122,20 @@
         validValidatorWitness = {
           childBlockTimestamp,
           validatorIndex: 2n,
-          pubkey: validValidator.pubkey,
+          pubkey: validValidator.container.pubkey,
           proof: [
-            ...(await sszMerkleTree.getValidatorPubkeyWCParentProof(validValidator)).proof,
+            ...(await sszMerkleTree.getValidatorPubkeyWCParentProof(validValidator.container)).proof,
             ...(await sszMerkleTree.getMerkleProof(firstValidatorLeafIndex + 2n)),
             ...beaconProof,
           ],
         };
->>>>>>> 37fbb729
 
         validNotPredepostedValidatorWitness = {
           childBlockTimestamp,
           validatorIndex: 3n,
-          pubkey: validNotPredepostedValidator.pubkey,
+          pubkey: validNotPredepostedValidator.container.pubkey,
           proof: [
-            ...(await sszMerkleTree.getValidatorPubkeyWCParentProof(validNotPredepostedValidator)).proof,
+            ...(await sszMerkleTree.getValidatorPubkeyWCParentProof(validNotPredepostedValidator.container)).proof,
             ...(await sszMerkleTree.getMerkleProof(firstValidatorLeafIndex + 3n)),
             ...beaconProof,
           ],
@@ -1224,19 +1146,14 @@
         // Not predeposited
         await expect(pdg.connect(vaultOperator).proveInvalidValidatorWC(validNotPredepostedValidatorWitness, validWC))
           .to.revertedWithCustomError(pdg, "ValidatorNotPreDeposited")
-          .withArgs(validNotPredepostedValidator.pubkey, 0n);
-
+          .withArgs(validNotPredepostedValidator.container.pubkey, 0n);
+
+        const predeposit = await generatePredeposit(validNotPredepostedValidator);
         // predepsit
-        await pdg.predeposit(stakingVault, [generatePredeposit(validNotPredepostedValidator)]);
+        await pdg.predeposit(stakingVault, [predeposit.deposit], [predeposit.depositY]);
 
         // Predeposited but it's valid
         await expect(
-<<<<<<< HEAD
-          pdg
-            .connect(stranger)
-            .compensateDisprovenPredeposit(validatorIncorrect.container.pubkey, vaultOperator.address),
-        ).to.be.revertedWithCustomError(pdg, "NotStakingVaultOwner");
-=======
           pdg.connect(vaultOperator).proveInvalidValidatorWC(validNotPredepostedValidatorWitness, validWC),
         ).to.revertedWithCustomError(pdg, "WithdrawalCredentialsMatch");
 
@@ -1244,48 +1161,40 @@
         await pdg.proveValidatorWC(validNotPredepostedValidatorWitness);
         await expect(pdg.connect(vaultOperator).proveInvalidValidatorWC(validNotPredepostedValidatorWitness, validWC))
           .to.revertedWithCustomError(pdg, "ValidatorNotPreDeposited")
-          .withArgs(validNotPredepostedValidator.pubkey, 2n);
-      });
->>>>>>> 37fbb729
+          .withArgs(validNotPredepostedValidator.container.pubkey, 2n);
+      });
 
       it("reverts when trying to prove valid validator", async () => {
         await expect(
-<<<<<<< HEAD
-          pdg
-            .connect(vaultOwner)
-            .compensateDisprovenPredeposit(validatorIncorrect.container.pubkey, vaultOperator.address),
-        ).to.be.revertedWithCustomError(pdg, "ValidatorNotDisproven");
-=======
           pdg.connect(vaultOperator).proveInvalidValidatorWC(validValidatorWitness, validWC),
         ).to.revertedWithCustomError(pdg, "WithdrawalCredentialsMatch");
       });
 
       it("allows to prove validator as invalid", async () => {
         // predeposted
-        expect((await pdg.validatorStatus(invalidValidator.pubkey)).stage).to.equal(1n);
+        expect((await pdg.validatorStatus(invalidValidator.container.pubkey)).stage).to.equal(1n);
         const [total, locked] = await pdg.nodeOperatorBalance(vaultOperator);
 
         const proveInvalidTX = await pdg.connect(stranger).proveInvalidValidatorWC(invalidValidatorWitness, invalidWC);
         await expect(proveInvalidTX)
           .to.emit(pdg, "ValidatorDisproven")
-          .withArgs(invalidValidator.pubkey, vaultOperator, stakingVault, invalidWC);
+          .withArgs(invalidValidator.container.pubkey, vaultOperator, stakingVault, invalidWC);
 
         const [totalAfter, lockedAfter] = await pdg.nodeOperatorBalance(vaultOperator);
         expect(totalAfter).to.equal(total);
         expect(lockedAfter).to.equal(locked);
 
         // disproven
-        expect((await pdg.validatorStatus(invalidValidator.pubkey)).stage).to.equal(3n);
->>>>>>> 37fbb729
+        expect((await pdg.validatorStatus(invalidValidator.container.pubkey)).stage).to.equal(3n);
       });
     });
 
     context("compensateDisprovenPredeposit", () => {
       let invalidWC: string;
-      let invalidValidator: SSZHelpers.ValidatorStruct;
+      let invalidValidator: Validator;
 
       let validWC: string;
-      let validValidator: SSZHelpers.ValidatorStruct;
+      let validValidator: Validator;
 
       beforeEach(async () => {
         await pdg.topUpNodeOperatorBalance(vaultOperator, { value: ether("20") });
@@ -1294,61 +1203,44 @@
         await stakingVault.fund({ value: ether("32") });
 
         // Generate a validator
-<<<<<<< HEAD
-        const vaultNodeOperatorAddress = addressToWC(await stakingVault.nodeOperator()); // vaultOperator is same
-        const validatorIncorrect = generateValidator(vaultNodeOperatorAddress);
-        const predepositData = await generatePredeposit(validatorIncorrect);
-
-        // predeposit is called below
-
-        // Validator is added to CL merkle tree
-        await sszMerkleTree.addValidatorLeaf(validatorIncorrect.container);
-        const validatorLeafIndex = firstValidatorLeafIndex + 1n;
-        const validatorIndex = 1n;
-=======
         invalidWC = addressToWC(await stakingVault.nodeOperator()); // vaultOperator is same
         validWC = await stakingVault.withdrawalCredentials();
 
         invalidValidator = generateValidator(invalidWC);
         validValidator = generateValidator(validWC);
->>>>>>> 37fbb729
-
-        await pdg.predeposit(stakingVault, [generatePredeposit(invalidValidator), generatePredeposit(validValidator)]);
-
-        await sszMerkleTree.addValidatorLeaf(invalidValidator);
-        await sszMerkleTree.addValidatorLeaf(validValidator);
+
+        const invalidaPredeposit = await generatePredeposit(invalidValidator);
+        const validPredeposit = await generatePredeposit(validValidator);
+
+        await pdg.predeposit(
+          stakingVault,
+          [invalidaPredeposit.deposit, validPredeposit.deposit],
+          [invalidaPredeposit.depositY, validPredeposit.depositY],
+        );
+
+        await sszMerkleTree.addValidatorLeaf(invalidValidator.container);
+        await sszMerkleTree.addValidatorLeaf(validValidator.container);
         const beaconHeader = generateBeaconHeader(await sszMerkleTree.getMerkleRoot());
         const { proof: beaconProof, root: beaconRoot } = await sszMerkleTree.getBeaconBlockHeaderProof(beaconHeader);
         const childBlockTimestamp = await setBeaconBlockRoot(beaconRoot);
 
-<<<<<<< HEAD
-        // NO collects validator proof
-        const validatorMerkle = await sszMerkleTree.getValidatorPubkeyWCParentProof(validatorIncorrect.container);
-        const stateProof = await sszMerkleTree.getMerkleProof(validatorLeafIndex);
-        const concatenatedProof = [...validatorMerkle.proof, ...stateProof, ...beaconBlockMerkle.proof];
-
-        const witness = {
-          pubkey: validatorIncorrect.container.pubkey,
-          validatorIndex,
-=======
         const invalidValidatorWitness = {
           childBlockTimestamp,
           validatorIndex: 1n,
-          pubkey: invalidValidator.pubkey,
+          pubkey: invalidValidator.container.pubkey,
           proof: [
-            ...(await sszMerkleTree.getValidatorPubkeyWCParentProof(invalidValidator)).proof,
+            ...(await sszMerkleTree.getValidatorPubkeyWCParentProof(invalidValidator.container)).proof,
             ...(await sszMerkleTree.getMerkleProof(firstValidatorLeafIndex + 1n)),
             ...beaconProof,
           ],
         };
 
         const validValidatorWitness = {
->>>>>>> 37fbb729
           childBlockTimestamp,
           validatorIndex: 2n,
-          pubkey: validValidator.pubkey,
+          pubkey: validValidator.container.pubkey,
           proof: [
-            ...(await sszMerkleTree.getValidatorPubkeyWCParentProof(validValidator)).proof,
+            ...(await sszMerkleTree.getValidatorPubkeyWCParentProof(validValidator.container)).proof,
             ...(await sszMerkleTree.getMerkleProof(firstValidatorLeafIndex + 2n)),
             ...beaconProof,
           ],
@@ -1359,7 +1251,9 @@
       });
 
       it("reverts if _recipient is zero address", async () => {
-        await expect(pdg.connect(vaultOwner).compensateDisprovenPredeposit(invalidValidator.pubkey, ZeroAddress))
+        await expect(
+          pdg.connect(vaultOwner).compensateDisprovenPredeposit(invalidValidator.container.pubkey, ZeroAddress),
+        )
           .to.be.revertedWithCustomError(pdg, "ZeroArgument")
           .withArgs("_recipient");
       });
@@ -1368,52 +1262,31 @@
         await expect(
           pdg
             .connect(vaultOwner)
-            .compensateDisprovenPredeposit(invalidValidator.pubkey, await stakingVault.getAddress()),
+            .compensateDisprovenPredeposit(invalidValidator.container.pubkey, await stakingVault.getAddress()),
         ).to.be.revertedWithCustomError(pdg, "CompensateToVaultNotAllowed");
       });
 
-<<<<<<< HEAD
-        await pdg.predeposit(stakingVault, [predepositData.deposit], [predepositData.depositY]);
-
-        await expect(pdg.connect(vaultOperator).proveInvalidValidatorWC(witness, vaultNodeOperatorAddress))
-          .to.emit(pdg, "ValidatorDisproven")
-          .withArgs(
-            validatorIncorrect.container.pubkey,
-            vaultOperator.address,
-            await stakingVault.getAddress(),
-            vaultNodeOperatorAddress,
-          );
-
-        // Now the validator is in the DISPROVEN stage, we can proceed with compensation
-        let validatorStatus = await pdg.validatorStatus(validatorIncorrect.container.pubkey);
-        expect(validatorStatus.stage).to.equal(3n); // 3n is DISPROVEN
-        expect(validatorStatus.stakingVault).to.equal(await stakingVault.getAddress());
-        expect(validatorStatus.nodeOperator).to.equal(vaultOperator.address);
-=======
       it("reverts if trying to compensate when not staking vault owner", async () => {
         await expect(
-          pdg.connect(stranger).compensateDisprovenPredeposit(invalidValidator.pubkey, vaultOperator.address),
+          pdg.connect(stranger).compensateDisprovenPredeposit(invalidValidator.container.pubkey, vaultOperator.address),
         ).to.be.revertedWithCustomError(pdg, "NotStakingVaultOwner");
       });
 
       it("reverts if trying to compensate not disproven validator", async () => {
         await expect(
-          pdg.connect(vaultOwner).compensateDisprovenPredeposit(validValidator.pubkey, vaultOperator.address),
+          pdg.connect(vaultOwner).compensateDisprovenPredeposit(validValidator.container.pubkey, vaultOperator.address),
         ).to.be.revertedWithCustomError(pdg, "ValidatorNotDisproven");
 
         await expect(
-          pdg.connect(vaultOwner).compensateDisprovenPredeposit(generateValidator().pubkey, vaultOperator.address),
+          pdg
+            .connect(vaultOwner)
+            .compensateDisprovenPredeposit(generateValidator().container.pubkey, vaultOperator.address),
         ).to.be.revertedWithCustomError(pdg, "ValidatorNotDisproven");
       });
->>>>>>> 37fbb729
 
       it("reverts if compensation is rejected", async () => {
         await expect(
-<<<<<<< HEAD
-          pdg.connect(vaultOwner).compensateDisprovenPredeposit(validatorIncorrect.container.pubkey, rejector),
-=======
-          pdg.connect(vaultOwner).compensateDisprovenPredeposit(invalidValidator.pubkey, rejector),
->>>>>>> 37fbb729
+          pdg.connect(vaultOwner).compensateDisprovenPredeposit(invalidValidator.container.pubkey, rejector),
         ).to.revertedWithCustomError(pdg, "CompensateFailed");
       });
 
@@ -1421,7 +1294,7 @@
         const PREDEPOSIT_AMOUNT = await pdg.PREDEPOSIT_AMOUNT();
         const [balanceTotal, balanceLocked] = await pdg.nodeOperatorBalance(vaultOperator.address);
 
-        let validatorStatus = await pdg.validatorStatus(invalidValidator.pubkey);
+        let validatorStatus = await pdg.validatorStatus(invalidValidator.container.pubkey);
         expect(validatorStatus.stage).to.equal(3n); // 3n is DISPROVEN
         expect(validatorStatus.stakingVault).to.equal(stakingVault);
         expect(validatorStatus.nodeOperator).to.equal(vaultOperator.address);
@@ -1429,11 +1302,7 @@
         // Call compensateDisprovenPredeposit and expect it to succeed
         const compensateDisprovenPredepositTx = pdg
           .connect(vaultOwner)
-<<<<<<< HEAD
-          .compensateDisprovenPredeposit(validatorIncorrect.container.pubkey, vaultOperator.address);
-=======
-          .compensateDisprovenPredeposit(invalidValidator.pubkey, vaultOperator.address);
->>>>>>> 37fbb729
+          .compensateDisprovenPredeposit(invalidValidator.container.pubkey, vaultOperator.address);
 
         await expect(compensateDisprovenPredepositTx)
           .to.emit(pdg, "BalanceCompensated")
@@ -1445,11 +1314,7 @@
           )
           .to.emit(pdg, "ValidatorCompensated")
           .withArgs(
-<<<<<<< HEAD
-            validatorIncorrect.container.pubkey,
-=======
-            invalidValidator.pubkey,
->>>>>>> 37fbb729
+            invalidValidator.container.pubkey,
             vaultOperator.address,
             await stakingVault.getAddress(),
             vaultOperator.address,
@@ -1462,68 +1327,9 @@
         expect(nodeOperatorBalance.total).to.equal(balanceTotal - PREDEPOSIT_AMOUNT);
         expect(nodeOperatorBalance.locked).to.equal(balanceLocked - PREDEPOSIT_AMOUNT);
 
-<<<<<<< HEAD
-        validatorStatus = await pdg.validatorStatus(validatorIncorrect.container.pubkey);
-        // ValidatorStatus.stage
+        validatorStatus = await pdg.validatorStatus(invalidValidator.container.pubkey);
         expect(validatorStatus.stage).to.equal(4n); // 4n is COMPENSATED
       });
-
-      it("revert proveInvalidValidatorWC with WithdrawalCredentialsMatch error", async () => {
-        await expect(pdg.connect(vaultOperator).topUpNodeOperatorBalance(vaultOperator, { value: ether("1") }))
-          .to.emit(pdg, "BalanceToppedUp")
-          .withArgs(vaultOperator, vaultOperator, ether("1"));
-
-        const [operatorBondTotal, operatorBondLocked] = await pdg.nodeOperatorBalance(vaultOperator);
-        expect(operatorBondTotal).to.equal(ether("1"));
-        expect(operatorBondLocked).to.equal(0n);
-
-        // Staking Vault is funded with enough ether to run validator
-        await stakingVault.fund({ value: ether("32") });
-        expect(await stakingVault.valuation()).to.equal(ether("32"));
-
-        // Generate a validator
-        const vaultWC = await stakingVault.withdrawalCredentials();
-        // this WC will raise WithdrawalCredentialsMatch error
-        const validatorIncorrect = generateValidator(vaultWC);
-        const predepositData = await generatePredeposit(validatorIncorrect);
-
-        await pdg.predeposit(stakingVault, [predepositData.deposit], [predepositData.depositY]);
-
-        // Validator is added to CL merkle tree
-        await sszMerkleTree.addValidatorLeaf(validatorIncorrect.container);
-        const validatorLeafIndex = firstValidatorLeafIndex + 1n;
-        const validatorIndex = 1n;
-
-        // Beacon Block is generated with new CL state
-        const stateRoot = await sszMerkleTree.getMerkleRoot();
-        const beaconBlockHeader = generateBeaconHeader(stateRoot);
-        const beaconBlockMerkle = await sszMerkleTree.getBeaconBlockHeaderProof(beaconBlockHeader);
-
-        /// Beacon Block root is posted to EL
-        const childBlockTimestamp = await setBeaconBlockRoot(beaconBlockMerkle.root);
-
-        // NO collects validator proof
-        const validatorMerkle = await sszMerkleTree.getValidatorPubkeyWCParentProof(validatorIncorrect.container);
-        const stateProof = await sszMerkleTree.getMerkleProof(validatorLeafIndex);
-        const concatenatedProof = [...validatorMerkle.proof, ...stateProof, ...beaconBlockMerkle.proof];
-
-        const witness = {
-          pubkey: validatorIncorrect.container.pubkey,
-          validatorIndex,
-          childBlockTimestamp,
-          proof: concatenatedProof,
-        };
-
-        await expect(pdg.connect(vaultOperator).proveInvalidValidatorWC(witness, vaultWC)).to.revertedWithCustomError(
-          pdg,
-          "WithdrawalCredentialsMatch",
-        );
-      });
-=======
-        validatorStatus = await pdg.validatorStatus(invalidValidator.pubkey);
-        expect(validatorStatus.stage).to.equal(4n); // 4n is COMPENSATED
-      });
->>>>>>> 37fbb729
     });
   });
 
