import { expect } from "chai";
import { hexlify, ZeroAddress } from "ethers";
import { ethers } from "hardhat";

import { HardhatEthersSigner } from "@nomicfoundation/hardhat-ethers/signers";

import {
  DepositContract__MockForStakingVault,
  EthRejector,
  LidoLocator,
  OssifiableProxy,
  PredepositGuarantee,
  SSZMerkleTree,
  StakingVault,
  StakingVault__factory,
  StakingVault__MockForVaultHub,
  VaultFactory__MockForStakingVault,
  VaultHub__MockForStakingVault,
} from "typechain-types";
import { CLProofVerifier } from "typechain-types/contracts/0.8.25/vaults/predeposit_guarantee/PredepositGuarantee";

import {
  addressToWC,
  deployBLSPrecompileStubs,
  ether,
  findEvents,
  generateBeaconHeader,
  generatePostDeposit,
  generatePredeposit,
  generateValidator,
  prepareLocalMerkleTree,
  randomBytes32,
  setBeaconBlockRoot,
  Validator,
} from "lib";

import { deployLidoLocator } from "test/deploy";
import { Snapshot } from "test/suite";

describe("PredepositGuarantee.sol", () => {
  let deployer: HardhatEthersSigner;
  let admin: HardhatEthersSigner;
  let vaultOwner: HardhatEthersSigner;
  let vaultOperator: HardhatEthersSigner;
  let vaultOperatorGuarantor: HardhatEthersSigner;
  let pauser: HardhatEthersSigner;
  let stranger: HardhatEthersSigner;

  let proxy: OssifiableProxy;
  let pdgImpl: PredepositGuarantee;
  let pdg: PredepositGuarantee;
  let locator: LidoLocator;
  let vaultHub: VaultHub__MockForStakingVault;
  let sszMerkleTree: SSZMerkleTree;
  let stakingVault: StakingVault;
  let wcMockStakingVault: StakingVault__MockForVaultHub;
  let depositContract: DepositContract__MockForStakingVault;
  let rejector: EthRejector;

  let firstValidatorLeafIndex: bigint;

  let originalState: string;

  async function deployStakingVault(owner: HardhatEthersSigner, operator: HardhatEthersSigner): Promise<StakingVault> {
    const stakingVaultImplementation_ = await ethers.deployContract("StakingVault", [
      vaultHub,
      pdg,
      await depositContract.getAddress(),
    ]);

    // deploying factory/beacon
    const vaultFactory_: VaultFactory__MockForStakingVault = await ethers.deployContract(
      "VaultFactory__MockForStakingVault",
      [await stakingVaultImplementation_.getAddress()],
    );

    // deploying beacon proxy
    const vaultCreation = await vaultFactory_.createVault(owner, operator).then((tx) => tx.wait());
    if (!vaultCreation) throw new Error("Vault creation failed");
    const events = findEvents(vaultCreation, "VaultCreated");
    if (events.length != 1) throw new Error("There should be exactly one VaultCreated event");
    const vaultCreatedEvent = events[0];

    const stakingVault_ = StakingVault__factory.connect(vaultCreatedEvent.args.vault, owner);
    expect(await stakingVault_.owner()).to.equal(owner);

    return stakingVault_;
  }

  before(async () => {
    [deployer, admin, vaultOwner, vaultOperator, vaultOperatorGuarantor, pauser, stranger] = await ethers.getSigners();

    await deployBLSPrecompileStubs();

    // local merkle tree with 1st validator
    const localMerkle = await prepareLocalMerkleTree();
    sszMerkleTree = localMerkle.sszMerkleTree;
    firstValidatorLeafIndex = localMerkle.firstValidatorLeafIndex;

    // eth rejector
    rejector = await ethers.deployContract("EthRejector");

    // ether deposit contract
    depositContract = await ethers.deployContract("DepositContract__MockForStakingVault");

    // PDG
    pdgImpl = await ethers.deployContract(
      "PredepositGuarantee",
      [localMerkle.gIFirstValidator, localMerkle.gIFirstValidator, 0],
      { from: deployer },
    );
    proxy = await ethers.deployContract("OssifiableProxy", [pdgImpl, admin, new Uint8Array()], admin);
    pdg = await ethers.getContractAt("PredepositGuarantee", proxy, vaultOperator);

    // PDG init
    const initTX = await pdg.initialize(admin);
    await expect(initTX).to.be.emit(pdg, "Initialized").withArgs(1);

    // PDG dependants
    locator = await deployLidoLocator({ predepositGuarantee: pdg });
    expect(await locator.predepositGuarantee()).to.equal(await pdg.getAddress());
    vaultHub = await ethers.deployContract("VaultHub__MockForStakingVault");
    stakingVault = await deployStakingVault(vaultOwner, vaultOperator);
    wcMockStakingVault = await ethers.deployContract("StakingVault__MockForVaultHub", [vaultHub, depositContract, pdg]);
    await wcMockStakingVault.initialize(vaultOwner, vaultOperator, "0x00");
  });

  beforeEach(async () => (originalState = await Snapshot.take()));

  afterEach(async () => await Snapshot.restore(originalState));

  context("Constructor", () => {
    it("ossifies the implementation", async () => {
      expect(await pdgImpl.isPaused()).to.be.true;
      await expect(pdgImpl.initialize(stranger)).to.be.revertedWithCustomError(pdgImpl, "InvalidInitialization");
    });

    it("reverts on `_defaultAdmin` address is zero", async () => {
      const pdgProxy = await ethers.deployContract("OssifiableProxy", [pdgImpl, admin, new Uint8Array()], admin);
      const pdgLocal = await ethers.getContractAt("PredepositGuarantee", pdgProxy, vaultOperator);
      await expect(pdgLocal.initialize(ZeroAddress))
        .to.be.revertedWithCustomError(pdgImpl, "ZeroArgument")
        .withArgs("_defaultAdmin");
    });

    it("reverts after reinitialization", async () => {
      const pdgProxy = await ethers.deployContract("OssifiableProxy", [pdgImpl, admin, new Uint8Array()], admin);
      const pdgLocal = await ethers.getContractAt("PredepositGuarantee", pdgProxy, vaultOperator);
      await pdgLocal.initialize(admin);

      await expect(pdgLocal.initialize(admin)).to.be.revertedWithCustomError(pdgImpl, "InvalidInitialization");
    });

    it("should assign DEFAULT_ADMIN_ROLE to the '_defaultAdmin' after initialize", async () => {
      const pdgProxy = await ethers.deployContract("OssifiableProxy", [pdgImpl, admin, new Uint8Array()], admin);
      const pdgLocal = await ethers.getContractAt("PredepositGuarantee", pdgProxy, vaultOperator);
      await pdgLocal.initialize(admin);

      const DEFAULT_ADMIN_ROLE = await pdgLocal.DEFAULT_ADMIN_ROLE();
      const hasRole = await pdgLocal.hasRole(DEFAULT_ADMIN_ROLE, admin);
      expect(hasRole).to.be.true;
    });
  });

  context("Happy path", () => {
    it("allows NO to complete PDG happy path ", async () => {
      // NO sets guarantor
      await pdg.setNodeOperatorGuarantor(vaultOperatorGuarantor);
      expect(await pdg.nodeOperatorGuarantor(vaultOperator)).to.equal(vaultOperatorGuarantor);

      // guarantor funds PDG for operator
      await expect(pdg.connect(vaultOperatorGuarantor).topUpNodeOperatorBalance(vaultOperator, { value: ether("1") }))
        .to.emit(pdg, "BalanceToppedUp")
        .withArgs(vaultOperator, vaultOperatorGuarantor, ether("1"));

      let [operatorBondTotal, operatorBondLocked] = await pdg.nodeOperatorBalance(vaultOperator);
      expect(operatorBondTotal).to.equal(ether("1"));
      expect(operatorBondLocked).to.equal(0n);

      // Staking Vault is funded with enough ether to run validator
      await stakingVault.fund({ value: ether("32") });
      expect(await stakingVault.valuation()).to.equal(ether("32"));

      // NO generates validator for vault
      const vaultWC = await stakingVault.withdrawalCredentials();
      const validator = generateValidator(vaultWC);

      // NO runs predeposit for the vault
      const { deposit, depositY } = await generatePredeposit(validator);
      const predepositTX = pdg.predeposit(stakingVault, [deposit], [depositY]);

      await expect(predepositTX)
        .to.emit(pdg, "ValidatorPreDeposited")
        .withArgs(deposit.pubkey, vaultOperator, stakingVault, vaultWC)
        .to.emit(stakingVault, "DepositedToBeaconChain")
        .withArgs(pdg, 1, deposit.amount)
        .to.emit(depositContract, "DepositEvent")
        .withArgs(deposit.pubkey, vaultWC, deposit.signature, deposit.depositDataRoot);

      [operatorBondTotal, operatorBondLocked] = await pdg.nodeOperatorBalance(vaultOperator);
      expect(operatorBondTotal).to.equal(ether("1"));
      expect(operatorBondLocked).to.equal(ether("1"));

      // Validator is added to CL merkle tree
      await sszMerkleTree.addValidatorLeaf(validator.container);
      const validatorLeafIndex = firstValidatorLeafIndex + 1n;
      const validatorIndex = 1n;

      // Beacon Block is generated with new CL state
      const stateRoot = await sszMerkleTree.getMerkleRoot();
      const beaconBlockHeader = generateBeaconHeader(stateRoot);
      const beaconBlockMerkle = await sszMerkleTree.getBeaconBlockHeaderProof(beaconBlockHeader);

      /// Beacon Block root is posted to EL
      const childBlockTimestamp = await setBeaconBlockRoot(beaconBlockMerkle.root);

      // NO collects validator proof
      const validatorMerkle = await sszMerkleTree.getValidatorPubkeyWCParentProof(validator.container);
      const stateProof = await sszMerkleTree.getMerkleProof(validatorLeafIndex);
      const concatenatedProof = [...validatorMerkle.proof, ...stateProof, ...beaconBlockMerkle.proof];

      // NO posts proof and triggers deposit to total of 32 ether
      const postDepositData = generatePostDeposit(validator.container, ether("31"));
      const proveAndDepositTx = pdg.proveAndDeposit(
<<<<<<< HEAD
        [
          {
            pubkey: validator.pubkey,
            validatorIndex,
            childBlockTimestamp,
            proof: concatenatedProof,
            slot: beaconBlockHeader.slot,
            proposerIndex: beaconBlockHeader.proposerIndex,
          },
        ],
=======
        [{ pubkey: validator.container.pubkey, validatorIndex, childBlockTimestamp, proof: concatenatedProof }],
>>>>>>> 6c9236ad
        [postDepositData],
        stakingVault,
      );

      await expect(proveAndDepositTx)
        .to.emit(pdg, "ValidatorProven")
        .withArgs(validator.container.pubkey, vaultOperator, stakingVault, vaultWC)
        .to.emit(stakingVault, "DepositedToBeaconChain")
        .withArgs(pdg, 1, postDepositData.amount)
        .to.emit(depositContract, "DepositEvent")
        .withArgs(postDepositData.pubkey, vaultWC, postDepositData.signature, postDepositData.depositDataRoot);

      [operatorBondTotal, operatorBondLocked] = await pdg.nodeOperatorBalance(vaultOperator);
      expect(operatorBondTotal).to.equal(ether("1"));
      expect(operatorBondLocked).to.equal(ether("0"));

      // NOs guarantor withdraws bond from PDG
      await pdg.connect(vaultOperatorGuarantor).withdrawNodeOperatorBalance(vaultOperator, ether("1"), vaultOperator);
      [operatorBondTotal, operatorBondLocked] = await pdg.nodeOperatorBalance(vaultOperator);
      expect(operatorBondTotal).to.equal(ether("0"));
      expect(operatorBondLocked).to.equal(ether("0"));
    });
  });

  context("Node Operator Accounting", () => {
    context("setNodeOperatorGuarantor", () => {
      it("reverts when the 'setNodeOperatorGuarantor' got address is zero", async () => {
        await expect(pdg.connect(vaultOperator).setNodeOperatorGuarantor(ZeroAddress)).to.be.revertedWithCustomError(
          pdg,
          "ZeroArgument",
        );
      });

      it("reverts when the 'setNodeOperatorGuarantor' got the same guarantor address", async () => {
        await pdg.connect(vaultOperator).setNodeOperatorGuarantor(vaultOperatorGuarantor);
        await expect(
          pdg.connect(vaultOperator).setNodeOperatorGuarantor(vaultOperatorGuarantor),
        ).to.be.revertedWithCustomError(pdg, "SameGuarantor");
      });

      it("reverts when setting guarantor with in-flight deposits", async () => {
        await stakingVault.fund({ value: ether("32") });
        const validator = generateValidator();
        const predeposit = await generatePredeposit(validator);
        await pdg.predeposit(stakingVault, [predeposit.deposit], [predeposit.depositY], { value: ether("1") });

        expect(await pdg.nodeOperatorBalance(vaultOperator)).to.deep.equal([ether("1"), ether("1")]);

        await expect(pdg.connect(vaultOperator).setNodeOperatorGuarantor(vaultOperatorGuarantor))
          .to.be.revertedWithCustomError(pdg, "LockedIsNotZero")
          .withArgs(ether("1"));
      });

      it("NO is refunded with setting guarantor", async () => {
        const pdgNO = pdg.connect(vaultOperator);

        const balance = ether("1");

        // init
        await pdgNO.topUpNodeOperatorBalance(vaultOperator, { value: balance });
        const [operatorBondTotal] = await pdgNO.nodeOperatorBalance(vaultOperator);
        expect(operatorBondTotal).to.equal(balance);
        expect(await pdgNO.nodeOperatorGuarantor(vaultOperator)).to.equal(vaultOperator);

        // set guarantor

        const setGuarantorTx = await pdg.connect(vaultOperator).setNodeOperatorGuarantor(vaultOperatorGuarantor);

        await expect(setGuarantorTx)
          .to.emit(pdg, "BalanceRefunded")
          .withArgs(vaultOperator, vaultOperatorGuarantor)
          .to.emit(pdg, "GuarantorRefundAdded")
          .withArgs(vaultOperator, vaultOperator, balance)
          .to.emit(pdg, "GuarantorSet")
          .withArgs(vaultOperator, vaultOperatorGuarantor, vaultOperator);

        const [operatorBondTotalAfter] = await pdg.nodeOperatorBalance(vaultOperator);
        expect(operatorBondTotalAfter).to.equal(0n);

        // refund

        expect(await pdgNO.nodeOperatorGuarantor(vaultOperator)).to.equal(vaultOperatorGuarantor);
        expect(await pdg.claimableRefund(vaultOperator)).to.equal(balance);
        const strangerBefore = await ethers.provider.getBalance(stranger);

        const refundTx = await pdgNO.claimGuarantorRefund(stranger);

        await expect(refundTx).to.emit(pdg, "GuarantorRefundClaimed").withArgs(vaultOperator, stranger, balance);
        expect(await ethers.provider.getBalance(stranger)).to.equal(strangerBefore + balance);
        expect(await pdg.claimableRefund(vaultOperator)).to.equal(0n);
      });

      it("Guarantor is refunded when returning to NO", async () => {
        const balance = ether("20");
        await pdg.connect(vaultOperator).setNodeOperatorGuarantor(vaultOperatorGuarantor);
        expect(await pdg.nodeOperatorGuarantor(vaultOperator)).to.equal(vaultOperatorGuarantor);

        await pdg.connect(vaultOperatorGuarantor).topUpNodeOperatorBalance(vaultOperator, { value: balance });

        const returnTx = pdg.setNodeOperatorGuarantor(vaultOperator);
        await expect(returnTx)
          .to.emit(pdg, "BalanceRefunded")
          .withArgs(vaultOperator, vaultOperator)
          .to.emit(pdg, "GuarantorRefundAdded")
          .withArgs(vaultOperatorGuarantor, vaultOperator, balance)
          .to.emit(pdg, "GuarantorSet")
          .withArgs(vaultOperator, vaultOperator, vaultOperatorGuarantor);

        expect(await pdg.nodeOperatorBalance(vaultOperator)).to.deep.equal([0n, 0n]);
        expect(await pdg.nodeOperatorGuarantor(vaultOperator)).to.equal(vaultOperator);
        expect(await pdg.claimableRefund(vaultOperatorGuarantor)).to.equal(balance);
      });
    });

    context("claimGuarantorRefund", () => {
      it("reverts on zero refund", async () => {
        expect(await pdg.claimableRefund(vaultOperator)).to.equal(0n);
        await expect(pdg.connect(vaultOperator).claimGuarantorRefund(vaultOperator)).to.be.revertedWithCustomError(
          pdg,
          "NothingToRefund",
        );
      });

      it("reverts on failed refund", async () => {
        const pdgNO = pdg.connect(vaultOperator);
        const balance = ether("1");
        await pdgNO.topUpNodeOperatorBalance(vaultOperator, { value: balance });
        await pdgNO.setNodeOperatorGuarantor(vaultOperatorGuarantor);

        await expect(pdgNO.claimGuarantorRefund(rejector)).to.be.revertedWithCustomError(pdg, "RefundFailed");
      });

      it("allows guarantor to claim refund", async () => {
        // set guarantor and top up
        const balance = ether("20");
        await pdg.connect(vaultOperator).setNodeOperatorGuarantor(vaultOperatorGuarantor);
        expect(await pdg.nodeOperatorGuarantor(vaultOperator)).to.equal(vaultOperatorGuarantor);
        await pdg.connect(vaultOperatorGuarantor).topUpNodeOperatorBalance(vaultOperator, { value: balance });

        // set different guarantor
        const returnTx = pdg.setNodeOperatorGuarantor(vaultOperator);
        await expect(returnTx)
          .to.emit(pdg, "BalanceRefunded")
          .withArgs(vaultOperator, vaultOperator)
          .to.emit(pdg, "GuarantorRefundAdded")
          .withArgs(vaultOperatorGuarantor, vaultOperator, balance)
          .to.emit(pdg, "GuarantorSet")
          .withArgs(vaultOperator, vaultOperator, vaultOperatorGuarantor);

        expect(await pdg.nodeOperatorBalance(vaultOperator)).to.deep.equal([0n, 0n]);
        expect(await pdg.nodeOperatorGuarantor(vaultOperator)).to.equal(vaultOperator);
        expect(await pdg.claimableRefund(vaultOperatorGuarantor)).to.equal(balance);

        // claim refund
        const balanceBefore = await ethers.provider.getBalance(stranger);
        const claimTx = await pdg.connect(vaultOperatorGuarantor).claimGuarantorRefund(stranger);
        const balanceAfter = await ethers.provider.getBalance(stranger);
        await expect(claimTx)
          .to.emit(pdg, "GuarantorRefundClaimed")
          .withArgs(vaultOperatorGuarantor, stranger, balance);
        expect(balanceAfter - balanceBefore).to.equal(balance);
      });
    });

    context("topUpNodeOperatorBalance", () => {
      it("reverts on not valid guarantor (self-guarantor)", async () => {
        const balance = ether("1");

        await expect(
          pdg.connect(stranger).topUpNodeOperatorBalance(ZeroAddress, { value: balance }),
        ).to.be.revertedWithCustomError(pdg, "NotGuarantor");

        await expect(
          pdg.connect(stranger).topUpNodeOperatorBalance(vaultOperator, { value: balance }),
        ).to.be.revertedWithCustomError(pdg, "NotGuarantor");

        await expect(
          pdg.connect(vaultOperatorGuarantor).topUpNodeOperatorBalance(vaultOperator, { value: balance }),
        ).to.be.revertedWithCustomError(pdg, "NotGuarantor");
      });

      it("reverts on not valid guarantor (external guarantor)", async () => {
        const balance = ether("1");

        await pdg.setNodeOperatorGuarantor(vaultOperatorGuarantor);
        expect(await pdg.nodeOperatorGuarantor(vaultOperator)).to.equal(vaultOperatorGuarantor);
        expect(await pdg.nodeOperatorBalance(vaultOperator)).to.deep.equal([0n, 0n]);

        await expect(
          pdg.connect(vaultOperator).topUpNodeOperatorBalance(vaultOperator, { value: balance }),
        ).to.be.revertedWithCustomError(pdg, "NotGuarantor");
      });

      it("reverts on invalid top up amount", async () => {
        const balance = ether("1");

        await expect(pdg.topUpNodeOperatorBalance(vaultOperator, { value: 0n }))
          .to.be.revertedWithCustomError(pdg, "ZeroArgument")
          .withArgs("msg.value");

        await expect(pdg.topUpNodeOperatorBalance(vaultOperator, { value: balance / 2n }))
          .to.be.revertedWithCustomError(pdg, "ValueNotMultipleOfPredepositAmount")
          .withArgs(balance / 2n);

        await expect(pdg.topUpNodeOperatorBalance(vaultOperator, { value: (balance * 3n) / 2n }))
          .to.be.revertedWithCustomError(pdg, "ValueNotMultipleOfPredepositAmount")
          .withArgs((balance * 3n) / 2n);
      });

      it("allows NO to topUpNodeOperatorBalance", async () => {
        const balance = ether("1");
        const topUpTx = await pdg.topUpNodeOperatorBalance(vaultOperator, { value: balance });
        await expect(topUpTx).to.emit(pdg, "BalanceToppedUp").withArgs(vaultOperator, vaultOperator, balance);

        const [balanceTotal, balanceLocked] = await pdg.nodeOperatorBalance(vaultOperator);
        expect(balanceTotal).to.equal(balance);
        expect(balanceLocked).to.equal(0n);
        expect(await pdg.unlockedBalance(vaultOperator)).to.equal(balance);
      });

      it("allows guarantor to topUpNodeOperatorBalance", async () => {
        const balance = ether("1");

        await pdg.setNodeOperatorGuarantor(vaultOperatorGuarantor);
        expect(await pdg.nodeOperatorGuarantor(vaultOperator)).to.equal(vaultOperatorGuarantor);
        expect(await pdg.nodeOperatorBalance(vaultOperator)).to.deep.equal([0n, 0n]);

        const topUpTx = pdg.connect(vaultOperatorGuarantor).topUpNodeOperatorBalance(vaultOperator, { value: balance });
        await expect(topUpTx).to.emit(pdg, "BalanceToppedUp").withArgs(vaultOperator, vaultOperatorGuarantor, balance);
        expect(await pdg.nodeOperatorBalance(vaultOperator)).to.deep.equal([balance, 0n]);
      });
    });

    context("withdrawNodeOperatorBalance", () => {
      const balance = ether("1");

      it("reverts on not valid guarantor (self-guarantor)", async () => {
        await pdg.topUpNodeOperatorBalance(vaultOperator, { value: balance });

        await expect(
          pdg.connect(stranger).withdrawNodeOperatorBalance(ZeroAddress, balance, stranger),
        ).to.be.revertedWithCustomError(pdg, "NotGuarantor");

        await expect(
          pdg.connect(stranger).withdrawNodeOperatorBalance(vaultOperator, balance, stranger),
        ).to.be.revertedWithCustomError(pdg, "NotGuarantor");
      });

      it("reverts on not valid guarantor (external guarantor)", async () => {
        await pdg.setNodeOperatorGuarantor(vaultOperatorGuarantor);
        await pdg.connect(vaultOperatorGuarantor).topUpNodeOperatorBalance(vaultOperator, { value: balance });

        await expect(
          pdg.connect(vaultOperator).withdrawNodeOperatorBalance(vaultOperator, balance, stranger),
        ).to.be.revertedWithCustomError(pdg, "NotGuarantor");
      });

      it("reverts on invalid withdrawal amount", async () => {
        await pdg.topUpNodeOperatorBalance(vaultOperator, { value: balance });

        await expect(pdg.withdrawNodeOperatorBalance(vaultOperator, 0, stranger))
          .to.be.revertedWithCustomError(pdg, "ZeroArgument")
          .withArgs("_amount");

        await expect(pdg.withdrawNodeOperatorBalance(vaultOperator, balance / 2n, stranger))
          .to.be.revertedWithCustomError(pdg, "ValueNotMultipleOfPredepositAmount")
          .withArgs(balance / 2n);

        await expect(pdg.withdrawNodeOperatorBalance(vaultOperator, (balance * 3n) / 2n, stranger))
          .to.be.revertedWithCustomError(pdg, "ValueNotMultipleOfPredepositAmount")
          .withArgs((balance * 3n) / 2n);
      });

      it("reverts on invalid zero address recipient", async () => {
        await pdg.topUpNodeOperatorBalance(vaultOperator, { value: balance });

        await expect(pdg.withdrawNodeOperatorBalance(vaultOperator, balance, ZeroAddress))
          .to.be.revertedWithCustomError(pdg, "ZeroArgument")
          .withArgs("_recipient");
      });

      it("reverts on withdrawing locked balance", async () => {
        await stakingVault.fund({ value: ether("32") });

        await expect(pdg.withdrawNodeOperatorBalance(vaultOperator, balance, stranger))
          .to.be.revertedWithCustomError(pdg, "NotEnoughUnlocked")
          .withArgs(0n, balance);

        await pdg.topUpNodeOperatorBalance(vaultOperator, { value: balance });
        const predeposit = await generatePredeposit(generateValidator());
        await pdg.predeposit(stakingVault, [predeposit.deposit], [predeposit.depositY]);

        await expect(pdg.withdrawNodeOperatorBalance(vaultOperator, balance, stranger))
          .to.be.revertedWithCustomError(pdg, "NotEnoughUnlocked")
          .withArgs(0n, balance);

        await pdg.topUpNodeOperatorBalance(vaultOperator, { value: balance * 2n });
        await expect(pdg.withdrawNodeOperatorBalance(vaultOperator, balance * 3n, stranger))
          .to.be.revertedWithCustomError(pdg, "NotEnoughUnlocked")
          .withArgs(balance * 2n, balance * 3n);
      });

      it("reverts when withdrawal recipient is reverting", async () => {
        await pdg.topUpNodeOperatorBalance(vaultOperator, { value: ether("1") });

        await expect(
          pdg.withdrawNodeOperatorBalance(vaultOperator, ether("1"), rejector),
        ).to.be.revertedWithCustomError(pdg, "WithdrawalFailed");
      });

      it("allows NO to withdrawNodeOperatorBalance", async () => {
        await pdg.topUpNodeOperatorBalance(vaultOperator, { value: balance });
        const balanceBefore = await ethers.provider.getBalance(stranger);
        const withdrawTx = await pdg.withdrawNodeOperatorBalance(vaultOperator, balance, stranger);
        const balanceAfter = await ethers.provider.getBalance(stranger);

        await expect(withdrawTx).to.emit(pdg, "BalanceWithdrawn").withArgs(vaultOperator, stranger, balance);
        expect(await pdg.nodeOperatorBalance(vaultOperator)).to.deep.equal([0n, 0n]);
        expect(balanceAfter - balanceBefore).to.equal(balance);
      });

      it("allows set guarantor to withdrawNodeOperatorBalance", async () => {
        await pdg.setNodeOperatorGuarantor(vaultOperatorGuarantor);
        await pdg.connect(vaultOperatorGuarantor).topUpNodeOperatorBalance(vaultOperator, { value: balance });

        const balanceBefore = await ethers.provider.getBalance(stranger);
        const withdrawTx = pdg
          .connect(vaultOperatorGuarantor)
          .withdrawNodeOperatorBalance(vaultOperator, balance, stranger);
        await expect(withdrawTx).to.emit(pdg, "BalanceWithdrawn").withArgs(vaultOperator, stranger, balance);

        const balanceAfter = await ethers.provider.getBalance(stranger);

        expect(balanceAfter - balanceBefore).to.equal(balance);
        expect(await pdg.nodeOperatorBalance(vaultOperator)).to.deep.equal([0n, 0n]);
      });
    });
  });

  context("Deposits & Proving", () => {
    context("predeposit", () => {
      it("reverts when the 'predeposit' got empty deposits", async () => {
        // NO runs predeposit for the vault without predepositData
        await expect(pdg.connect(stranger).predeposit(stakingVault, [], [])).to.be.revertedWithCustomError(
          pdg,
          "EmptyDeposits",
        );
      });

      it("revert when not NO tries to predeposit", async () => {
        const { deposit, depositY } = await generatePredeposit(generateValidator());
        await expect(
          pdg.connect(vaultOwner).predeposit(stakingVault, [deposit], [depositY]),
        ).to.be.revertedWithCustomError(pdg, "NotNodeOperator");
        await expect(
          pdg.connect(stranger).predeposit(stakingVault, [deposit], [depositY]),
        ).to.be.revertedWithCustomError(pdg, "NotNodeOperator");
      });

      it("reverts when using locked balance", async () => {
        const predeposit = await generatePredeposit(generateValidator());
        await expect(pdg.predeposit(stakingVault, [predeposit.deposit], [predeposit.depositY]))
          .to.be.revertedWithCustomError(pdg, "NotEnoughUnlocked")
          .withArgs(0n, ether("1"));

        const predeposit2 = await generatePredeposit(generateValidator());

        await pdg.topUpNodeOperatorBalance(vaultOperator, { value: ether("1") });

        await expect(
          pdg.predeposit(
            stakingVault,
            [predeposit.deposit, predeposit2.deposit],
            [predeposit.depositY, predeposit2.depositY],
          ),
        )
          .to.be.revertedWithCustomError(pdg, "NotEnoughUnlocked")
          .withArgs(ether("1"), ether("2"));
      });

      it("reverts on re-use of validator", async () => {
        await stakingVault.fund({ value: ether("32") });
        const validator = generateValidator();
        const predeposit = await generatePredeposit(validator);
        await pdg.topUpNodeOperatorBalance(vaultOperator, { value: ether("3") });

        const PREDEPOSITED_STAGE = 1n;

        await pdg.predeposit(stakingVault, [predeposit.deposit], [predeposit.depositY]);
        const validatorStatus = await pdg.validatorStatus(validator.container.pubkey);
        expect(validatorStatus.stage).to.equal(PREDEPOSITED_STAGE);

        const predeposit2 = await generatePredeposit(generateValidator());

        await expect(
          pdg.predeposit(
            stakingVault,
            [predeposit2.deposit, predeposit.deposit],
            [predeposit2.depositY, predeposit.depositY],
          ),
        )
          .to.be.revertedWithCustomError(pdg, "ValidatorNotNew")
          .withArgs(validator.container.pubkey, PREDEPOSITED_STAGE);
      });

      it("reverts on invalid predeposit amount", async () => {
        await stakingVault.fund({ value: ether("32") });
        const validator = generateValidator();
        const predeposit = await generatePredeposit(validator, ether("2"));
        await pdg.topUpNodeOperatorBalance(vaultOperator, { value: ether("3") });

        await expect(pdg.predeposit(stakingVault, [predeposit.deposit], [predeposit.depositY]))
          .to.be.revertedWithCustomError(pdg, "PredepositAmountInvalid")
          .withArgs(validator.container.pubkey, predeposit.deposit.amount);
      });

      it("reverts on top up with predeposit if has guarantor", async () => {
        // Staking Vault is funded with enough ether to run validator
        await stakingVault.fund({ value: ether("32") });

        const balance = ether("1");

        await pdg.setNodeOperatorGuarantor(vaultOperatorGuarantor);
        await pdg.connect(vaultOperatorGuarantor).topUpNodeOperatorBalance(vaultOperator, { value: balance });

        // NO generates validator for vault
        const vaultWC = await stakingVault.withdrawalCredentials();
        const validator = generateValidator(vaultWC);

        // NO runs predeposit for the vault
        const predepositData = await generatePredeposit(validator);
        await expect(
          pdg.predeposit(stakingVault, [predepositData.deposit], [predepositData.depositY], { value: balance }),
        ).to.revertedWithCustomError(pdg, "NotGuarantor");
      });

      it("allows NO as self-guarantor to top up on predeposit", async () => {
        // Staking Vault is funded with enough ether to run validator
        await stakingVault.fund({ value: ether("32") });

        const balance = ether("1");

        // NO generates validator for vault
        const vaultWC = await stakingVault.withdrawalCredentials();
        const validator = generateValidator(vaultWC);

        const [total, locked] = await pdg.nodeOperatorBalance(vaultOperator);
        expect(total).to.equal(0n);
        expect(locked).to.equal(0n);

        // NO runs predeposit for the vault
        const predeposit = await generatePredeposit(validator);
        const predepositTX = pdg.predeposit(stakingVault, [predeposit.deposit], [predeposit.depositY], {
          value: balance,
        });

        await expect(predepositTX).to.emit(pdg, "BalanceToppedUp").withArgs(vaultOperator, vaultOperator, balance);

        const [totalAfter, lockedAfter] = await pdg.nodeOperatorBalance(vaultOperator);
        expect(totalAfter).to.equal(balance);
        expect(lockedAfter).to.equal(balance);
      });

      it("allows to batch predeposit validators", async () => {
        const batchCount = 10n;
        const totalBalance = ether("1") * batchCount;
        await stakingVault.fund({ value: ether("1") * batchCount });
        const vaultWC = await stakingVault.withdrawalCredentials();

        const validators = Array.from({ length: Number(batchCount) }, () => generateValidator(vaultWC));
        const predeposits = await Promise.all(validators.map((validator) => generatePredeposit(validator)));

        const predepositTX = await pdg.predeposit(
          stakingVault,
          predeposits.map((p) => p.deposit),
          predeposits.map((p) => p.depositY),
          { value: totalBalance },
        );

        await Promise.all(
          validators.map(async (validator) => {
            await expect(predepositTX)
              .to.emit(pdg, "ValidatorPreDeposited")
              .withArgs(validator.container.pubkey, vaultOperator, stakingVault, vaultWC);
            const validatorStatus = await pdg.validatorStatus(validator.container.pubkey);
            expect(validatorStatus.stage).to.equal(1n);
            expect(validatorStatus.nodeOperator).to.equal(vaultOperator);
            expect(validatorStatus.stakingVault).to.equal(stakingVault);
          }),
        );

        await expect(predepositTX)
          .to.emit(pdg, "BalanceLocked")
          .withArgs(vaultOperator, totalBalance, totalBalance)
          .to.emit(stakingVault, "DepositedToBeaconChain")
          .withArgs(pdg, batchCount, totalBalance);

        expect(await pdg.nodeOperatorBalance(vaultOperator)).to.deep.equal([totalBalance, totalBalance]);
        expect(await pdg.unlockedBalance(vaultOperator)).to.equal(0n);
      });
    });

    context("invalid WC vault", () => {
      it("reverts when vault has WC with wrong version", async () => {
        let wc = await wcMockStakingVault.withdrawalCredentials();
        await pdg.topUpNodeOperatorBalance(vaultOperator, { value: ether("200") });

        const min = await pdg.MIN_SUPPORTED_WC_VERSION();
        const max = await pdg.MAX_SUPPORTED_WC_VERSION();

        expect(min).to.equal(1n);
        expect(max).to.equal(2n);

        for (let version = 0n; version < 5n; version++) {
          wc = `0x0${version.toString()}` + wc.slice(4);
          const predeposit = await generatePredeposit(generateValidator(wc));
          await wcMockStakingVault.mock__setWithdrawalCredentials(wc);

          const shouldRevert = version < min || version > max;

          if (shouldRevert) {
            await expect(pdg.predeposit(wcMockStakingVault, [predeposit.deposit], [predeposit.depositY]))
              .to.be.revertedWithCustomError(pdg, "WithdrawalCredentialsInvalidVersion")
              .withArgs(version);
          } else {
            await pdg.predeposit(wcMockStakingVault, [predeposit.deposit], [predeposit.depositY]);
          }
        }
      });

      it("reverts when WC are misformed", async () => {
        let wc = await wcMockStakingVault.withdrawalCredentials();
        await pdg.topUpNodeOperatorBalance(vaultOperator, { value: ether("200") });
        wc = wc.slice(0, 4) + "ff" + wc.slice(6);
        await wcMockStakingVault.mock__setWithdrawalCredentials(wc);
        const predeposit = await generatePredeposit(generateValidator(wc));
        await expect(pdg.predeposit(wcMockStakingVault, [predeposit.deposit], [predeposit.depositY]))
          .to.be.revertedWithCustomError(pdg, "WithdrawalCredentialsMisformed")
          .withArgs(wc);
      });

      it("reverts when WC do not belong to the vault", async () => {
        await pdg.topUpNodeOperatorBalance(vaultOperator, { value: ether("200") });
        await wcMockStakingVault.mock__setWithdrawalCredentials(addressToWC(stranger.address));
        const wc = await wcMockStakingVault.withdrawalCredentials();
        const predeposit = await generatePredeposit(generateValidator(wc));
        await expect(pdg.predeposit(wcMockStakingVault, [predeposit.deposit], [predeposit.depositY]))
          .to.be.revertedWithCustomError(pdg, "WithdrawalCredentialsMismatch")
          .withArgs(await wcMockStakingVault.getAddress(), stranger.address);
      });
    });

    context("proveValidatorWC", () => {
      it("reverts on proving not predeposited validator", async () => {
        const balance = ether("200");
        await pdg.topUpNodeOperatorBalance(vaultOperator, { value: balance });
        await stakingVault.fund({ value: balance });

        const wc = await stakingVault.withdrawalCredentials();
        const validator = generateValidator(wc);
        await sszMerkleTree.addValidatorLeaf(validator.container);
        const validatorIndex = 1n;
        const beaconHeader = generateBeaconHeader(await sszMerkleTree.getMerkleRoot());
        const { proof: beaconProof, root: beaconRoot } = await sszMerkleTree.getBeaconBlockHeaderProof(beaconHeader);
        const childBlockTimestamp = await setBeaconBlockRoot(beaconRoot);
        const proof = [
          ...(await sszMerkleTree.getValidatorPubkeyWCParentProof(validator.container)).proof,
          ...(await sszMerkleTree.getMerkleProof(firstValidatorLeafIndex + validatorIndex)),
          ...beaconProof,
        ];

        const witness = {
          validatorIndex,
          pubkey: validator.container.pubkey,
          proof,
          childBlockTimestamp,
        };

        // stage NONE
        await expect(pdg.proveValidatorWC(witness))
          .to.be.revertedWithCustomError(pdg, "ValidatorNotPreDeposited")
          .withArgs(validator.container.pubkey, 0n);

        // stage PREDEPOSITED
        const { deposit, depositY } = await generatePredeposit(validator);
        await pdg.predeposit(stakingVault, [deposit], [depositY]);

        const proveTx = await pdg.proveValidatorWC(witness);
        await expect(proveTx)
          .to.emit(pdg, "BalanceUnlocked")
          .withArgs(vaultOperator.address, balance, 0)
          .to.emit(pdg, "ValidatorProven")
          .withArgs(validator.container.pubkey, vaultOperator.address, await stakingVault.getAddress(), wc);

        expect((await pdg.validatorStatus(validator.container.pubkey)).stage).to.equal(2n);

        // stage PROVEN
        await expect(pdg.proveValidatorWC(witness))
          .to.be.revertedWithCustomError(pdg, "ValidatorNotPreDeposited")
          .withArgs(validator.container.pubkey, 2n);
      });

      it("allows NO to proveValidatorWC", async () => {
        // guarantor funds PDG for operator
        await pdg.topUpNodeOperatorBalance(vaultOperator, { value: ether("1") });

        // Staking Vault is funded with enough ether to run validator
        await stakingVault.fund({ value: ether("32") });
        expect(await stakingVault.valuation()).to.equal(ether("32"));

        // NO generates validator for vault
        const vaultWC = await stakingVault.withdrawalCredentials();
        const validator = generateValidator(vaultWC);

        // NO runs predeposit for the vault
        const predepositData = await generatePredeposit(validator);
        await pdg.predeposit(stakingVault, [predepositData.deposit], [predepositData.depositY]);

        // Validator is added to CL merkle tree
        await sszMerkleTree.addValidatorLeaf(validator.container);
        const validatorLeafIndex = firstValidatorLeafIndex + 1n;
        const validatorIndex = 1n;

        // Beacon Block is generated with new CL state
        const stateRoot = await sszMerkleTree.getMerkleRoot();
        const beaconBlockHeader = generateBeaconHeader(stateRoot);
        const beaconBlockMerkle = await sszMerkleTree.getBeaconBlockHeaderProof(beaconBlockHeader);

        /// Beacon Block root is posted to EL
        const childBlockTimestamp = await setBeaconBlockRoot(beaconBlockMerkle.root);

        // NO collects validator proof
        const validatorMerkle = await sszMerkleTree.getValidatorPubkeyWCParentProof(validator.container);
        const stateProof = await sszMerkleTree.getMerkleProof(validatorLeafIndex);
        const concatenatedProof = [...validatorMerkle.proof, ...stateProof, ...beaconBlockMerkle.proof];

        // NO posts proof and triggers deposit to total of 32 ether
        const witness = {
          pubkey: validator.container.pubkey,
          validatorIndex,
          childBlockTimestamp,
          proof: concatenatedProof,
        };

        const proveValidatorWCTX = pdg.connect(vaultOwner).proveValidatorWC(witness);

        await expect(proveValidatorWCTX)
          .to.emit(pdg, "BalanceUnlocked")
          .withArgs(vaultOperator, ether("1"), ether("0"))
          .to.emit(pdg, "ValidatorProven")
          .withArgs(validator.container.pubkey, vaultOperator, stakingVault, vaultWC);

        const validatorStatus = await pdg.validatorStatus(validator.container.pubkey);
        expect(validatorStatus.stage).to.equal(2n);
        expect(validatorStatus.stakingVault).to.equal(stakingVault);
        expect(validatorStatus.nodeOperator).to.equal(vaultOperator);
      });
    });

    context("depositToBeaconChain", () => {
      it("reverts for not PROVEN validator", async () => {
        const validator = generateValidator();
        const deposit = generatePostDeposit(validator.container);

        await expect(pdg.depositToBeaconChain(stakingVault, [deposit])).to.be.revertedWithCustomError(
          pdg,
          "DepositToUnprovenValidator",
        );
      });

      it("reverts for stranger to deposit", async () => {
        const validator = generateValidator();
        const deposit = generatePostDeposit(validator.container);

        await expect(pdg.connect(stranger).depositToBeaconChain(stakingVault, [deposit])).to.be.revertedWithCustomError(
          pdg,
          "NotNodeOperator",
        );
      });

      it("reverts to deposit someone else validators", async () => {
        const sideStakingVault = await deployStakingVault(stranger, stranger);
        const sameNOVault = await deployStakingVault(stranger, vaultOperator);
        const sideValidator = generateValidator(await sideStakingVault.withdrawalCredentials());
        const mainValidator = generateValidator(await stakingVault.withdrawalCredentials());
        const sameNOValidator = generateValidator(await sameNOVault.withdrawalCredentials());

        // top up pdg
        await pdg.connect(stranger).topUpNodeOperatorBalance(stranger, { value: ether("20") });
        await pdg.topUpNodeOperatorBalance(vaultOperator, { value: ether("20") });

        // top up vaults
        await stakingVault.fund({ value: ether("320") });
        await sideStakingVault.fund({ value: ether("320") });
        await sameNOVault.fund({ value: ether("320") });

        // predeposit both validators
        let predeposit = await generatePredeposit(mainValidator);
        await pdg.predeposit(stakingVault, [predeposit.deposit], [predeposit.depositY]);
        predeposit = await generatePredeposit(sameNOValidator);
        await pdg.predeposit(sameNOVault, [predeposit.deposit], [predeposit.depositY]);
        predeposit = await generatePredeposit(sideValidator);
        await pdg.connect(stranger).predeposit(sideStakingVault, [predeposit.deposit], [predeposit.depositY]);

        // add them to CL
        await sszMerkleTree.addValidatorLeaf(mainValidator.container);
        const mainValidatorIndex = 1n;
        await sszMerkleTree.addValidatorLeaf(sideValidator.container);
        const sideValidatorIndex = 2n;
        await sszMerkleTree.addValidatorLeaf(sameNOValidator.container);
        const sameNoValidatorIndex = 3n;
        const beaconHeader = generateBeaconHeader(await sszMerkleTree.getMerkleRoot());
        const { proof: beaconProof, root: beaconRoot } = await sszMerkleTree.getBeaconBlockHeaderProof(beaconHeader);
        const childBlockTimestamp = await setBeaconBlockRoot(beaconRoot);

        // Collect proofs
        const mainValidatorProof = await sszMerkleTree.getValidatorPubkeyWCParentProof(mainValidator.container);
        const mainStateProof = await sszMerkleTree.getMerkleProof(firstValidatorLeafIndex + mainValidatorIndex);
        const mainProof = [...mainValidatorProof.proof, ...mainStateProof, ...beaconProof];

        const sideValidatorProof = await sszMerkleTree.getValidatorPubkeyWCParentProof(sideValidator.container);
        const sideStateProof = await sszMerkleTree.getMerkleProof(firstValidatorLeafIndex + sideValidatorIndex);
        const sideProof = [...sideValidatorProof.proof, ...sideStateProof, ...beaconProof];

        const sameNoValidatorProof = await sszMerkleTree.getValidatorPubkeyWCParentProof(sameNOValidator.container);
        const sameNoStateProof = await sszMerkleTree.getMerkleProof(firstValidatorLeafIndex + sameNoValidatorIndex);
        const sameNoProof = [...sameNoValidatorProof.proof, ...sameNoStateProof, ...beaconProof];

        // prove
        await pdg.proveValidatorWC({
          proof: mainProof,
          pubkey: mainValidator.container.pubkey,
          validatorIndex: mainValidatorIndex,
          childBlockTimestamp: childBlockTimestamp,
        });

        await pdg.proveValidatorWC({
          proof: sideProof,
          pubkey: sideValidator.container.pubkey,
          validatorIndex: sideValidatorIndex,
          childBlockTimestamp: childBlockTimestamp,
        });

        await pdg.proveValidatorWC({
          proof: sameNoProof,
          pubkey: sameNOValidator.container.pubkey,
          validatorIndex: sameNoValidatorIndex,
          childBlockTimestamp: childBlockTimestamp,
        });

        expect((await pdg.validatorStatus(mainValidator.container.pubkey)).stage).to.deep.equal(2n);
        expect((await pdg.validatorStatus(sideValidator.container.pubkey)).stage).to.deep.equal(2n);
        expect((await pdg.validatorStatus(sameNOValidator.container.pubkey)).stage).to.deep.equal(2n);

        const mainDeposit = generatePostDeposit(mainValidator.container, ether("31"));
        const sideDeposit = generatePostDeposit(sideValidator.container, ether("31"));
        const sameNoDeposit = generatePostDeposit(sameNOValidator.container, ether("31"));

        await expect(pdg.depositToBeaconChain(stakingVault, [mainDeposit, sideDeposit])).to.be.revertedWithCustomError(
          pdg,
          "NotNodeOperator",
        );

        await expect(pdg.depositToBeaconChain(stakingVault, [mainDeposit, sameNoDeposit]))
          .to.be.revertedWithCustomError(pdg, "DepositToWrongVault")
          .withArgs(sameNoDeposit.pubkey, stakingVault);
      });
    });

    context("proveUnknownValidator", () => {
      it("revert the proveUnknownValidator if it was called by not StakingVault Owner", async () => {
        let witness = { validatorIndex: 1n, childBlockTimestamp: 1n, pubkey: "0x00", proof: [] };
        await expect(pdg.connect(stranger).proveUnknownValidator(witness, stakingVault)).to.be.revertedWithCustomError(
          pdg,
          "NotStakingVaultOwner",
        );

        await expect(
          pdg.connect(vaultOwner).proveUnknownValidator(witness, stakingVault),
        ).to.be.revertedWithCustomError(pdg, "InvalidPubkeyLength");

        witness = {
          validatorIndex: 1n,
          childBlockTimestamp: 1n,
          pubkey: hexlify(generateValidator().container.pubkey),
          proof: [],
        };

        await expect(
          pdg.connect(vaultOwner).proveUnknownValidator(witness, stakingVault),
        ).to.be.revertedWithCustomError(pdg, "RootNotFound");
      });

      it("can use PDG with proveUnknownValidator", async () => {
        const vaultWC = await stakingVault.withdrawalCredentials();
        const unknownValidator = generateValidator(vaultWC);

        // Validator is added to CL merkle tree
        await sszMerkleTree.addValidatorLeaf(unknownValidator.container);
        const validatorLeafIndex = firstValidatorLeafIndex + 1n;
        const validatorIndex = 1n;

        // Beacon Block is generated with new CL state
        const stateRoot = await sszMerkleTree.getMerkleRoot();
        const beaconBlockHeader = generateBeaconHeader(stateRoot);
        const beaconBlockMerkle = await sszMerkleTree.getBeaconBlockHeaderProof(beaconBlockHeader);

        /// Beacon Block root is posted to EL
        const childBlockTimestamp = await setBeaconBlockRoot(beaconBlockMerkle.root);

        // NO collects validator proof
        const validatorMerkle = await sszMerkleTree.getValidatorPubkeyWCParentProof(unknownValidator.container);
        const stateProof = await sszMerkleTree.getMerkleProof(validatorLeafIndex);
        const concatenatedProof = [...validatorMerkle.proof, ...stateProof, ...beaconBlockMerkle.proof];

        let validatorStatusTx = await pdg.validatorStatus(unknownValidator.container.pubkey);
        // ValidatorStatus.stage
        expect(validatorStatusTx[0]).to.equal(0n); // 0n is NONE

        const witness = {
          pubkey: unknownValidator.container.pubkey,
          validatorIndex,
          childBlockTimestamp,
          proof: concatenatedProof,
        };

        const proveUnknownValidatorTx = await pdg.connect(vaultOwner).proveUnknownValidator(witness, stakingVault);

        await expect(proveUnknownValidatorTx)
          .to.emit(pdg, "ValidatorProven")
          .withArgs(unknownValidator.container.pubkey, vaultOperator, stakingVault, vaultWC);

        validatorStatusTx = await pdg.validatorStatus(unknownValidator.container.pubkey);
        // ValidatorStatus.stage
        expect(validatorStatusTx[0]).to.equal(2n); // 2n is PROVEN

        // revert ValidatorNotNew
        await expect(
          pdg.connect(vaultOwner).proveUnknownValidator(witness, stakingVault),
        ).to.be.revertedWithCustomError(pdg, "ValidatorNotNew");
      });
    });

    context("proveInvalidValidatorWC", () => {
      let invalidWC: string;
      let invalidValidator: Validator;
      let invalidValidatorWitness: CLProofVerifier.ValidatorWitnessStruct;

      let validWC: string;
      let validValidator: Validator;
      let validValidatorWitness: CLProofVerifier.ValidatorWitnessStruct;

      let validNotPredepostedValidator: Validator;
      let validNotPredepostedValidatorWitness: CLProofVerifier.ValidatorWitnessStruct;

      beforeEach(async () => {
        await pdg.topUpNodeOperatorBalance(vaultOperator, { value: ether("20") });

        // Staking Vault is funded with enough ether to run validator
        await stakingVault.fund({ value: ether("32") });

        // Generate a validator
        invalidWC = addressToWC(await stakingVault.nodeOperator()); // vaultOperator is same
        validWC = await stakingVault.withdrawalCredentials();

        invalidValidator = generateValidator(invalidWC);
        validValidator = generateValidator(validWC);
        validNotPredepostedValidator = generateValidator(validWC);

        const invalidaPredeposit = await generatePredeposit(invalidValidator);
        const validPredeposit = await generatePredeposit(validValidator);

        await pdg.predeposit(
          stakingVault,
          [invalidaPredeposit.deposit, validPredeposit.deposit],
          [invalidaPredeposit.depositY, validPredeposit.depositY],
        );

        await sszMerkleTree.addValidatorLeaf(invalidValidator.container);
        await sszMerkleTree.addValidatorLeaf(validValidator.container);
        await sszMerkleTree.addValidatorLeaf(validNotPredepostedValidator.container);
        const beaconHeader = generateBeaconHeader(await sszMerkleTree.getMerkleRoot());
        const { proof: beaconProof, root: beaconRoot } = await sszMerkleTree.getBeaconBlockHeaderProof(beaconHeader);
        const childBlockTimestamp = await setBeaconBlockRoot(beaconRoot);

        invalidValidatorWitness = {
          childBlockTimestamp,
          validatorIndex: 1n,
          pubkey: invalidValidator.container.pubkey,
          proof: [
            ...(await sszMerkleTree.getValidatorPubkeyWCParentProof(invalidValidator.container)).proof,
            ...(await sszMerkleTree.getMerkleProof(firstValidatorLeafIndex + 1n)),
            ...beaconProof,
          ],
        };

        validValidatorWitness = {
          childBlockTimestamp,
          validatorIndex: 2n,
          pubkey: validValidator.container.pubkey,
          proof: [
            ...(await sszMerkleTree.getValidatorPubkeyWCParentProof(validValidator.container)).proof,
            ...(await sszMerkleTree.getMerkleProof(firstValidatorLeafIndex + 2n)),
            ...beaconProof,
          ],
        };

        validNotPredepostedValidatorWitness = {
          childBlockTimestamp,
          validatorIndex: 3n,
          pubkey: validNotPredepostedValidator.container.pubkey,
          proof: [
            ...(await sszMerkleTree.getValidatorPubkeyWCParentProof(validNotPredepostedValidator.container)).proof,
            ...(await sszMerkleTree.getMerkleProof(firstValidatorLeafIndex + 3n)),
            ...beaconProof,
          ],
        };
      });

      it("reverts when trying to prove validator that is not predeposited ", async () => {
        // Not predeposited
        await expect(pdg.connect(vaultOperator).proveInvalidValidatorWC(validNotPredepostedValidatorWitness, validWC))
          .to.revertedWithCustomError(pdg, "ValidatorNotPreDeposited")
          .withArgs(validNotPredepostedValidator.container.pubkey, 0n);

        const predeposit = await generatePredeposit(validNotPredepostedValidator);
        // predepsit
        await pdg.predeposit(stakingVault, [predeposit.deposit], [predeposit.depositY]);

        // Predeposited but it's valid
        await expect(
          pdg.connect(vaultOperator).proveInvalidValidatorWC(validNotPredepostedValidatorWitness, validWC),
        ).to.revertedWithCustomError(pdg, "WithdrawalCredentialsMatch");

        // proving
        await pdg.proveValidatorWC(validNotPredepostedValidatorWitness);
        await expect(pdg.connect(vaultOperator).proveInvalidValidatorWC(validNotPredepostedValidatorWitness, validWC))
          .to.revertedWithCustomError(pdg, "ValidatorNotPreDeposited")
          .withArgs(validNotPredepostedValidator.container.pubkey, 2n);
      });

      it("reverts when trying to prove valid validator", async () => {
        await expect(
          pdg.connect(vaultOperator).proveInvalidValidatorWC(validValidatorWitness, validWC),
        ).to.revertedWithCustomError(pdg, "WithdrawalCredentialsMatch");
      });

      it("allows to prove validator as invalid", async () => {
        // predeposted
        expect((await pdg.validatorStatus(invalidValidator.container.pubkey)).stage).to.equal(1n);
        const [total, locked] = await pdg.nodeOperatorBalance(vaultOperator);

        const proveInvalidTX = await pdg.connect(stranger).proveInvalidValidatorWC(invalidValidatorWitness, invalidWC);
        await expect(proveInvalidTX)
          .to.emit(pdg, "ValidatorDisproven")
          .withArgs(invalidValidator.container.pubkey, vaultOperator, stakingVault, invalidWC);

        const [totalAfter, lockedAfter] = await pdg.nodeOperatorBalance(vaultOperator);
        expect(totalAfter).to.equal(total);
        expect(lockedAfter).to.equal(locked);

        // disproven
        expect((await pdg.validatorStatus(invalidValidator.container.pubkey)).stage).to.equal(3n);
      });
    });

    context("compensateDisprovenPredeposit", () => {
      let invalidWC: string;
      let invalidValidator: Validator;

      let validWC: string;
      let validValidator: Validator;

      beforeEach(async () => {
        await pdg.topUpNodeOperatorBalance(vaultOperator, { value: ether("20") });

        // Staking Vault is funded with enough ether to run validator
        await stakingVault.fund({ value: ether("32") });

        // Generate a validator
        invalidWC = addressToWC(await stakingVault.nodeOperator()); // vaultOperator is same
        validWC = await stakingVault.withdrawalCredentials();

        invalidValidator = generateValidator(invalidWC);
        validValidator = generateValidator(validWC);

        const invalidaPredeposit = await generatePredeposit(invalidValidator);
        const validPredeposit = await generatePredeposit(validValidator);

        await pdg.predeposit(
          stakingVault,
          [invalidaPredeposit.deposit, validPredeposit.deposit],
          [invalidaPredeposit.depositY, validPredeposit.depositY],
        );

        await sszMerkleTree.addValidatorLeaf(invalidValidator.container);
        await sszMerkleTree.addValidatorLeaf(validValidator.container);
        const beaconHeader = generateBeaconHeader(await sszMerkleTree.getMerkleRoot());
        const { proof: beaconProof, root: beaconRoot } = await sszMerkleTree.getBeaconBlockHeaderProof(beaconHeader);
        const childBlockTimestamp = await setBeaconBlockRoot(beaconRoot);

        const invalidValidatorWitness = {
          childBlockTimestamp,
          validatorIndex: 1n,
          pubkey: invalidValidator.container.pubkey,
          proof: [
            ...(await sszMerkleTree.getValidatorPubkeyWCParentProof(invalidValidator.container)).proof,
            ...(await sszMerkleTree.getMerkleProof(firstValidatorLeafIndex + 1n)),
            ...beaconProof,
          ],
        };

        const validValidatorWitness = {
          childBlockTimestamp,
          validatorIndex: 2n,
          pubkey: validValidator.container.pubkey,
          proof: [
            ...(await sszMerkleTree.getValidatorPubkeyWCParentProof(validValidator.container)).proof,
            ...(await sszMerkleTree.getMerkleProof(firstValidatorLeafIndex + 2n)),
            ...beaconProof,
          ],
        };

        await pdg.proveInvalidValidatorWC(invalidValidatorWitness, invalidWC);
        await pdg.proveValidatorWC(validValidatorWitness);
      });

      it("reverts if _recipient is zero address", async () => {
        await expect(
          pdg.connect(vaultOwner).compensateDisprovenPredeposit(invalidValidator.container.pubkey, ZeroAddress),
        )
          .to.be.revertedWithCustomError(pdg, "ZeroArgument")
          .withArgs("_recipient");
      });

      it("reverts if trying to compensate directly to vault", async () => {
        await expect(
          pdg
            .connect(vaultOwner)
            .compensateDisprovenPredeposit(invalidValidator.container.pubkey, await stakingVault.getAddress()),
        ).to.be.revertedWithCustomError(pdg, "CompensateToVaultNotAllowed");
      });

      it("reverts if trying to compensate when not staking vault owner", async () => {
        await expect(
          pdg.connect(stranger).compensateDisprovenPredeposit(invalidValidator.container.pubkey, vaultOperator.address),
        ).to.be.revertedWithCustomError(pdg, "NotStakingVaultOwner");
      });

      it("reverts if trying to compensate not disproven validator", async () => {
        await expect(
          pdg.connect(vaultOwner).compensateDisprovenPredeposit(validValidator.container.pubkey, vaultOperator.address),
        ).to.be.revertedWithCustomError(pdg, "ValidatorNotDisproven");

        await expect(
          pdg
            .connect(vaultOwner)
            .compensateDisprovenPredeposit(generateValidator().container.pubkey, vaultOperator.address),
        ).to.be.revertedWithCustomError(pdg, "ValidatorNotDisproven");
      });

      it("reverts if compensation is rejected", async () => {
        await expect(
          pdg.connect(vaultOwner).compensateDisprovenPredeposit(invalidValidator.container.pubkey, rejector),
        ).to.revertedWithCustomError(pdg, "CompensateFailed");
      });

      it("allows to compensate disproven validator", async () => {
        const PREDEPOSIT_AMOUNT = await pdg.PREDEPOSIT_AMOUNT();
        const [balanceTotal, balanceLocked] = await pdg.nodeOperatorBalance(vaultOperator.address);

        let validatorStatus = await pdg.validatorStatus(invalidValidator.container.pubkey);
        expect(validatorStatus.stage).to.equal(3n); // 3n is DISPROVEN
        expect(validatorStatus.stakingVault).to.equal(stakingVault);
        expect(validatorStatus.nodeOperator).to.equal(vaultOperator.address);

        // Call compensateDisprovenPredeposit and expect it to succeed
        const compensateDisprovenPredepositTx = pdg
          .connect(vaultOwner)
          .compensateDisprovenPredeposit(invalidValidator.container.pubkey, vaultOperator.address);

        await expect(compensateDisprovenPredepositTx)
          .to.emit(pdg, "BalanceCompensated")
          .withArgs(
            vaultOperator.address,
            vaultOperator.address,
            balanceTotal - PREDEPOSIT_AMOUNT,
            balanceLocked - PREDEPOSIT_AMOUNT,
          )
          .to.emit(pdg, "ValidatorCompensated")
          .withArgs(
            invalidValidator.container.pubkey,
            vaultOperator.address,
            await stakingVault.getAddress(),
            vaultOperator.address,
          );

        await expect(compensateDisprovenPredepositTx).to.be.ok;

        // Check that the locked balance of the node operator has been reduced
        const nodeOperatorBalance = await pdg.nodeOperatorBalance(vaultOperator.address);
        expect(nodeOperatorBalance.total).to.equal(balanceTotal - PREDEPOSIT_AMOUNT);
        expect(nodeOperatorBalance.locked).to.equal(balanceLocked - PREDEPOSIT_AMOUNT);

        validatorStatus = await pdg.validatorStatus(invalidValidator.container.pubkey);
        expect(validatorStatus.stage).to.equal(4n); // 4n is COMPENSATED
      });
    });
  });

  context("Pausing", () => {
    it("should pause core methods", async () => {
      // Roles
      await pdg.connect(admin).grantRole(await pdg.PAUSE_ROLE(), pauser);
      await pdg.connect(admin).grantRole(await pdg.RESUME_ROLE(), pauser);
      const infinitePause = await pdg.PAUSE_INFINITELY();

      // Pause state
      const pauseTX = await pdg.connect(pauser).pauseFor(infinitePause);
      await expect(pauseTX).to.emit(pdg, "Paused").withArgs(infinitePause);
      expect(await pdg.isPaused()).to.be.true;

      // Paused Methods
      await expect(pdg.topUpNodeOperatorBalance(vaultOperator, { value: ether("1") })).to.revertedWithCustomError(
        pdg,
        "ResumedExpected",
      );
      await expect(pdg.withdrawNodeOperatorBalance(vaultOperator, 1n, vaultOperator)).to.revertedWithCustomError(
        pdg,
        "ResumedExpected",
      );

      await expect(pdg.setNodeOperatorGuarantor(vaultOperator)).to.revertedWithCustomError(pdg, "ResumedExpected");
      await expect(pdg.claimGuarantorRefund(vaultOperator)).to.revertedWithCustomError(pdg, "ResumedExpected");

      const witness = { validatorIndex: 1n, childBlockTimestamp: 1n, pubkey: "0x00", proof: [] };

      await expect(pdg.predeposit(stakingVault, [], [])).to.revertedWithCustomError(pdg, "ResumedExpected");
      await expect(pdg.proveValidatorWC(witness)).to.revertedWithCustomError(pdg, "ResumedExpected");
      await expect(pdg.depositToBeaconChain(stakingVault, [])).to.revertedWithCustomError(pdg, "ResumedExpected");
      await expect(pdg.proveAndDeposit([], [], stakingVault)).to.revertedWithCustomError(pdg, "ResumedExpected");

      await expect(pdg.proveUnknownValidator(witness, stakingVault)).to.revertedWithCustomError(pdg, "ResumedExpected");

      await expect(pdg.proveInvalidValidatorWC(witness, randomBytes32())).to.revertedWithCustomError(
        pdg,
        "ResumedExpected",
      );
      await expect(pdg.compensateDisprovenPredeposit("0x00", stakingVault)).to.revertedWithCustomError(
        pdg,
        "ResumedExpected",
      );

      // Resume state
      const resumeTx = pdg.connect(pauser).resume();
      await expect(resumeTx).to.emit(pdg, "Resumed");
      expect(await pdg.isPaused()).to.be.false;
    });
  });
});<|MERGE_RESOLUTION|>--- conflicted
+++ resolved
@@ -1,5 +1,5 @@
 import { expect } from "chai";
-import { hexlify, ZeroAddress } from "ethers";
+import { ZeroAddress } from "ethers";
 import { ethers } from "hardhat";
 
 import { HardhatEthersSigner } from "@nomicfoundation/hardhat-ethers/signers";
@@ -222,20 +222,16 @@
       // NO posts proof and triggers deposit to total of 32 ether
       const postDepositData = generatePostDeposit(validator.container, ether("31"));
       const proveAndDepositTx = pdg.proveAndDeposit(
-<<<<<<< HEAD
         [
           {
-            pubkey: validator.pubkey,
+            pubkey: validator.container.pubkey,
             validatorIndex,
             childBlockTimestamp,
+            proposerIndex: beaconBlockHeader.proposerIndex,
+            slot: beaconBlockHeader.slot,
             proof: concatenatedProof,
-            slot: beaconBlockHeader.slot,
-            proposerIndex: beaconBlockHeader.proposerIndex,
           },
         ],
-=======
-        [{ pubkey: validator.container.pubkey, validatorIndex, childBlockTimestamp, proof: concatenatedProof }],
->>>>>>> 6c9236ad
         [postDepositData],
         stakingVault,
       );
@@ -812,6 +808,8 @@
           pubkey: validator.container.pubkey,
           proof,
           childBlockTimestamp,
+          slot: beaconHeader.slot,
+          proposerIndex: beaconHeader.proposerIndex,
         };
 
         // stage NONE
@@ -878,6 +876,8 @@
           validatorIndex,
           childBlockTimestamp,
           proof: concatenatedProof,
+          slot: beaconBlockHeader.slot,
+          proposerIndex: beaconBlockHeader.proposerIndex,
         };
 
         const proveValidatorWCTX = pdg.connect(vaultOwner).proveValidatorWC(witness);
@@ -970,6 +970,8 @@
           pubkey: mainValidator.container.pubkey,
           validatorIndex: mainValidatorIndex,
           childBlockTimestamp: childBlockTimestamp,
+          slot: beaconHeader.slot,
+          proposerIndex: beaconHeader.proposerIndex,
         });
 
         await pdg.proveValidatorWC({
@@ -977,6 +979,8 @@
           pubkey: sideValidator.container.pubkey,
           validatorIndex: sideValidatorIndex,
           childBlockTimestamp: childBlockTimestamp,
+          slot: beaconHeader.slot,
+          proposerIndex: beaconHeader.proposerIndex,
         });
 
         await pdg.proveValidatorWC({
@@ -984,6 +988,8 @@
           pubkey: sameNOValidator.container.pubkey,
           validatorIndex: sameNoValidatorIndex,
           childBlockTimestamp: childBlockTimestamp,
+          slot: beaconHeader.slot,
+          proposerIndex: beaconHeader.proposerIndex,
         });
 
         expect((await pdg.validatorStatus(mainValidator.container.pubkey)).stage).to.deep.equal(2n);
@@ -1007,26 +1013,18 @@
 
     context("proveUnknownValidator", () => {
       it("revert the proveUnknownValidator if it was called by not StakingVault Owner", async () => {
-        let witness = { validatorIndex: 1n, childBlockTimestamp: 1n, pubkey: "0x00", proof: [] };
+        const witness = {
+          validatorIndex: 1n,
+          childBlockTimestamp: 1n,
+          pubkey: "0x00",
+          proof: [],
+          slot: 1n,
+          proposerIndex: 1n,
+        };
         await expect(pdg.connect(stranger).proveUnknownValidator(witness, stakingVault)).to.be.revertedWithCustomError(
           pdg,
           "NotStakingVaultOwner",
         );
-
-        await expect(
-          pdg.connect(vaultOwner).proveUnknownValidator(witness, stakingVault),
-        ).to.be.revertedWithCustomError(pdg, "InvalidPubkeyLength");
-
-        witness = {
-          validatorIndex: 1n,
-          childBlockTimestamp: 1n,
-          pubkey: hexlify(generateValidator().container.pubkey),
-          proof: [],
-        };
-
-        await expect(
-          pdg.connect(vaultOwner).proveUnknownValidator(witness, stakingVault),
-        ).to.be.revertedWithCustomError(pdg, "RootNotFound");
       });
 
       it("can use PDG with proveUnknownValidator", async () => {
@@ -1060,6 +1058,8 @@
           validatorIndex,
           childBlockTimestamp,
           proof: concatenatedProof,
+          slot: beaconBlockHeader.slot,
+          proposerIndex: beaconBlockHeader.proposerIndex,
         };
 
         const proveUnknownValidatorTx = await pdg.connect(vaultOwner).proveUnknownValidator(witness, stakingVault);
@@ -1124,6 +1124,8 @@
         invalidValidatorWitness = {
           childBlockTimestamp,
           validatorIndex: 1n,
+          slot: beaconHeader.slot,
+          proposerIndex: beaconHeader.proposerIndex,
           pubkey: invalidValidator.container.pubkey,
           proof: [
             ...(await sszMerkleTree.getValidatorPubkeyWCParentProof(invalidValidator.container)).proof,
@@ -1135,6 +1137,8 @@
         validValidatorWitness = {
           childBlockTimestamp,
           validatorIndex: 2n,
+          slot: beaconHeader.slot,
+          proposerIndex: beaconHeader.proposerIndex,
           pubkey: validValidator.container.pubkey,
           proof: [
             ...(await sszMerkleTree.getValidatorPubkeyWCParentProof(validValidator.container)).proof,
@@ -1146,6 +1150,8 @@
         validNotPredepostedValidatorWitness = {
           childBlockTimestamp,
           validatorIndex: 3n,
+          slot: beaconHeader.slot,
+          proposerIndex: beaconHeader.proposerIndex,
           pubkey: validNotPredepostedValidator.container.pubkey,
           proof: [
             ...(await sszMerkleTree.getValidatorPubkeyWCParentProof(validNotPredepostedValidator.container)).proof,
@@ -1241,6 +1247,8 @@
           childBlockTimestamp,
           validatorIndex: 1n,
           pubkey: invalidValidator.container.pubkey,
+          slot: beaconHeader.slot,
+          proposerIndex: beaconHeader.proposerIndex,
           proof: [
             ...(await sszMerkleTree.getValidatorPubkeyWCParentProof(invalidValidator.container)).proof,
             ...(await sszMerkleTree.getMerkleProof(firstValidatorLeafIndex + 1n)),
@@ -1252,6 +1260,8 @@
           childBlockTimestamp,
           validatorIndex: 2n,
           pubkey: validValidator.container.pubkey,
+          slot: beaconHeader.slot,
+          proposerIndex: beaconHeader.proposerIndex,
           proof: [
             ...(await sszMerkleTree.getValidatorPubkeyWCParentProof(validValidator.container)).proof,
             ...(await sszMerkleTree.getMerkleProof(firstValidatorLeafIndex + 2n)),
@@ -1371,7 +1381,14 @@
       await expect(pdg.setNodeOperatorGuarantor(vaultOperator)).to.revertedWithCustomError(pdg, "ResumedExpected");
       await expect(pdg.claimGuarantorRefund(vaultOperator)).to.revertedWithCustomError(pdg, "ResumedExpected");
 
-      const witness = { validatorIndex: 1n, childBlockTimestamp: 1n, pubkey: "0x00", proof: [] };
+      const witness = {
+        validatorIndex: 1n,
+        childBlockTimestamp: 1n,
+        pubkey: "0x00",
+        proof: [],
+        slot: 1n,
+        proposerIndex: 1n,
+      };
 
       await expect(pdg.predeposit(stakingVault, [], [])).to.revertedWithCustomError(pdg, "ResumedExpected");
       await expect(pdg.proveValidatorWC(witness)).to.revertedWithCustomError(pdg, "ResumedExpected");
