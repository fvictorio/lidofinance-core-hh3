import { expect } from "chai";
import { hexlify, ZeroAddress } from "ethers";
import { ethers } from "hardhat";

import { HardhatEthersSigner } from "@nomicfoundation/hardhat-ethers/signers";

import {
  DepositContract__MockForStakingVault,
  EthRejector,
  LidoLocator,
  OssifiableProxy,
  PredepositGuarantee,
  SSZMerkleTree,
  StakingVault,
  StakingVault__factory,
  StakingVault__MockForVaultHub,
  VaultFactory__MockForStakingVault,
  VaultHub__MockForStakingVault,
} from "typechain-types";

<<<<<<< HEAD
import { deployBLSPrecompileStubs, ether, findEvents } from "lib";
=======
>>>>>>> b20b549b
import {
  addressToWC,
  ether,
  findEvents,
  generateBeaconHeader,
  generatePostDeposit,
  generatePredeposit,
  generateValidator,
  prepareLocalMerkleTree,
  randomBytes32,
  setBeaconBlockRoot,
} from "lib";

import { deployLidoLocator } from "test/deploy";
import { Snapshot } from "test/suite";

describe("PredepositGuarantee.sol", () => {
  let deployer: HardhatEthersSigner;
  let admin: HardhatEthersSigner;
  let vaultOwner: HardhatEthersSigner;
  let vaultOperator: HardhatEthersSigner;
  let vaultOperatorGuarantor: HardhatEthersSigner;
  let pauser: HardhatEthersSigner;
  let stranger: HardhatEthersSigner;

  let proxy: OssifiableProxy;
  let pdgImpl: PredepositGuarantee;
  let pdg: PredepositGuarantee;
  let locator: LidoLocator;
  let vaultHub: VaultHub__MockForStakingVault;
  let sszMerkleTree: SSZMerkleTree;
  let stakingVault: StakingVault;
  let secondStakingVault: StakingVault;
  let wcMockStakingVault: StakingVault__MockForVaultHub;
  let depositContract: DepositContract__MockForStakingVault;
  let rejector: EthRejector;

  let firstValidatorLeafIndex: bigint;

  let originalState: string;

  async function deployStakingVault(owner: HardhatEthersSigner, operator: HardhatEthersSigner): Promise<StakingVault> {
    const stakingVaultImplementation_ = await ethers.deployContract("StakingVault", [
      vaultHub,
      pdg,
      await depositContract.getAddress(),
    ]);

    // deploying factory/beacon
    const vaultFactory_: VaultFactory__MockForStakingVault = await ethers.deployContract(
      "VaultFactory__MockForStakingVault",
      [await stakingVaultImplementation_.getAddress()],
    );

    // deploying beacon proxy
    const vaultCreation = await vaultFactory_.createVault(owner, operator).then((tx) => tx.wait());
    if (!vaultCreation) throw new Error("Vault creation failed");
    const events = findEvents(vaultCreation, "VaultCreated");
    if (events.length != 1) throw new Error("There should be exactly one VaultCreated event");
    const vaultCreatedEvent = events[0];

    const stakingVault_ = StakingVault__factory.connect(vaultCreatedEvent.args.vault, owner);
    expect(await stakingVault_.owner()).to.equal(owner);

    return stakingVault_;
  }

  before(async () => {
    [deployer, admin, vaultOwner, vaultOperator, vaultOperatorGuarantor, pauser, stranger] = await ethers.getSigners();

    await deployBLSPrecompileStubs();

    // local merkle tree with 1st validator
    const localMerkle = await prepareLocalMerkleTree();
    sszMerkleTree = localMerkle.sszMerkleTree;
    firstValidatorLeafIndex = localMerkle.firstValidatorLeafIndex;

    // eth rejector
    rejector = await ethers.deployContract("EthRejector");

    // ether deposit contract
    depositContract = await ethers.deployContract("DepositContract__MockForStakingVault");

    // PDG
    pdgImpl = await ethers.deployContract(
      "PredepositGuarantee",
      [localMerkle.gIFirstValidator, localMerkle.gIFirstValidator, 0],
      { from: deployer },
    );
    proxy = await ethers.deployContract("OssifiableProxy", [pdgImpl, admin, new Uint8Array()], admin);
    pdg = await ethers.getContractAt("PredepositGuarantee", proxy, vaultOperator);

    // PDG init
    const initTX = await pdg.initialize(admin);
    await expect(initTX).to.be.emit(pdg, "Initialized").withArgs(1);

    // PDG dependants
    locator = await deployLidoLocator({ predepositGuarantee: pdg });
    expect(await locator.predepositGuarantee()).to.equal(await pdg.getAddress());
    vaultHub = await ethers.deployContract("VaultHub__MockForStakingVault");
    stakingVault = await deployStakingVault(vaultOwner, vaultOperator);
    secondStakingVault = await deployStakingVault(vaultOwner, vaultOperator);
    wcMockStakingVault = await ethers.deployContract("StakingVault__MockForVaultHub", [vaultHub, depositContract, pdg]);
    await wcMockStakingVault.initialize(vaultOwner, vaultOperator, "0x00");
  });

  beforeEach(async () => (originalState = await Snapshot.take()));

  afterEach(async () => await Snapshot.restore(originalState));

  context("Constructor", () => {
    it("reverts on impl initialization", async () => {
      await expect(pdgImpl.initialize(stranger)).to.be.revertedWithCustomError(pdgImpl, "InvalidInitialization");
    });

    it("reverts on `_defaultAdmin` address is zero", async () => {
      const pdgProxy = await ethers.deployContract("OssifiableProxy", [pdgImpl, admin, new Uint8Array()], admin);
      const pdgLocal = await ethers.getContractAt("PredepositGuarantee", pdgProxy, vaultOperator);
      await expect(pdgLocal.initialize(ZeroAddress))
        .to.be.revertedWithCustomError(pdgImpl, "ZeroArgument")
        .withArgs("_defaultAdmin");
    });

    it("reverts after reinitialization", async () => {
      const pdgProxy = await ethers.deployContract("OssifiableProxy", [pdgImpl, admin, new Uint8Array()], admin);
      const pdgLocal = await ethers.getContractAt("PredepositGuarantee", pdgProxy, vaultOperator);
      await pdgLocal.initialize(admin);

      await expect(pdgLocal.initialize(admin)).to.be.revertedWithCustomError(pdgImpl, "InvalidInitialization");
    });

    it("should assign DEFAULT_ADMIN_ROLE to the '_defaultAdmin' after initialize", async () => {
      const pdgProxy = await ethers.deployContract("OssifiableProxy", [pdgImpl, admin, new Uint8Array()], admin);
      const pdgLocal = await ethers.getContractAt("PredepositGuarantee", pdgProxy, vaultOperator);
      await pdgLocal.initialize(admin);

      const DEFAULT_ADMIN_ROLE = await pdgLocal.DEFAULT_ADMIN_ROLE();
      const hasRole = await pdgLocal.hasRole(DEFAULT_ADMIN_ROLE, admin);
      expect(hasRole).to.be.true;
    });
  });

  context("Happy path", () => {
    it("allows NO to complete PDG happy path ", async () => {
      // NO sets guarantor
      await pdg.setNodeOperatorGuarantor(vaultOperatorGuarantor);
      expect(await pdg.nodeOperatorGuarantor(vaultOperator)).to.equal(vaultOperatorGuarantor);

      // guarantor funds PDG for operator
      await expect(pdg.connect(vaultOperatorGuarantor).topUpNodeOperatorBalance(vaultOperator, { value: ether("1") }))
        .to.emit(pdg, "BalanceToppedUp")
        .withArgs(vaultOperator, vaultOperatorGuarantor, ether("1"));

      let [operatorBondTotal, operatorBondLocked] = await pdg.nodeOperatorBalance(vaultOperator);
      expect(operatorBondTotal).to.equal(ether("1"));
      expect(operatorBondLocked).to.equal(0n);

      // Staking Vault is funded with enough ether to run validator
      await stakingVault.fund({ value: ether("32") });
      expect(await stakingVault.valuation()).to.equal(ether("32"));

      // NO generates validator for vault
      const vaultWC = await stakingVault.withdrawalCredentials();
      const validator = generateValidator(vaultWC);

      // NO runs predeposit for the vault
      const { deposit, depositY } = await generatePredeposit(validator);
      const predepositTX = pdg.predeposit(stakingVault, [deposit], [depositY]);

      await expect(predepositTX)
        .to.emit(pdg, "ValidatorPreDeposited")
        .withArgs(deposit.pubkey, vaultOperator, stakingVault, vaultWC)
        .to.emit(stakingVault, "DepositedToBeaconChain")
        .withArgs(pdg, 1, deposit.amount)
        .to.emit(depositContract, "DepositEvent")
        .withArgs(deposit.pubkey, vaultWC, deposit.signature, deposit.depositDataRoot);

      [operatorBondTotal, operatorBondLocked] = await pdg.nodeOperatorBalance(vaultOperator);
      expect(operatorBondTotal).to.equal(ether("1"));
      expect(operatorBondLocked).to.equal(ether("1"));

      // Validator is added to CL merkle tree
      await sszMerkleTree.addValidatorLeaf(validator.container);
      const validatorLeafIndex = firstValidatorLeafIndex + 1n;
      const validatorIndex = 1n;

      // Beacon Block is generated with new CL state
      const stateRoot = await sszMerkleTree.getMerkleRoot();
      const beaconBlockHeader = generateBeaconHeader(stateRoot);
      const beaconBlockMerkle = await sszMerkleTree.getBeaconBlockHeaderProof(beaconBlockHeader);

      /// Beacon Block root is posted to EL
      const childBlockTimestamp = await setBeaconBlockRoot(beaconBlockMerkle.root);

      // NO collects validator proof
      const validatorMerkle = await sszMerkleTree.getValidatorPubkeyWCParentProof(validator.container);
      const stateProof = await sszMerkleTree.getMerkleProof(validatorLeafIndex);
      const concatenatedProof = [...validatorMerkle.proof, ...stateProof, ...beaconBlockMerkle.proof];

      // NO posts proof and triggers deposit to total of 32 ether
      const postDepositData = generatePostDeposit(validator.container, ether("31"));
      const proveAndDepositTx = pdg.proveAndDeposit(
        [{ pubkey: validator.container.pubkey, validatorIndex, childBlockTimestamp, proof: concatenatedProof }],
        [postDepositData],
        stakingVault,
      );

      await expect(proveAndDepositTx)
        .to.emit(pdg, "ValidatorProven")
        .withArgs(validator.container.pubkey, vaultOperator, stakingVault, vaultWC)
        .to.emit(stakingVault, "DepositedToBeaconChain")
        .withArgs(pdg, 1, postDepositData.amount)
        .to.emit(depositContract, "DepositEvent")
        .withArgs(postDepositData.pubkey, vaultWC, postDepositData.signature, postDepositData.depositDataRoot);

      [operatorBondTotal, operatorBondLocked] = await pdg.nodeOperatorBalance(vaultOperator);
      expect(operatorBondTotal).to.equal(ether("1"));
      expect(operatorBondLocked).to.equal(ether("0"));

      // NOs guarantor withdraws bond from PDG
      await pdg.connect(vaultOperatorGuarantor).withdrawNodeOperatorBalance(vaultOperator, ether("1"), vaultOperator);
      [operatorBondTotal, operatorBondLocked] = await pdg.nodeOperatorBalance(vaultOperator);
      expect(operatorBondTotal).to.equal(ether("0"));
      expect(operatorBondLocked).to.equal(ether("0"));
    });
  });

  context("Node Operator Accounting", () => {
    context("setNodeOperatorGuarantor", () => {
      it("reverts when the 'setNodeOperatorGuarantor' got address is zero", async () => {
        await expect(pdg.connect(vaultOperator).setNodeOperatorGuarantor(ZeroAddress)).to.be.revertedWithCustomError(
          pdg,
          "ZeroArgument",
        );
      });

      it("reverts when the 'setNodeOperatorGuarantor' got the same guarantor address", async () => {
        await pdg.connect(vaultOperator).setNodeOperatorGuarantor(vaultOperatorGuarantor);
        await expect(
          pdg.connect(vaultOperator).setNodeOperatorGuarantor(vaultOperatorGuarantor),
        ).to.be.revertedWithCustomError(pdg, "SameGuarantor");
      });

      it("reverts when setting guarantor with in-flight deposits", async () => {
        await stakingVault.fund({ value: ether("32") });
        await pdg.predeposit(stakingVault, [generatePredeposit(generateValidator())], { value: ether("1") });

        expect(await pdg.nodeOperatorBalance(vaultOperator)).to.deep.equal([ether("1"), ether("1")]);

        await expect(pdg.connect(vaultOperator).setNodeOperatorGuarantor(vaultOperatorGuarantor))
          .to.be.revertedWithCustomError(pdg, "LockedIsNotZero")
          .withArgs(ether("1"));
      });

      it("NO is refunded with setting guarantor", async () => {
        const pdgNO = pdg.connect(vaultOperator);

        const balance = ether("1");

        // init
        await pdgNO.topUpNodeOperatorBalance(vaultOperator, { value: balance });
        const [operatorBondTotal] = await pdgNO.nodeOperatorBalance(vaultOperator);
        expect(operatorBondTotal).to.equal(balance);
        expect(await pdgNO.nodeOperatorGuarantor(vaultOperator)).to.equal(vaultOperator);

        // set guarantor

        const setGuarantorTx = await pdg.connect(vaultOperator).setNodeOperatorGuarantor(vaultOperatorGuarantor);

        await expect(setGuarantorTx)
          .to.emit(pdg, "BalanceRefunded")
          .withArgs(vaultOperator, vaultOperatorGuarantor)
          .to.emit(pdg, "GuarantorRefundAdded")
          .withArgs(vaultOperator, vaultOperator, balance)
          .to.emit(pdg, "GuarantorSet")
          .withArgs(vaultOperator, vaultOperatorGuarantor, vaultOperator);

        const [operatorBondTotalAfter] = await pdg.nodeOperatorBalance(vaultOperator);
        expect(operatorBondTotalAfter).to.equal(0n);

        // refund

        expect(await pdgNO.nodeOperatorGuarantor(vaultOperator)).to.equal(vaultOperatorGuarantor);
        expect(await pdg.claimableRefund(vaultOperator)).to.equal(balance);
        const strangerBefore = await ethers.provider.getBalance(stranger);

        const refundTx = await pdgNO.claimGuarantorRefund(stranger);

        await expect(refundTx).to.emit(pdg, "GuarantorRefundClaimed").withArgs(vaultOperator, stranger, balance);
        expect(await ethers.provider.getBalance(stranger)).to.equal(strangerBefore + balance);
        expect(await pdg.claimableRefund(vaultOperator)).to.equal(0n);
      });

      it("Guarantor is refunded when returning to NO", async () => {
        const balance = ether("20");
        await pdg.connect(vaultOperator).setNodeOperatorGuarantor(vaultOperatorGuarantor);
        expect(await pdg.nodeOperatorGuarantor(vaultOperator)).to.equal(vaultOperatorGuarantor);

        await pdg.connect(vaultOperatorGuarantor).topUpNodeOperatorBalance(vaultOperator, { value: balance });

        const returnTx = pdg.setNodeOperatorGuarantor(vaultOperator);
        await expect(returnTx)
          .to.emit(pdg, "BalanceRefunded")
          .withArgs(vaultOperator, vaultOperator)
          .to.emit(pdg, "GuarantorRefundAdded")
          .withArgs(vaultOperatorGuarantor, vaultOperator, balance)
          .to.emit(pdg, "GuarantorSet")
          .withArgs(vaultOperator, vaultOperator, vaultOperatorGuarantor);

        expect(await pdg.nodeOperatorBalance(vaultOperator)).to.deep.equal([0n, 0n]);
        expect(await pdg.nodeOperatorGuarantor(vaultOperator)).to.equal(vaultOperator);
        expect(await pdg.claimableRefund(vaultOperatorGuarantor)).to.equal(balance);
      });
    });

    context("claimGuarantorRefund", () => {
      it("reverts on zero refund", async () => {
        expect(await pdg.claimableRefund(vaultOperator)).to.equal(0n);
        await expect(pdg.connect(vaultOperator).claimGuarantorRefund(vaultOperator)).to.be.revertedWithCustomError(
          pdg,
          "NothingToRefund",
        );
      });

      it("reverts on failed refund", async () => {
        const pdgNO = pdg.connect(vaultOperator);
        const balance = ether("1");
        await pdgNO.topUpNodeOperatorBalance(vaultOperator, { value: balance });
        await pdgNO.setNodeOperatorGuarantor(vaultOperatorGuarantor);

        await expect(pdgNO.claimGuarantorRefund(rejector)).to.be.revertedWithCustomError(pdg, "RefundFailed");
      });

      it("allows guarantor to claim refund", async () => {
        // set guarantor and top up
        const balance = ether("20");
        await pdg.connect(vaultOperator).setNodeOperatorGuarantor(vaultOperatorGuarantor);
        expect(await pdg.nodeOperatorGuarantor(vaultOperator)).to.equal(vaultOperatorGuarantor);
        await pdg.connect(vaultOperatorGuarantor).topUpNodeOperatorBalance(vaultOperator, { value: balance });

        // set different guarantor
        const returnTx = pdg.setNodeOperatorGuarantor(vaultOperator);
        await expect(returnTx)
          .to.emit(pdg, "BalanceRefunded")
          .withArgs(vaultOperator, vaultOperator)
          .to.emit(pdg, "GuarantorRefundAdded")
          .withArgs(vaultOperatorGuarantor, vaultOperator, balance)
          .to.emit(pdg, "GuarantorSet")
          .withArgs(vaultOperator, vaultOperator, vaultOperatorGuarantor);

        expect(await pdg.nodeOperatorBalance(vaultOperator)).to.deep.equal([0n, 0n]);
        expect(await pdg.nodeOperatorGuarantor(vaultOperator)).to.equal(vaultOperator);
        expect(await pdg.claimableRefund(vaultOperatorGuarantor)).to.equal(balance);

        // claim refund
        const balanceBefore = await ethers.provider.getBalance(stranger);
        const claimTx = await pdg.connect(vaultOperatorGuarantor).claimGuarantorRefund(stranger);
        const balanceAfter = await ethers.provider.getBalance(stranger);
        await expect(claimTx)
          .to.emit(pdg, "GuarantorRefundClaimed")
          .withArgs(vaultOperatorGuarantor, stranger, balance);
        expect(balanceAfter - balanceBefore).to.equal(balance);
      });
    });

    context("topUpNodeOperatorBalance", () => {
      it("reverts on not valid guarantor (self-guarantor)", async () => {
        const balance = ether("1");

        await expect(
          pdg.connect(stranger).topUpNodeOperatorBalance(ZeroAddress, { value: balance }),
        ).to.be.revertedWithCustomError(pdg, "NotGuarantor");

        await expect(
          pdg.connect(stranger).topUpNodeOperatorBalance(vaultOperator, { value: balance }),
        ).to.be.revertedWithCustomError(pdg, "NotGuarantor");

        await expect(
          pdg.connect(vaultOperatorGuarantor).topUpNodeOperatorBalance(vaultOperator, { value: balance }),
        ).to.be.revertedWithCustomError(pdg, "NotGuarantor");
      });

      it("reverts on not valid guarantor (external guarantor)", async () => {
        const balance = ether("1");

        await pdg.setNodeOperatorGuarantor(vaultOperatorGuarantor);
        expect(await pdg.nodeOperatorGuarantor(vaultOperator)).to.equal(vaultOperatorGuarantor);
        expect(await pdg.nodeOperatorBalance(vaultOperator)).to.deep.equal([0n, 0n]);

        await expect(
          pdg.connect(vaultOperator).topUpNodeOperatorBalance(vaultOperator, { value: balance }),
        ).to.be.revertedWithCustomError(pdg, "NotGuarantor");
      });

      it("reverts on invalid top up amount", async () => {
        const balance = ether("1");

        await expect(pdg.topUpNodeOperatorBalance(vaultOperator, { value: 0n }))
          .to.be.revertedWithCustomError(pdg, "ZeroArgument")
          .withArgs("msg.value");

        await expect(pdg.topUpNodeOperatorBalance(vaultOperator, { value: balance / 2n }))
          .to.be.revertedWithCustomError(pdg, "ValueNotMultipleOfPredepositAmount")
          .withArgs(balance / 2n);

        await expect(pdg.topUpNodeOperatorBalance(vaultOperator, { value: (balance * 3n) / 2n }))
          .to.be.revertedWithCustomError(pdg, "ValueNotMultipleOfPredepositAmount")
          .withArgs((balance * 3n) / 2n);
      });

      it("allows NO to topUpNodeOperatorBalance", async () => {
        const balance = ether("1");
        const topUpTx = await pdg.topUpNodeOperatorBalance(vaultOperator, { value: balance });
        await expect(topUpTx).to.emit(pdg, "BalanceToppedUp").withArgs(vaultOperator, vaultOperator, balance);

        const [balanceTotal, balanceLocked] = await pdg.nodeOperatorBalance(vaultOperator);
        expect(balanceTotal).to.equal(balance);
        expect(balanceLocked).to.equal(0n);
        expect(await pdg.unlockedBalance(vaultOperator)).to.equal(balance);
      });

      it("allows guarantor to topUpNodeOperatorBalance", async () => {
        const balance = ether("1");

        await pdg.setNodeOperatorGuarantor(vaultOperatorGuarantor);
        expect(await pdg.nodeOperatorGuarantor(vaultOperator)).to.equal(vaultOperatorGuarantor);
        expect(await pdg.nodeOperatorBalance(vaultOperator)).to.deep.equal([0n, 0n]);

        const topUpTx = pdg.connect(vaultOperatorGuarantor).topUpNodeOperatorBalance(vaultOperator, { value: balance });
        await expect(topUpTx).to.emit(pdg, "BalanceToppedUp").withArgs(vaultOperator, vaultOperatorGuarantor, balance);
        expect(await pdg.nodeOperatorBalance(vaultOperator)).to.deep.equal([balance, 0n]);
      });
    });

    context("withdrawNodeOperatorBalance", () => {
      const balance = ether("1");

      it("reverts on not valid guarantor (self-guarantor)", async () => {
        await pdg.topUpNodeOperatorBalance(vaultOperator, { value: balance });

        await expect(
          pdg.connect(stranger).withdrawNodeOperatorBalance(ZeroAddress, balance, stranger),
        ).to.be.revertedWithCustomError(pdg, "NotGuarantor");

        await expect(
          pdg.connect(stranger).withdrawNodeOperatorBalance(vaultOperator, balance, stranger),
        ).to.be.revertedWithCustomError(pdg, "NotGuarantor");
      });

      it("reverts on not valid guarantor (external guarantor)", async () => {
        await pdg.setNodeOperatorGuarantor(vaultOperatorGuarantor);
        await pdg.connect(vaultOperatorGuarantor).topUpNodeOperatorBalance(vaultOperator, { value: balance });

        await expect(
          pdg.connect(vaultOperator).withdrawNodeOperatorBalance(vaultOperator, balance, stranger),
        ).to.be.revertedWithCustomError(pdg, "NotGuarantor");
      });

      it("reverts on invalid withdrawal amount", async () => {
        await pdg.topUpNodeOperatorBalance(vaultOperator, { value: balance });

        await expect(pdg.withdrawNodeOperatorBalance(vaultOperator, 0, stranger))
          .to.be.revertedWithCustomError(pdg, "ZeroArgument")
          .withArgs("_amount");

        await expect(pdg.withdrawNodeOperatorBalance(vaultOperator, balance / 2n, stranger))
          .to.be.revertedWithCustomError(pdg, "ValueNotMultipleOfPredepositAmount")
          .withArgs(balance / 2n);

        await expect(pdg.withdrawNodeOperatorBalance(vaultOperator, (balance * 3n) / 2n, stranger))
          .to.be.revertedWithCustomError(pdg, "ValueNotMultipleOfPredepositAmount")
          .withArgs((balance * 3n) / 2n);
      });

      it("reverts on withdrawing locked balance", async () => {
        await stakingVault.fund({ value: ether("32") });

        await expect(pdg.withdrawNodeOperatorBalance(vaultOperator, balance, stranger))
          .to.be.revertedWithCustomError(pdg, "NotEnoughUnlocked")
          .withArgs(0n, balance);

        await pdg.topUpNodeOperatorBalance(vaultOperator, { value: balance });
        await pdg.predeposit(stakingVault, [generatePredeposit(generateValidator())]);

        await expect(pdg.withdrawNodeOperatorBalance(vaultOperator, balance, stranger))
          .to.be.revertedWithCustomError(pdg, "NotEnoughUnlocked")
          .withArgs(0n, balance);

        await pdg.topUpNodeOperatorBalance(vaultOperator, { value: balance * 2n });
        await expect(pdg.withdrawNodeOperatorBalance(vaultOperator, balance * 3n, stranger))
          .to.be.revertedWithCustomError(pdg, "NotEnoughUnlocked")
          .withArgs(balance * 2n, balance * 3n);
      });

      it("reverts when withdrawal recipient is reverting", async () => {
        await pdg.topUpNodeOperatorBalance(vaultOperator, { value: ether("1") });

        await expect(
          pdg.withdrawNodeOperatorBalance(vaultOperator, ether("1"), rejector),
        ).to.be.revertedWithCustomError(pdg, "WithdrawalFailed");
      });

      it("allows NO to withdrawNodeOperatorBalance", async () => {
        await pdg.topUpNodeOperatorBalance(vaultOperator, { value: balance });
        const balanceBefore = await ethers.provider.getBalance(stranger);
        const withdrawTx = await pdg.withdrawNodeOperatorBalance(vaultOperator, balance, stranger);
        const balanceAfter = await ethers.provider.getBalance(stranger);

        await expect(withdrawTx).to.emit(pdg, "BalanceWithdrawn").withArgs(vaultOperator, stranger, balance);
        expect(await pdg.nodeOperatorBalance(vaultOperator)).to.deep.equal([0n, 0n]);
        expect(balanceAfter - balanceBefore).to.equal(balance);
      });

      it("allows set guarantor to withdrawNodeOperatorBalance", async () => {
        await pdg.setNodeOperatorGuarantor(vaultOperatorGuarantor);
        await pdg.connect(vaultOperatorGuarantor).topUpNodeOperatorBalance(vaultOperator, { value: balance });

        const balanceBefore = await ethers.provider.getBalance(stranger);
        const withdrawTx = pdg
          .connect(vaultOperatorGuarantor)
          .withdrawNodeOperatorBalance(vaultOperator, balance, stranger);
        await expect(withdrawTx).to.emit(pdg, "BalanceWithdrawn").withArgs(vaultOperator, stranger, balance);

        const balanceAfter = await ethers.provider.getBalance(stranger);

        expect(balanceAfter - balanceBefore).to.equal(balance);
        expect(await pdg.nodeOperatorBalance(vaultOperator)).to.deep.equal([0n, 0n]);
      });
    });
  });

  context("Deposits & Proving", () => {
    context("predeposit", () => {
      it("reverts when the 'predeposit' got empty deposits", async () => {
        // NO runs predeposit for the vault without predepositData
        await expect(pdg.connect(stranger).predeposit(stakingVault, [])).to.be.revertedWithCustomError(
          pdg,
          "EmptyDeposits",
        );
      });

      it("revert when not NO tries to predeposit", async () => {
        const predeposit = generatePredeposit(generateValidator());
        await expect(pdg.connect(vaultOwner).predeposit(stakingVault, [predeposit])).to.be.revertedWithCustomError(
          pdg,
          "NotNodeOperator",
        );
        await expect(pdg.connect(stranger).predeposit(stakingVault, [predeposit])).to.be.revertedWithCustomError(
          pdg,
          "NotNodeOperator",
        );
      });

      it("reverts when using locked balance", async () => {
        const predeposit = generatePredeposit(generateValidator());
        await expect(pdg.predeposit(stakingVault, [predeposit]))
          .to.be.revertedWithCustomError(pdg, "NotEnoughUnlocked")
          .withArgs(0n, ether("1"));

        const predeposit2 = generatePredeposit(generateValidator());

        await pdg.topUpNodeOperatorBalance(vaultOperator, { value: ether("1") });

        await expect(pdg.predeposit(stakingVault, [predeposit, predeposit2]))
          .to.be.revertedWithCustomError(pdg, "NotEnoughUnlocked")
          .withArgs(ether("1"), ether("2"));
      });

      it("reverts on re-use of validator", async () => {
        await stakingVault.fund({ value: ether("32") });
        const validator = generateValidator();
        const predeposit = generatePredeposit(validator);
        await pdg.topUpNodeOperatorBalance(vaultOperator, { value: ether("3") });

        const PREDEPOSITED_STAGE = 1n;

        await pdg.predeposit(stakingVault, [predeposit]);
        const validatorStatus = await pdg.validatorStatus(validator.pubkey);
        expect(validatorStatus.stage).to.equal(PREDEPOSITED_STAGE);

        const predeposit2 = generatePredeposit(generateValidator());

        await expect(pdg.predeposit(stakingVault, [predeposit2, predeposit]))
          .to.be.revertedWithCustomError(pdg, "ValidatorNotNew")
          .withArgs(validator.pubkey, PREDEPOSITED_STAGE);
      });

      it("reverts on invalid predeposit amount", async () => {
        await stakingVault.fund({ value: ether("32") });
        const validator = generateValidator();
        const predeposit = generatePredeposit(validator);
        await pdg.topUpNodeOperatorBalance(vaultOperator, { value: ether("3") });

        predeposit.amount = ether("2");

        await expect(pdg.predeposit(stakingVault, [predeposit]))
          .to.be.revertedWithCustomError(pdg, "PredepositAmountInvalid")
          .withArgs(validator.pubkey, predeposit.amount);
      });

      it("allows to top up on predeposit", async () => {
        // Staking Vault is funded with enough ether to run validator
        await stakingVault.fund({ value: ether("32") });

        const balance = ether("1");

        // NO generates validator for vault
        const vaultWC = await stakingVault.withdrawalCredentials();
        const validator = generateValidator(vaultWC);

        const [total, locked] = await pdg.nodeOperatorBalance(vaultOperator);
        expect(total).to.equal(0n);
        expect(locked).to.equal(0n);

        // NO runs predeposit for the vault
        const predepositData = generatePredeposit(validator);
        const predepositTX = pdg.predeposit(stakingVault, [predepositData], { value: balance });

        await expect(predepositTX).to.emit(pdg, "BalanceToppedUp").withArgs(vaultOperator, vaultOperator, balance);

        const [totalAfter, lockedAfter] = await pdg.nodeOperatorBalance(vaultOperator);
        expect(totalAfter).to.equal(balance);
        expect(lockedAfter).to.equal(balance);
      });

      it("reverts on top up with predeposit if has guarantor", async () => {
        // Staking Vault is funded with enough ether to run validator
        await stakingVault.fund({ value: ether("32") });

        const balance = ether("1");

        await pdg.setNodeOperatorGuarantor(vaultOperatorGuarantor);
        await pdg.connect(vaultOperatorGuarantor).topUpNodeOperatorBalance(vaultOperator, { value: balance });

        // NO generates validator for vault
        const vaultWC = await stakingVault.withdrawalCredentials();
        const validator = generateValidator(vaultWC);

        // NO runs predeposit for the vault
        const predepositData = generatePredeposit(validator);
        await expect(pdg.predeposit(stakingVault, [predepositData], { value: balance })).to.revertedWithCustomError(
          pdg,
          "NotGuarantor",
        );
      });
    });

    context("proveValidatorWC", () => {
      it("reverts on proving not predeposited validator", async () => {
        const balance = ether("200");
        await pdg.topUpNodeOperatorBalance(vaultOperator, { value: balance });
        await stakingVault.fund({ value: balance });

        const wc = await stakingVault.withdrawalCredentials();
        const validator = generateValidator(wc);
        await sszMerkleTree.addValidatorLeaf(validator);
        const validatorIndex = 1n;
        const beaconHeader = generateBeaconHeader(await sszMerkleTree.getMerkleRoot());
        const { proof: beaconProof, root: beaconRoot } = await sszMerkleTree.getBeaconBlockHeaderProof(beaconHeader);
        const childBlockTimestamp = await setBeaconBlockRoot(beaconRoot);
        const proof = [
          ...(await sszMerkleTree.getValidatorPubkeyWCParentProof(validator)).proof,
          ...(await sszMerkleTree.getMerkleProof(firstValidatorLeafIndex + validatorIndex)),
          ...beaconProof,
        ];

        const witness = {
          validatorIndex,
          pubkey: validator.pubkey,
          proof,
          childBlockTimestamp,
        };

        // stage NONE
        await expect(pdg.proveValidatorWC(witness))
          .to.be.revertedWithCustomError(pdg, "ValidatorNotPreDeposited")
          .withArgs(validator.pubkey, 0n);

        // stage PREDEPOSITED
        await pdg.predeposit(stakingVault, [generatePredeposit(validator)]);

        const proveTx = await pdg.proveValidatorWC(witness);
        await expect(proveTx)
          .to.emit(pdg, "BalanceUnlocked")
          .withArgs(vaultOperator.address, balance, 0)
          .to.emit(pdg, "ValidatorProven")
          .withArgs(validator.pubkey, vaultOperator.address, await stakingVault.getAddress(), wc);

        expect((await pdg.validatorStatus(validator.pubkey)).stage).to.equal(2n);

        // stage PROVEN
        await expect(pdg.proveValidatorWC(witness))
          .to.be.revertedWithCustomError(pdg, "ValidatorNotPreDeposited")
          .withArgs(validator.pubkey, 2n);
      });

      it("can use PDG happy path with proveValidatorWC", async () => {
        // NO sets guarantor
        await pdg.setNodeOperatorGuarantor(vaultOperatorGuarantor);
        expect(await pdg.nodeOperatorGuarantor(vaultOperator)).to.equal(vaultOperatorGuarantor);

        // guarantor funds PDG for operator
        await expect(pdg.connect(vaultOperatorGuarantor).topUpNodeOperatorBalance(vaultOperator, { value: ether("1") }))
          .to.emit(pdg, "BalanceToppedUp")
          .withArgs(vaultOperator, vaultOperatorGuarantor, ether("1"));

        // Staking Vault is funded with enough ether to run validator
        await stakingVault.fund({ value: ether("32") });
        expect(await stakingVault.valuation()).to.equal(ether("32"));

        // NO generates validator for vault
        const vaultWC = await stakingVault.withdrawalCredentials();
        const validator = generateValidator(vaultWC);

        // NO runs predeposit for the vault
        const predepositData = generatePredeposit(validator);
        await pdg.predeposit(stakingVault, [predepositData]);

        // Validator is added to CL merkle tree
        await sszMerkleTree.addValidatorLeaf(validator);
        const validatorLeafIndex = firstValidatorLeafIndex + 1n;
        const validatorIndex = 1n;

        // Beacon Block is generated with new CL state
        const stateRoot = await sszMerkleTree.getMerkleRoot();
        const beaconBlockHeader = generateBeaconHeader(stateRoot);
        const beaconBlockMerkle = await sszMerkleTree.getBeaconBlockHeaderProof(beaconBlockHeader);

        /// Beacon Block root is posted to EL
        const childBlockTimestamp = await setBeaconBlockRoot(beaconBlockMerkle.root);

        // NO collects validator proof
        const validatorMerkle = await sszMerkleTree.getValidatorPubkeyWCParentProof(validator);
        const stateProof = await sszMerkleTree.getMerkleProof(validatorLeafIndex);
        const concatenatedProof = [...validatorMerkle.proof, ...stateProof, ...beaconBlockMerkle.proof];

        // NO posts proof and triggers deposit to total of 32 ether
        const witness = {
          pubkey: validator.pubkey,
          validatorIndex,
          childBlockTimestamp,
          proof: concatenatedProof,
        };

        const proveValidatorWCTX = pdg.connect(vaultOwner).proveValidatorWC(witness);

        await expect(proveValidatorWCTX)
          .to.emit(pdg, "BalanceUnlocked")
          .withArgs(vaultOperator, ether("1"), ether("0"))
          .to.emit(pdg, "ValidatorProven")
          .withArgs(validator.pubkey, vaultOperator, stakingVault, vaultWC);

        // revert DepositToWrongVault
        await expect(pdg.depositToBeaconChain(secondStakingVault, [predepositData])).to.be.revertedWithCustomError(
          pdg,
          "DepositToWrongVault",
        );

        const depositToBeaconChainTX = pdg.depositToBeaconChain(stakingVault, [predepositData]);

        await expect(depositToBeaconChainTX)
          .to.emit(stakingVault, "DepositedToBeaconChain")
          .withArgs(pdg, 1, predepositData.amount)
          .to.emit(depositContract, "DepositEvent")
          .withArgs(predepositData.pubkey, vaultWC, predepositData.signature, predepositData.depositDataRoot);
      });
    });

    context("invalid WC vault", () => {
      it("reverts when vault has WC with wrong version", async () => {
        let wc = await wcMockStakingVault.withdrawalCredentials();
        await pdg.topUpNodeOperatorBalance(vaultOperator, { value: ether("200") });

        const min = await pdg.MIN_SUPPORTED_WC_VERSION();
        const max = await pdg.MAX_SUPPORTED_WC_VERSION();

        expect(min).to.equal(1n);
        expect(max).to.equal(2n);

        for (let version = 0n; version < 5n; version++) {
          wc = `0x0${version.toString()}` + wc.slice(4);
          const predeposit = generatePredeposit(generateValidator(wc));
          await wcMockStakingVault.mock__setWithdrawalCredentials(wc);

          const shouldRevert = version < min || version > max;

          if (shouldRevert) {
            await expect(pdg.predeposit(wcMockStakingVault, [predeposit]))
              .to.be.revertedWithCustomError(pdg, "WithdrawalCredentialsInvalidVersion")
              .withArgs(version);
          } else {
            await pdg.predeposit(wcMockStakingVault, [predeposit]);
          }
        }
      });

      it("reverts when WC are misformed", async () => {
        let wc = await wcMockStakingVault.withdrawalCredentials();
        await pdg.topUpNodeOperatorBalance(vaultOperator, { value: ether("200") });
        wc = wc.slice(0, 4) + "ff" + wc.slice(6);
        await wcMockStakingVault.mock__setWithdrawalCredentials(wc);
        const predeposit = generatePredeposit(generateValidator(wc));
        await expect(pdg.predeposit(wcMockStakingVault, [predeposit]))
          .to.be.revertedWithCustomError(pdg, "WithdrawalCredentialsMisformed")
          .withArgs(wc);
      });

      it("reverts when WC do not belong to the vault", async () => {
        await pdg.topUpNodeOperatorBalance(vaultOperator, { value: ether("200") });
        await wcMockStakingVault.mock__setWithdrawalCredentials(addressToWC(stranger.address));
        const wc = await wcMockStakingVault.withdrawalCredentials();
        const predeposit = generatePredeposit(generateValidator(wc));
        await expect(pdg.predeposit(wcMockStakingVault, [predeposit]))
          .to.be.revertedWithCustomError(pdg, "WithdrawalCredentialsMismatch")
          .withArgs(await wcMockStakingVault.getAddress(), stranger.address);
      });
    });

    context("depositToBeaconChain", () => {
      it("reverts for not PROVEN validator", async () => {
        const validator = generateValidator();
        const predeposit = generatePredeposit(validator);

        await expect(pdg.depositToBeaconChain(stakingVault, [predeposit])).to.be.revertedWithCustomError(
          pdg,
          "DepositToUnprovenValidator",
        );
      });

      it("reverts for stranger to deposit", async () => {
        const validator = generateValidator();
        const predeposit = generatePredeposit(validator);

        await expect(
          pdg.connect(stranger).depositToBeaconChain(stakingVault, [predeposit]),
        ).to.be.revertedWithCustomError(pdg, "NotNodeOperator");
      });

      it("reverts to deposit someone else validators", async () => {
        const sideStakingVault = await deployStakingVault(stranger, stranger);
        const sameNOVault = await deployStakingVault(stranger, vaultOperator);
        const sideValidator = generateValidator(await sideStakingVault.withdrawalCredentials());
        const mainValidator = generateValidator(await stakingVault.withdrawalCredentials());
        const sameNOValidator = generateValidator(await sameNOVault.withdrawalCredentials());

        // top up pdg
        await pdg.connect(stranger).topUpNodeOperatorBalance(stranger, { value: ether("20") });
        await pdg.topUpNodeOperatorBalance(vaultOperator, { value: ether("20") });

        // top up vaults
        await stakingVault.fund({ value: ether("320") });
        await sideStakingVault.fund({ value: ether("320") });
        await sameNOVault.fund({ value: ether("320") });

        // predeposit both validators
        await pdg.predeposit(stakingVault, [generatePredeposit(mainValidator)]);
        await pdg.predeposit(sameNOVault, [generatePredeposit(sameNOValidator)]);
        await pdg.connect(stranger).predeposit(sideStakingVault, [generatePredeposit(sideValidator)]);

        // add them to CL
        await sszMerkleTree.addValidatorLeaf(mainValidator);
        const mainValidatorIndex = 1n;
        await sszMerkleTree.addValidatorLeaf(sideValidator);
        const sideValidatorIndex = 2n;
        await sszMerkleTree.addValidatorLeaf(sameNOValidator);
        const sameNoValidatorIndex = 3n;
        const beaconHeader = generateBeaconHeader(await sszMerkleTree.getMerkleRoot());
        const { proof: beaconProof, root: beaconRoot } = await sszMerkleTree.getBeaconBlockHeaderProof(beaconHeader);
        const childBlockTimestamp = await setBeaconBlockRoot(beaconRoot);

        // Collect proofs
        const mainValidatorProof = await sszMerkleTree.getValidatorPubkeyWCParentProof(mainValidator);
        const mainStateProof = await sszMerkleTree.getMerkleProof(firstValidatorLeafIndex + mainValidatorIndex);
        const mainProof = [...mainValidatorProof.proof, ...mainStateProof, ...beaconProof];

        const sideValidatorProof = await sszMerkleTree.getValidatorPubkeyWCParentProof(sideValidator);
        const sideStateProof = await sszMerkleTree.getMerkleProof(firstValidatorLeafIndex + sideValidatorIndex);
        const sideProof = [...sideValidatorProof.proof, ...sideStateProof, ...beaconProof];

        const sameNoValidatorProof = await sszMerkleTree.getValidatorPubkeyWCParentProof(sameNOValidator);
        const sameNoStateProof = await sszMerkleTree.getMerkleProof(firstValidatorLeafIndex + sameNoValidatorIndex);
        const sameNoProof = [...sameNoValidatorProof.proof, ...sameNoStateProof, ...beaconProof];

        // prove
        await pdg.proveValidatorWC({
          proof: mainProof,
          pubkey: mainValidator.pubkey,
          validatorIndex: mainValidatorIndex,
          childBlockTimestamp: childBlockTimestamp,
        });

        await pdg.proveValidatorWC({
          proof: sideProof,
          pubkey: sideValidator.pubkey,
          validatorIndex: sideValidatorIndex,
          childBlockTimestamp: childBlockTimestamp,
        });

        await pdg.proveValidatorWC({
          proof: sameNoProof,
          pubkey: sameNOValidator.pubkey,
          validatorIndex: sameNoValidatorIndex,
          childBlockTimestamp: childBlockTimestamp,
        });

        expect((await pdg.validatorStatus(mainValidator.pubkey)).stage).to.deep.equal(2n);
        expect((await pdg.validatorStatus(sideValidator.pubkey)).stage).to.deep.equal(2n);
        expect((await pdg.validatorStatus(sameNOValidator.pubkey)).stage).to.deep.equal(2n);

        const mainDeposit = generatePostDeposit(mainValidator, ether("31"));
        const sideDeposit = generatePostDeposit(sideValidator, ether("31"));
        const sameNoDeposit = generatePostDeposit(sameNOValidator, ether("31"));

        await expect(pdg.depositToBeaconChain(stakingVault, [mainDeposit, sideDeposit])).to.be.revertedWithCustomError(
          pdg,
          "NotNodeOperator",
        );

        await expect(pdg.depositToBeaconChain(stakingVault, [mainDeposit, sameNoDeposit]))
          .to.be.revertedWithCustomError(pdg, "DepositToWrongVault")
          .withArgs(sameNoDeposit.pubkey, stakingVault);
      });
    });

    context("positive proof flow - unknown validator", () => {
      it("revert the proveUnknownValidator if it was called by NotStakingVaultOwner", async () => {
        let witness = { validatorIndex: 1n, childBlockTimestamp: 1n, pubkey: "0x00", proof: [] };
        await expect(pdg.connect(stranger).proveUnknownValidator(witness, stakingVault)).to.be.revertedWithCustomError(
          pdg,
          "NotStakingVaultOwner",
        );

        await expect(
          pdg.connect(vaultOwner).proveUnknownValidator(witness, stakingVault),
        ).to.be.revertedWithCustomError(pdg, "InvalidPubkeyLength");

        witness = {
          validatorIndex: 1n,
          childBlockTimestamp: 1n,
          pubkey: hexlify(generateValidator().pubkey),
          proof: [],
        };

        await expect(
          pdg.connect(vaultOwner).proveUnknownValidator(witness, stakingVault),
        ).to.be.revertedWithCustomError(pdg, "RootNotFound");
      });

      it("can use PDG with proveUnknownValidator", async () => {
        const vaultWC = await stakingVault.withdrawalCredentials();
        const unknownValidator = generateValidator(vaultWC);

        // Validator is added to CL merkle tree
        await sszMerkleTree.addValidatorLeaf(unknownValidator);
        const validatorLeafIndex = firstValidatorLeafIndex + 1n;
        const validatorIndex = 1n;

        // Beacon Block is generated with new CL state
        const stateRoot = await sszMerkleTree.getMerkleRoot();
        const beaconBlockHeader = generateBeaconHeader(stateRoot);
        const beaconBlockMerkle = await sszMerkleTree.getBeaconBlockHeaderProof(beaconBlockHeader);

        /// Beacon Block root is posted to EL
        const childBlockTimestamp = await setBeaconBlockRoot(beaconBlockMerkle.root);

        // NO collects validator proof
        const validatorMerkle = await sszMerkleTree.getValidatorPubkeyWCParentProof(unknownValidator);
        const stateProof = await sszMerkleTree.getMerkleProof(validatorLeafIndex);
        const concatenatedProof = [...validatorMerkle.proof, ...stateProof, ...beaconBlockMerkle.proof];

        let validatorStatusTx = await pdg.validatorStatus(unknownValidator.pubkey);
        // ValidatorStatus.stage
        expect(validatorStatusTx[0]).to.equal(0n); // 0n is NONE

        const witness = {
          pubkey: unknownValidator.pubkey,
          validatorIndex,
          childBlockTimestamp,
          proof: concatenatedProof,
        };

        const proveUnknownValidatorTx = await pdg.connect(vaultOwner).proveUnknownValidator(witness, stakingVault);

        await expect(proveUnknownValidatorTx)
          .to.emit(pdg, "ValidatorProven")
          .withArgs(unknownValidator.pubkey, vaultOperator, stakingVault, vaultWC);

        validatorStatusTx = await pdg.validatorStatus(unknownValidator.pubkey);
        // ValidatorStatus.stage
        expect(validatorStatusTx[0]).to.equal(2n); // 2n is PROVEN

        // revert ValidatorNotNew
        await expect(
          pdg.connect(vaultOwner).proveUnknownValidator(witness, stakingVault),
        ).to.be.revertedWithCustomError(pdg, "ValidatorNotNew");
      });
    });

    context("negative proof flow", () => {
      it("revert the compensateDisprovenPredeposit if {ZeroArgument('_recipient')|CompensateToVaultNotAllowed|NotStakingVaultOwner|ValidatorNotDisproven}", async () => {
        await expect(pdg.connect(vaultOperator).topUpNodeOperatorBalance(vaultOperator, { value: ether("1") }))
          .to.emit(pdg, "BalanceToppedUp")
          .withArgs(vaultOperator, vaultOperator, ether("1"));

        const [operatorBondTotal, operatorBondLocked] = await pdg.nodeOperatorBalance(vaultOperator);
        expect(operatorBondTotal).to.equal(ether("1"));
        expect(operatorBondLocked).to.equal(0n);

        // Staking Vault is funded with enough ether to run validator
        await stakingVault.fund({ value: ether("32") });
        expect(await stakingVault.valuation()).to.equal(ether("32"));

        // Generate a validator
        const vaultNodeOperatorAddress = addressToWC(await stakingVault.nodeOperator()); // vaultOperator is same

        const validatorIncorrect = generateValidator(vaultNodeOperatorAddress);

        const predepositData = generatePredeposit(validatorIncorrect);

        await pdg.predeposit(stakingVault, [predepositData]);

        await expect(pdg.connect(vaultOwner).compensateDisprovenPredeposit(validatorIncorrect.pubkey, ZeroAddress))
          .to.be.revertedWithCustomError(pdg, "ZeroArgument")
          .withArgs("_recipient");

        await expect(
          pdg
            .connect(vaultOwner)
            .compensateDisprovenPredeposit(validatorIncorrect.pubkey, await stakingVault.getAddress()),
        ).to.be.revertedWithCustomError(pdg, "CompensateToVaultNotAllowed");

        await expect(
          pdg.connect(stranger).compensateDisprovenPredeposit(validatorIncorrect.pubkey, vaultOperator.address),
        ).to.be.revertedWithCustomError(pdg, "NotStakingVaultOwner");

        await expect(
          pdg.connect(vaultOwner).compensateDisprovenPredeposit(validatorIncorrect.pubkey, vaultOperator.address),
        ).to.be.revertedWithCustomError(pdg, "ValidatorNotDisproven");
      });

      it("should correctly handle compensation of disproven validator", async () => {
        await expect(pdg.connect(vaultOperator).topUpNodeOperatorBalance(vaultOperator, { value: ether("1") }))
          .to.emit(pdg, "BalanceToppedUp")
          .withArgs(vaultOperator, vaultOperator, ether("1"));

        const [operatorBondTotal, operatorBondLocked] = await pdg.nodeOperatorBalance(vaultOperator);
        expect(operatorBondTotal).to.equal(ether("1"));
        expect(operatorBondLocked).to.equal(0n);

        // Staking Vault is funded with enough ether to run validator
        await stakingVault.fund({ value: ether("32") });
        expect(await stakingVault.valuation()).to.equal(ether("32"));

        // Generate a validator
        const vaultNodeOperatorAddress = addressToWC(await stakingVault.nodeOperator()); // vaultOperator is same
        const validatorIncorrect = generateValidator(vaultNodeOperatorAddress);
        const predepositData = generatePredeposit(validatorIncorrect);

        // predeposit is called below

        // Validator is added to CL merkle tree
        await sszMerkleTree.addValidatorLeaf(validatorIncorrect);
        const validatorLeafIndex = firstValidatorLeafIndex + 1n;
        const validatorIndex = 1n;

        // Beacon Block is generated with new CL state
        const stateRoot = await sszMerkleTree.getMerkleRoot();
        const beaconBlockHeader = generateBeaconHeader(stateRoot);
        const beaconBlockMerkle = await sszMerkleTree.getBeaconBlockHeaderProof(beaconBlockHeader);

        /// Beacon Block root is posted to EL
        const childBlockTimestamp = await setBeaconBlockRoot(beaconBlockMerkle.root);

        // NO collects validator proof
        const validatorMerkle = await sszMerkleTree.getValidatorPubkeyWCParentProof(validatorIncorrect);
        const stateProof = await sszMerkleTree.getMerkleProof(validatorLeafIndex);
        const concatenatedProof = [...validatorMerkle.proof, ...stateProof, ...beaconBlockMerkle.proof];

        const witness = {
          pubkey: validatorIncorrect.pubkey,
          validatorIndex,
          childBlockTimestamp,
          proof: concatenatedProof,
        };

        // revert ValidatorNotPreDeposited
        await expect(
          pdg.connect(vaultOperator).proveInvalidValidatorWC(witness, vaultNodeOperatorAddress),
        ).to.revertedWithCustomError(pdg, "ValidatorNotPreDeposited");

        await pdg.predeposit(stakingVault, [predepositData]);

        await expect(pdg.connect(vaultOperator).proveInvalidValidatorWC(witness, vaultNodeOperatorAddress))
          .to.emit(pdg, "ValidatorDisproven")
          .withArgs(
            validatorIncorrect.pubkey,
            vaultOperator.address,
            await stakingVault.getAddress(),
            vaultNodeOperatorAddress,
          );

        // Now the validator is in the DISPROVEN stage, we can proceed with compensation
        let validatorStatus = await pdg.validatorStatus(validatorIncorrect.pubkey);
        expect(validatorStatus.stage).to.equal(3n); // 3n is DISPROVEN
        expect(validatorStatus.stakingVault).to.equal(await stakingVault.getAddress());
        expect(validatorStatus.nodeOperator).to.equal(vaultOperator.address);

        // reverts when recipient is rejecting
        await expect(
          pdg.connect(vaultOwner).compensateDisprovenPredeposit(validatorIncorrect.pubkey, rejector),
        ).to.revertedWithCustomError(pdg, "CompensateFailed");

        // Call compensateDisprovenPredeposit and expect it to succeed
        const compensateDisprovenPredepositTx = pdg
          .connect(vaultOwner)
          .compensateDisprovenPredeposit(validatorIncorrect.pubkey, vaultOperator.address);

        await expect(compensateDisprovenPredepositTx)
          .to.emit(pdg, "BalanceCompensated")
          .withArgs(vaultOperator.address, vaultOperator.address, ether("0"), ether("0"))
          .to.emit(pdg, "ValidatorCompensated")
          .withArgs(
            validatorIncorrect.pubkey,
            vaultOperator.address,
            await stakingVault.getAddress(),
            vaultOperator.address,
          );

        await expect(compensateDisprovenPredepositTx).to.be.ok;

        // Check that the locked balance of the node operator has been reduced
        const nodeOperatorBalance = await pdg.nodeOperatorBalance(vaultOperator.address);
        expect(nodeOperatorBalance.locked).to.equal(0);

        validatorStatus = await pdg.validatorStatus(validatorIncorrect.pubkey);
        // ValidatorStatus.stage
        expect(validatorStatus.stage).to.equal(4n); // 4n is COMPENSATED
      });

      it("revert proveInvalidValidatorWC with WithdrawalCredentialsMatch error", async () => {
        await expect(pdg.connect(vaultOperator).topUpNodeOperatorBalance(vaultOperator, { value: ether("1") }))
          .to.emit(pdg, "BalanceToppedUp")
          .withArgs(vaultOperator, vaultOperator, ether("1"));

        const [operatorBondTotal, operatorBondLocked] = await pdg.nodeOperatorBalance(vaultOperator);
        expect(operatorBondTotal).to.equal(ether("1"));
        expect(operatorBondLocked).to.equal(0n);

        // Staking Vault is funded with enough ether to run validator
        await stakingVault.fund({ value: ether("32") });
        expect(await stakingVault.valuation()).to.equal(ether("32"));

        // Generate a validator
        const vaultWC = await stakingVault.withdrawalCredentials();
        // this WC will raise WithdrawalCredentialsMatch error
        const validatorIncorrect = generateValidator(vaultWC);
        const predepositData = generatePredeposit(validatorIncorrect);

        await pdg.predeposit(stakingVault, [predepositData]);

        // Validator is added to CL merkle tree
        await sszMerkleTree.addValidatorLeaf(validatorIncorrect);
        const validatorLeafIndex = firstValidatorLeafIndex + 1n;
        const validatorIndex = 1n;

        // Beacon Block is generated with new CL state
        const stateRoot = await sszMerkleTree.getMerkleRoot();
        const beaconBlockHeader = generateBeaconHeader(stateRoot);
        const beaconBlockMerkle = await sszMerkleTree.getBeaconBlockHeaderProof(beaconBlockHeader);

        /// Beacon Block root is posted to EL
        const childBlockTimestamp = await setBeaconBlockRoot(beaconBlockMerkle.root);

        // NO collects validator proof
        const validatorMerkle = await sszMerkleTree.getValidatorPubkeyWCParentProof(validatorIncorrect);
        const stateProof = await sszMerkleTree.getMerkleProof(validatorLeafIndex);
        const concatenatedProof = [...validatorMerkle.proof, ...stateProof, ...beaconBlockMerkle.proof];

        const witness = {
          pubkey: validatorIncorrect.pubkey,
          validatorIndex,
          childBlockTimestamp,
          proof: concatenatedProof,
        };

        await expect(pdg.connect(vaultOperator).proveInvalidValidatorWC(witness, vaultWC)).to.revertedWithCustomError(
          pdg,
          "WithdrawalCredentialsMatch",
        );
      });
    });
  });

  context("Pausing", () => {
    it("should pause core methods", async () => {
      // Roles
      await pdg.connect(admin).grantRole(await pdg.PAUSE_ROLE(), pauser);
      await pdg.connect(admin).grantRole(await pdg.RESUME_ROLE(), pauser);
      const infinitePause = await pdg.PAUSE_INFINITELY();

      // Pause state
      const pauseTX = await pdg.connect(pauser).pauseFor(infinitePause);
      await expect(pauseTX).to.emit(pdg, "Paused").withArgs(infinitePause);
      expect(await pdg.isPaused()).to.be.true;

      // Paused Methods
      await expect(pdg.topUpNodeOperatorBalance(vaultOperator, { value: ether("1") })).to.revertedWithCustomError(
        pdg,
        "ResumedExpected",
      );
      await expect(pdg.withdrawNodeOperatorBalance(vaultOperator, 1n, vaultOperator)).to.revertedWithCustomError(
        pdg,
        "ResumedExpected",
      );

      await expect(pdg.setNodeOperatorGuarantor(vaultOperator)).to.revertedWithCustomError(pdg, "ResumedExpected");
      await expect(pdg.claimGuarantorRefund(vaultOperator)).to.revertedWithCustomError(pdg, "ResumedExpected");

      const witness = { validatorIndex: 1n, childBlockTimestamp: 1n, pubkey: "0x00", proof: [] };

      await expect(pdg.predeposit(stakingVault, [])).to.revertedWithCustomError(pdg, "ResumedExpected");
      await expect(pdg.proveValidatorWC(witness)).to.revertedWithCustomError(pdg, "ResumedExpected");
      await expect(pdg.depositToBeaconChain(stakingVault, [])).to.revertedWithCustomError(pdg, "ResumedExpected");
      await expect(pdg.proveAndDeposit([], [], stakingVault)).to.revertedWithCustomError(pdg, "ResumedExpected");

      await expect(pdg.proveUnknownValidator(witness, stakingVault)).to.revertedWithCustomError(pdg, "ResumedExpected");

      await expect(pdg.proveInvalidValidatorWC(witness, randomBytes32())).to.revertedWithCustomError(
        pdg,
        "ResumedExpected",
      );
      await expect(pdg.compensateDisprovenPredeposit("0x00", stakingVault)).to.revertedWithCustomError(
        pdg,
        "ResumedExpected",
      );

      // Resume state
      const resumeTx = pdg.connect(pauser).resume();
      await expect(resumeTx).to.emit(pdg, "Resumed");
      expect(await pdg.isPaused()).to.be.false;
    });
  });
});<|MERGE_RESOLUTION|>--- conflicted
+++ resolved
@@ -18,12 +18,9 @@
   VaultHub__MockForStakingVault,
 } from "typechain-types";
 
-<<<<<<< HEAD
-import { deployBLSPrecompileStubs, ether, findEvents } from "lib";
-=======
->>>>>>> b20b549b
 import {
   addressToWC,
+  deployBLSPrecompileStubs,
   ether,
   findEvents,
   generateBeaconHeader,
@@ -54,7 +51,6 @@
   let vaultHub: VaultHub__MockForStakingVault;
   let sszMerkleTree: SSZMerkleTree;
   let stakingVault: StakingVault;
-  let secondStakingVault: StakingVault;
   let wcMockStakingVault: StakingVault__MockForVaultHub;
   let depositContract: DepositContract__MockForStakingVault;
   let rejector: EthRejector;
@@ -123,7 +119,6 @@
     expect(await locator.predepositGuarantee()).to.equal(await pdg.getAddress());
     vaultHub = await ethers.deployContract("VaultHub__MockForStakingVault");
     stakingVault = await deployStakingVault(vaultOwner, vaultOperator);
-    secondStakingVault = await deployStakingVault(vaultOwner, vaultOperator);
     wcMockStakingVault = await ethers.deployContract("StakingVault__MockForVaultHub", [vaultHub, depositContract, pdg]);
     await wcMockStakingVault.initialize(vaultOwner, vaultOperator, "0x00");
   });
@@ -267,7 +262,9 @@
 
       it("reverts when setting guarantor with in-flight deposits", async () => {
         await stakingVault.fund({ value: ether("32") });
-        await pdg.predeposit(stakingVault, [generatePredeposit(generateValidator())], { value: ether("1") });
+        const validator = generateValidator();
+        const predeposit = await generatePredeposit(validator);
+        await pdg.predeposit(stakingVault, [predeposit.deposit], [predeposit.depositY], { value: ether("1") });
 
         expect(await pdg.nodeOperatorBalance(vaultOperator)).to.deep.equal([ether("1"), ether("1")]);
 
@@ -504,7 +501,8 @@
           .withArgs(0n, balance);
 
         await pdg.topUpNodeOperatorBalance(vaultOperator, { value: balance });
-        await pdg.predeposit(stakingVault, [generatePredeposit(generateValidator())]);
+        const predeposit = await generatePredeposit(generateValidator());
+        await pdg.predeposit(stakingVault, [predeposit.deposit], [predeposit.depositY]);
 
         await expect(pdg.withdrawNodeOperatorBalance(vaultOperator, balance, stranger))
           .to.be.revertedWithCustomError(pdg, "NotEnoughUnlocked")
@@ -557,35 +555,39 @@
     context("predeposit", () => {
       it("reverts when the 'predeposit' got empty deposits", async () => {
         // NO runs predeposit for the vault without predepositData
-        await expect(pdg.connect(stranger).predeposit(stakingVault, [])).to.be.revertedWithCustomError(
+        await expect(pdg.connect(stranger).predeposit(stakingVault, [], [])).to.be.revertedWithCustomError(
           pdg,
           "EmptyDeposits",
         );
       });
 
       it("revert when not NO tries to predeposit", async () => {
-        const predeposit = generatePredeposit(generateValidator());
-        await expect(pdg.connect(vaultOwner).predeposit(stakingVault, [predeposit])).to.be.revertedWithCustomError(
-          pdg,
-          "NotNodeOperator",
-        );
-        await expect(pdg.connect(stranger).predeposit(stakingVault, [predeposit])).to.be.revertedWithCustomError(
-          pdg,
-          "NotNodeOperator",
-        );
+        const { deposit, depositY } = await generatePredeposit(generateValidator());
+        await expect(
+          pdg.connect(vaultOwner).predeposit(stakingVault, [deposit], [depositY]),
+        ).to.be.revertedWithCustomError(pdg, "NotNodeOperator");
+        await expect(
+          pdg.connect(stranger).predeposit(stakingVault, [deposit], [depositY]),
+        ).to.be.revertedWithCustomError(pdg, "NotNodeOperator");
       });
 
       it("reverts when using locked balance", async () => {
-        const predeposit = generatePredeposit(generateValidator());
-        await expect(pdg.predeposit(stakingVault, [predeposit]))
+        const predeposit = await generatePredeposit(generateValidator());
+        await expect(pdg.predeposit(stakingVault, [predeposit.deposit], [predeposit.depositY]))
           .to.be.revertedWithCustomError(pdg, "NotEnoughUnlocked")
           .withArgs(0n, ether("1"));
 
-        const predeposit2 = generatePredeposit(generateValidator());
+        const predeposit2 = await generatePredeposit(generateValidator());
 
         await pdg.topUpNodeOperatorBalance(vaultOperator, { value: ether("1") });
 
-        await expect(pdg.predeposit(stakingVault, [predeposit, predeposit2]))
+        await expect(
+          pdg.predeposit(
+            stakingVault,
+            [predeposit.deposit, predeposit2.deposit],
+            [predeposit.depositY, predeposit2.depositY],
+          ),
+        )
           .to.be.revertedWithCustomError(pdg, "NotEnoughUnlocked")
           .withArgs(ether("1"), ether("2"));
       });
@@ -593,33 +595,37 @@
       it("reverts on re-use of validator", async () => {
         await stakingVault.fund({ value: ether("32") });
         const validator = generateValidator();
-        const predeposit = generatePredeposit(validator);
+        const predeposit = await generatePredeposit(validator);
         await pdg.topUpNodeOperatorBalance(vaultOperator, { value: ether("3") });
 
         const PREDEPOSITED_STAGE = 1n;
 
-        await pdg.predeposit(stakingVault, [predeposit]);
-        const validatorStatus = await pdg.validatorStatus(validator.pubkey);
+        await pdg.predeposit(stakingVault, [predeposit.deposit], [predeposit.depositY]);
+        const validatorStatus = await pdg.validatorStatus(validator.container.pubkey);
         expect(validatorStatus.stage).to.equal(PREDEPOSITED_STAGE);
 
-        const predeposit2 = generatePredeposit(generateValidator());
-
-        await expect(pdg.predeposit(stakingVault, [predeposit2, predeposit]))
+        const predeposit2 = await generatePredeposit(generateValidator());
+
+        await expect(
+          pdg.predeposit(
+            stakingVault,
+            [predeposit2.deposit, predeposit.deposit],
+            [predeposit2.depositY, predeposit.depositY],
+          ),
+        )
           .to.be.revertedWithCustomError(pdg, "ValidatorNotNew")
-          .withArgs(validator.pubkey, PREDEPOSITED_STAGE);
+          .withArgs(validator.container.pubkey, PREDEPOSITED_STAGE);
       });
 
       it("reverts on invalid predeposit amount", async () => {
         await stakingVault.fund({ value: ether("32") });
         const validator = generateValidator();
-        const predeposit = generatePredeposit(validator);
+        const predeposit = await generatePredeposit(validator, ether("2"));
         await pdg.topUpNodeOperatorBalance(vaultOperator, { value: ether("3") });
 
-        predeposit.amount = ether("2");
-
-        await expect(pdg.predeposit(stakingVault, [predeposit]))
+        await expect(pdg.predeposit(stakingVault, [predeposit.deposit], [predeposit.depositY]))
           .to.be.revertedWithCustomError(pdg, "PredepositAmountInvalid")
-          .withArgs(validator.pubkey, predeposit.amount);
+          .withArgs(validator.container.pubkey, predeposit.deposit.amount);
       });
 
       it("allows to top up on predeposit", async () => {
@@ -637,8 +643,10 @@
         expect(locked).to.equal(0n);
 
         // NO runs predeposit for the vault
-        const predepositData = generatePredeposit(validator);
-        const predepositTX = pdg.predeposit(stakingVault, [predepositData], { value: balance });
+        const predeposit = await generatePredeposit(validator);
+        const predepositTX = pdg.predeposit(stakingVault, [predeposit.deposit], [predeposit.depositY], {
+          value: balance,
+        });
 
         await expect(predepositTX).to.emit(pdg, "BalanceToppedUp").withArgs(vaultOperator, vaultOperator, balance);
 
@@ -661,11 +669,10 @@
         const validator = generateValidator(vaultWC);
 
         // NO runs predeposit for the vault
-        const predepositData = generatePredeposit(validator);
-        await expect(pdg.predeposit(stakingVault, [predepositData], { value: balance })).to.revertedWithCustomError(
-          pdg,
-          "NotGuarantor",
-        );
+        const predeposit = await generatePredeposit(validator);
+        await expect(
+          pdg.predeposit(stakingVault, [predeposit.deposit], [predeposit.depositY], { value: balance }),
+        ).to.revertedWithCustomError(pdg, "NotGuarantor");
       });
     });
 
@@ -677,20 +684,20 @@
 
         const wc = await stakingVault.withdrawalCredentials();
         const validator = generateValidator(wc);
-        await sszMerkleTree.addValidatorLeaf(validator);
+        await sszMerkleTree.addValidatorLeaf(validator.container);
         const validatorIndex = 1n;
         const beaconHeader = generateBeaconHeader(await sszMerkleTree.getMerkleRoot());
         const { proof: beaconProof, root: beaconRoot } = await sszMerkleTree.getBeaconBlockHeaderProof(beaconHeader);
         const childBlockTimestamp = await setBeaconBlockRoot(beaconRoot);
         const proof = [
-          ...(await sszMerkleTree.getValidatorPubkeyWCParentProof(validator)).proof,
+          ...(await sszMerkleTree.getValidatorPubkeyWCParentProof(validator.container)).proof,
           ...(await sszMerkleTree.getMerkleProof(firstValidatorLeafIndex + validatorIndex)),
           ...beaconProof,
         ];
 
         const witness = {
           validatorIndex,
-          pubkey: validator.pubkey,
+          pubkey: validator.container.pubkey,
           proof,
           childBlockTimestamp,
         };
@@ -698,24 +705,25 @@
         // stage NONE
         await expect(pdg.proveValidatorWC(witness))
           .to.be.revertedWithCustomError(pdg, "ValidatorNotPreDeposited")
-          .withArgs(validator.pubkey, 0n);
+          .withArgs(validator.container.pubkey, 0n);
 
         // stage PREDEPOSITED
-        await pdg.predeposit(stakingVault, [generatePredeposit(validator)]);
+        const { deposit, depositY } = await generatePredeposit(validator);
+        await pdg.predeposit(stakingVault, [deposit], [depositY]);
 
         const proveTx = await pdg.proveValidatorWC(witness);
         await expect(proveTx)
           .to.emit(pdg, "BalanceUnlocked")
           .withArgs(vaultOperator.address, balance, 0)
           .to.emit(pdg, "ValidatorProven")
-          .withArgs(validator.pubkey, vaultOperator.address, await stakingVault.getAddress(), wc);
-
-        expect((await pdg.validatorStatus(validator.pubkey)).stage).to.equal(2n);
+          .withArgs(validator.container.pubkey, vaultOperator.address, await stakingVault.getAddress(), wc);
+
+        expect((await pdg.validatorStatus(validator.container.pubkey)).stage).to.equal(2n);
 
         // stage PROVEN
         await expect(pdg.proveValidatorWC(witness))
           .to.be.revertedWithCustomError(pdg, "ValidatorNotPreDeposited")
-          .withArgs(validator.pubkey, 2n);
+          .withArgs(validator.container.pubkey, 2n);
       });
 
       it("can use PDG happy path with proveValidatorWC", async () => {
@@ -737,11 +745,11 @@
         const validator = generateValidator(vaultWC);
 
         // NO runs predeposit for the vault
-        const predepositData = generatePredeposit(validator);
-        await pdg.predeposit(stakingVault, [predepositData]);
+        const predepositData = await generatePredeposit(validator);
+        await pdg.predeposit(stakingVault, [predepositData.deposit], [predepositData.depositY]);
 
         // Validator is added to CL merkle tree
-        await sszMerkleTree.addValidatorLeaf(validator);
+        await sszMerkleTree.addValidatorLeaf(validator.container);
         const validatorLeafIndex = firstValidatorLeafIndex + 1n;
         const validatorIndex = 1n;
 
@@ -754,13 +762,13 @@
         const childBlockTimestamp = await setBeaconBlockRoot(beaconBlockMerkle.root);
 
         // NO collects validator proof
-        const validatorMerkle = await sszMerkleTree.getValidatorPubkeyWCParentProof(validator);
+        const validatorMerkle = await sszMerkleTree.getValidatorPubkeyWCParentProof(validator.container);
         const stateProof = await sszMerkleTree.getMerkleProof(validatorLeafIndex);
         const concatenatedProof = [...validatorMerkle.proof, ...stateProof, ...beaconBlockMerkle.proof];
 
         // NO posts proof and triggers deposit to total of 32 ether
         const witness = {
-          pubkey: validator.pubkey,
+          pubkey: validator.container.pubkey,
           validatorIndex,
           childBlockTimestamp,
           proof: concatenatedProof,
@@ -772,21 +780,16 @@
           .to.emit(pdg, "BalanceUnlocked")
           .withArgs(vaultOperator, ether("1"), ether("0"))
           .to.emit(pdg, "ValidatorProven")
-          .withArgs(validator.pubkey, vaultOperator, stakingVault, vaultWC);
-
-        // revert DepositToWrongVault
-        await expect(pdg.depositToBeaconChain(secondStakingVault, [predepositData])).to.be.revertedWithCustomError(
-          pdg,
-          "DepositToWrongVault",
-        );
-
-        const depositToBeaconChainTX = pdg.depositToBeaconChain(stakingVault, [predepositData]);
+          .withArgs(validator.container.pubkey, vaultOperator, stakingVault, vaultWC);
+
+        const postDepositData = generatePostDeposit(validator.container, ether("1"));
+        const depositToBeaconChainTX = pdg.depositToBeaconChain(stakingVault, [postDepositData]);
 
         await expect(depositToBeaconChainTX)
           .to.emit(stakingVault, "DepositedToBeaconChain")
-          .withArgs(pdg, 1, predepositData.amount)
+          .withArgs(pdg, 1, postDepositData.amount)
           .to.emit(depositContract, "DepositEvent")
-          .withArgs(predepositData.pubkey, vaultWC, predepositData.signature, predepositData.depositDataRoot);
+          .withArgs(postDepositData.pubkey, vaultWC, postDepositData.signature, postDepositData.depositDataRoot);
       });
     });
 
@@ -803,17 +806,17 @@
 
         for (let version = 0n; version < 5n; version++) {
           wc = `0x0${version.toString()}` + wc.slice(4);
-          const predeposit = generatePredeposit(generateValidator(wc));
+          const predeposit = await generatePredeposit(generateValidator(wc));
           await wcMockStakingVault.mock__setWithdrawalCredentials(wc);
 
           const shouldRevert = version < min || version > max;
 
           if (shouldRevert) {
-            await expect(pdg.predeposit(wcMockStakingVault, [predeposit]))
+            await expect(pdg.predeposit(wcMockStakingVault, [predeposit.deposit], [predeposit.depositY]))
               .to.be.revertedWithCustomError(pdg, "WithdrawalCredentialsInvalidVersion")
               .withArgs(version);
           } else {
-            await pdg.predeposit(wcMockStakingVault, [predeposit]);
+            await pdg.predeposit(wcMockStakingVault, [predeposit.deposit], [predeposit.depositY]);
           }
         }
       });
@@ -823,8 +826,8 @@
         await pdg.topUpNodeOperatorBalance(vaultOperator, { value: ether("200") });
         wc = wc.slice(0, 4) + "ff" + wc.slice(6);
         await wcMockStakingVault.mock__setWithdrawalCredentials(wc);
-        const predeposit = generatePredeposit(generateValidator(wc));
-        await expect(pdg.predeposit(wcMockStakingVault, [predeposit]))
+        const predeposit = await generatePredeposit(generateValidator(wc));
+        await expect(pdg.predeposit(wcMockStakingVault, [predeposit.deposit], [predeposit.depositY]))
           .to.be.revertedWithCustomError(pdg, "WithdrawalCredentialsMisformed")
           .withArgs(wc);
       });
@@ -833,8 +836,8 @@
         await pdg.topUpNodeOperatorBalance(vaultOperator, { value: ether("200") });
         await wcMockStakingVault.mock__setWithdrawalCredentials(addressToWC(stranger.address));
         const wc = await wcMockStakingVault.withdrawalCredentials();
-        const predeposit = generatePredeposit(generateValidator(wc));
-        await expect(pdg.predeposit(wcMockStakingVault, [predeposit]))
+        const predeposit = await generatePredeposit(generateValidator(wc));
+        await expect(pdg.predeposit(wcMockStakingVault, [predeposit.deposit], [predeposit.depositY]))
           .to.be.revertedWithCustomError(pdg, "WithdrawalCredentialsMismatch")
           .withArgs(await wcMockStakingVault.getAddress(), stranger.address);
       });
@@ -843,9 +846,9 @@
     context("depositToBeaconChain", () => {
       it("reverts for not PROVEN validator", async () => {
         const validator = generateValidator();
-        const predeposit = generatePredeposit(validator);
-
-        await expect(pdg.depositToBeaconChain(stakingVault, [predeposit])).to.be.revertedWithCustomError(
+        const deposit = generatePostDeposit(validator.container);
+
+        await expect(pdg.depositToBeaconChain(stakingVault, [deposit])).to.be.revertedWithCustomError(
           pdg,
           "DepositToUnprovenValidator",
         );
@@ -853,11 +856,12 @@
 
       it("reverts for stranger to deposit", async () => {
         const validator = generateValidator();
-        const predeposit = generatePredeposit(validator);
-
-        await expect(
-          pdg.connect(stranger).depositToBeaconChain(stakingVault, [predeposit]),
-        ).to.be.revertedWithCustomError(pdg, "NotNodeOperator");
+        const deposit = generatePostDeposit(validator.container);
+
+        await expect(pdg.connect(stranger).depositToBeaconChain(stakingVault, [deposit])).to.be.revertedWithCustomError(
+          pdg,
+          "NotNodeOperator",
+        );
       });
 
       it("reverts to deposit someone else validators", async () => {
@@ -877,63 +881,66 @@
         await sameNOVault.fund({ value: ether("320") });
 
         // predeposit both validators
-        await pdg.predeposit(stakingVault, [generatePredeposit(mainValidator)]);
-        await pdg.predeposit(sameNOVault, [generatePredeposit(sameNOValidator)]);
-        await pdg.connect(stranger).predeposit(sideStakingVault, [generatePredeposit(sideValidator)]);
+        let predeposit = await generatePredeposit(mainValidator);
+        await pdg.predeposit(stakingVault, [predeposit.deposit], [predeposit.depositY]);
+        predeposit = await generatePredeposit(sameNOValidator);
+        await pdg.predeposit(sameNOVault, [predeposit.deposit], [predeposit.depositY]);
+        predeposit = await generatePredeposit(sideValidator);
+        await pdg.connect(stranger).predeposit(sideStakingVault, [predeposit.deposit], [predeposit.depositY]);
 
         // add them to CL
-        await sszMerkleTree.addValidatorLeaf(mainValidator);
+        await sszMerkleTree.addValidatorLeaf(mainValidator.container);
         const mainValidatorIndex = 1n;
-        await sszMerkleTree.addValidatorLeaf(sideValidator);
+        await sszMerkleTree.addValidatorLeaf(sideValidator.container);
         const sideValidatorIndex = 2n;
-        await sszMerkleTree.addValidatorLeaf(sameNOValidator);
+        await sszMerkleTree.addValidatorLeaf(sameNOValidator.container);
         const sameNoValidatorIndex = 3n;
         const beaconHeader = generateBeaconHeader(await sszMerkleTree.getMerkleRoot());
         const { proof: beaconProof, root: beaconRoot } = await sszMerkleTree.getBeaconBlockHeaderProof(beaconHeader);
         const childBlockTimestamp = await setBeaconBlockRoot(beaconRoot);
 
         // Collect proofs
-        const mainValidatorProof = await sszMerkleTree.getValidatorPubkeyWCParentProof(mainValidator);
+        const mainValidatorProof = await sszMerkleTree.getValidatorPubkeyWCParentProof(mainValidator.container);
         const mainStateProof = await sszMerkleTree.getMerkleProof(firstValidatorLeafIndex + mainValidatorIndex);
         const mainProof = [...mainValidatorProof.proof, ...mainStateProof, ...beaconProof];
 
-        const sideValidatorProof = await sszMerkleTree.getValidatorPubkeyWCParentProof(sideValidator);
+        const sideValidatorProof = await sszMerkleTree.getValidatorPubkeyWCParentProof(sideValidator.container);
         const sideStateProof = await sszMerkleTree.getMerkleProof(firstValidatorLeafIndex + sideValidatorIndex);
         const sideProof = [...sideValidatorProof.proof, ...sideStateProof, ...beaconProof];
 
-        const sameNoValidatorProof = await sszMerkleTree.getValidatorPubkeyWCParentProof(sameNOValidator);
+        const sameNoValidatorProof = await sszMerkleTree.getValidatorPubkeyWCParentProof(sameNOValidator.container);
         const sameNoStateProof = await sszMerkleTree.getMerkleProof(firstValidatorLeafIndex + sameNoValidatorIndex);
         const sameNoProof = [...sameNoValidatorProof.proof, ...sameNoStateProof, ...beaconProof];
 
         // prove
         await pdg.proveValidatorWC({
           proof: mainProof,
-          pubkey: mainValidator.pubkey,
+          pubkey: mainValidator.container.pubkey,
           validatorIndex: mainValidatorIndex,
           childBlockTimestamp: childBlockTimestamp,
         });
 
         await pdg.proveValidatorWC({
           proof: sideProof,
-          pubkey: sideValidator.pubkey,
+          pubkey: sideValidator.container.pubkey,
           validatorIndex: sideValidatorIndex,
           childBlockTimestamp: childBlockTimestamp,
         });
 
         await pdg.proveValidatorWC({
           proof: sameNoProof,
-          pubkey: sameNOValidator.pubkey,
+          pubkey: sameNOValidator.container.pubkey,
           validatorIndex: sameNoValidatorIndex,
           childBlockTimestamp: childBlockTimestamp,
         });
 
-        expect((await pdg.validatorStatus(mainValidator.pubkey)).stage).to.deep.equal(2n);
-        expect((await pdg.validatorStatus(sideValidator.pubkey)).stage).to.deep.equal(2n);
-        expect((await pdg.validatorStatus(sameNOValidator.pubkey)).stage).to.deep.equal(2n);
-
-        const mainDeposit = generatePostDeposit(mainValidator, ether("31"));
-        const sideDeposit = generatePostDeposit(sideValidator, ether("31"));
-        const sameNoDeposit = generatePostDeposit(sameNOValidator, ether("31"));
+        expect((await pdg.validatorStatus(mainValidator.container.pubkey)).stage).to.deep.equal(2n);
+        expect((await pdg.validatorStatus(sideValidator.container.pubkey)).stage).to.deep.equal(2n);
+        expect((await pdg.validatorStatus(sameNOValidator.container.pubkey)).stage).to.deep.equal(2n);
+
+        const mainDeposit = generatePostDeposit(mainValidator.container, ether("31"));
+        const sideDeposit = generatePostDeposit(sideValidator.container, ether("31"));
+        const sameNoDeposit = generatePostDeposit(sameNOValidator.container, ether("31"));
 
         await expect(pdg.depositToBeaconChain(stakingVault, [mainDeposit, sideDeposit])).to.be.revertedWithCustomError(
           pdg,
@@ -961,7 +968,7 @@
         witness = {
           validatorIndex: 1n,
           childBlockTimestamp: 1n,
-          pubkey: hexlify(generateValidator().pubkey),
+          pubkey: hexlify(generateValidator().container.pubkey),
           proof: [],
         };
 
@@ -975,7 +982,7 @@
         const unknownValidator = generateValidator(vaultWC);
 
         // Validator is added to CL merkle tree
-        await sszMerkleTree.addValidatorLeaf(unknownValidator);
+        await sszMerkleTree.addValidatorLeaf(unknownValidator.container);
         const validatorLeafIndex = firstValidatorLeafIndex + 1n;
         const validatorIndex = 1n;
 
@@ -988,16 +995,16 @@
         const childBlockTimestamp = await setBeaconBlockRoot(beaconBlockMerkle.root);
 
         // NO collects validator proof
-        const validatorMerkle = await sszMerkleTree.getValidatorPubkeyWCParentProof(unknownValidator);
+        const validatorMerkle = await sszMerkleTree.getValidatorPubkeyWCParentProof(unknownValidator.container);
         const stateProof = await sszMerkleTree.getMerkleProof(validatorLeafIndex);
         const concatenatedProof = [...validatorMerkle.proof, ...stateProof, ...beaconBlockMerkle.proof];
 
-        let validatorStatusTx = await pdg.validatorStatus(unknownValidator.pubkey);
+        let validatorStatusTx = await pdg.validatorStatus(unknownValidator.container.pubkey);
         // ValidatorStatus.stage
         expect(validatorStatusTx[0]).to.equal(0n); // 0n is NONE
 
         const witness = {
-          pubkey: unknownValidator.pubkey,
+          pubkey: unknownValidator.container.pubkey,
           validatorIndex,
           childBlockTimestamp,
           proof: concatenatedProof,
@@ -1007,9 +1014,9 @@
 
         await expect(proveUnknownValidatorTx)
           .to.emit(pdg, "ValidatorProven")
-          .withArgs(unknownValidator.pubkey, vaultOperator, stakingVault, vaultWC);
-
-        validatorStatusTx = await pdg.validatorStatus(unknownValidator.pubkey);
+          .withArgs(unknownValidator.container.pubkey, vaultOperator, stakingVault, vaultWC);
+
+        validatorStatusTx = await pdg.validatorStatus(unknownValidator.container.pubkey);
         // ValidatorStatus.stage
         expect(validatorStatusTx[0]).to.equal(2n); // 2n is PROVEN
 
@@ -1039,26 +1046,32 @@
 
         const validatorIncorrect = generateValidator(vaultNodeOperatorAddress);
 
-        const predepositData = generatePredeposit(validatorIncorrect);
-
-        await pdg.predeposit(stakingVault, [predepositData]);
-
-        await expect(pdg.connect(vaultOwner).compensateDisprovenPredeposit(validatorIncorrect.pubkey, ZeroAddress))
+        const predepositData = await generatePredeposit(validatorIncorrect);
+
+        await pdg.predeposit(stakingVault, [predepositData.deposit], [predepositData.depositY]);
+
+        await expect(
+          pdg.connect(vaultOwner).compensateDisprovenPredeposit(validatorIncorrect.container.pubkey, ZeroAddress),
+        )
           .to.be.revertedWithCustomError(pdg, "ZeroArgument")
           .withArgs("_recipient");
 
         await expect(
           pdg
             .connect(vaultOwner)
-            .compensateDisprovenPredeposit(validatorIncorrect.pubkey, await stakingVault.getAddress()),
+            .compensateDisprovenPredeposit(validatorIncorrect.container.pubkey, await stakingVault.getAddress()),
         ).to.be.revertedWithCustomError(pdg, "CompensateToVaultNotAllowed");
 
         await expect(
-          pdg.connect(stranger).compensateDisprovenPredeposit(validatorIncorrect.pubkey, vaultOperator.address),
+          pdg
+            .connect(stranger)
+            .compensateDisprovenPredeposit(validatorIncorrect.container.pubkey, vaultOperator.address),
         ).to.be.revertedWithCustomError(pdg, "NotStakingVaultOwner");
 
         await expect(
-          pdg.connect(vaultOwner).compensateDisprovenPredeposit(validatorIncorrect.pubkey, vaultOperator.address),
+          pdg
+            .connect(vaultOwner)
+            .compensateDisprovenPredeposit(validatorIncorrect.container.pubkey, vaultOperator.address),
         ).to.be.revertedWithCustomError(pdg, "ValidatorNotDisproven");
       });
 
@@ -1078,12 +1091,12 @@
         // Generate a validator
         const vaultNodeOperatorAddress = addressToWC(await stakingVault.nodeOperator()); // vaultOperator is same
         const validatorIncorrect = generateValidator(vaultNodeOperatorAddress);
-        const predepositData = generatePredeposit(validatorIncorrect);
+        const predepositData = await generatePredeposit(validatorIncorrect);
 
         // predeposit is called below
 
         // Validator is added to CL merkle tree
-        await sszMerkleTree.addValidatorLeaf(validatorIncorrect);
+        await sszMerkleTree.addValidatorLeaf(validatorIncorrect.container);
         const validatorLeafIndex = firstValidatorLeafIndex + 1n;
         const validatorIndex = 1n;
 
@@ -1096,12 +1109,12 @@
         const childBlockTimestamp = await setBeaconBlockRoot(beaconBlockMerkle.root);
 
         // NO collects validator proof
-        const validatorMerkle = await sszMerkleTree.getValidatorPubkeyWCParentProof(validatorIncorrect);
+        const validatorMerkle = await sszMerkleTree.getValidatorPubkeyWCParentProof(validatorIncorrect.container);
         const stateProof = await sszMerkleTree.getMerkleProof(validatorLeafIndex);
         const concatenatedProof = [...validatorMerkle.proof, ...stateProof, ...beaconBlockMerkle.proof];
 
         const witness = {
-          pubkey: validatorIncorrect.pubkey,
+          pubkey: validatorIncorrect.container.pubkey,
           validatorIndex,
           childBlockTimestamp,
           proof: concatenatedProof,
@@ -1112,39 +1125,39 @@
           pdg.connect(vaultOperator).proveInvalidValidatorWC(witness, vaultNodeOperatorAddress),
         ).to.revertedWithCustomError(pdg, "ValidatorNotPreDeposited");
 
-        await pdg.predeposit(stakingVault, [predepositData]);
+        await pdg.predeposit(stakingVault, [predepositData.deposit], [predepositData.depositY]);
 
         await expect(pdg.connect(vaultOperator).proveInvalidValidatorWC(witness, vaultNodeOperatorAddress))
           .to.emit(pdg, "ValidatorDisproven")
           .withArgs(
-            validatorIncorrect.pubkey,
+            validatorIncorrect.container.pubkey,
             vaultOperator.address,
             await stakingVault.getAddress(),
             vaultNodeOperatorAddress,
           );
 
         // Now the validator is in the DISPROVEN stage, we can proceed with compensation
-        let validatorStatus = await pdg.validatorStatus(validatorIncorrect.pubkey);
+        let validatorStatus = await pdg.validatorStatus(validatorIncorrect.container.pubkey);
         expect(validatorStatus.stage).to.equal(3n); // 3n is DISPROVEN
         expect(validatorStatus.stakingVault).to.equal(await stakingVault.getAddress());
         expect(validatorStatus.nodeOperator).to.equal(vaultOperator.address);
 
         // reverts when recipient is rejecting
         await expect(
-          pdg.connect(vaultOwner).compensateDisprovenPredeposit(validatorIncorrect.pubkey, rejector),
+          pdg.connect(vaultOwner).compensateDisprovenPredeposit(validatorIncorrect.container.pubkey, rejector),
         ).to.revertedWithCustomError(pdg, "CompensateFailed");
 
         // Call compensateDisprovenPredeposit and expect it to succeed
         const compensateDisprovenPredepositTx = pdg
           .connect(vaultOwner)
-          .compensateDisprovenPredeposit(validatorIncorrect.pubkey, vaultOperator.address);
+          .compensateDisprovenPredeposit(validatorIncorrect.container.pubkey, vaultOperator.address);
 
         await expect(compensateDisprovenPredepositTx)
           .to.emit(pdg, "BalanceCompensated")
           .withArgs(vaultOperator.address, vaultOperator.address, ether("0"), ether("0"))
           .to.emit(pdg, "ValidatorCompensated")
           .withArgs(
-            validatorIncorrect.pubkey,
+            validatorIncorrect.container.pubkey,
             vaultOperator.address,
             await stakingVault.getAddress(),
             vaultOperator.address,
@@ -1156,7 +1169,7 @@
         const nodeOperatorBalance = await pdg.nodeOperatorBalance(vaultOperator.address);
         expect(nodeOperatorBalance.locked).to.equal(0);
 
-        validatorStatus = await pdg.validatorStatus(validatorIncorrect.pubkey);
+        validatorStatus = await pdg.validatorStatus(validatorIncorrect.container.pubkey);
         // ValidatorStatus.stage
         expect(validatorStatus.stage).to.equal(4n); // 4n is COMPENSATED
       });
@@ -1178,12 +1191,12 @@
         const vaultWC = await stakingVault.withdrawalCredentials();
         // this WC will raise WithdrawalCredentialsMatch error
         const validatorIncorrect = generateValidator(vaultWC);
-        const predepositData = generatePredeposit(validatorIncorrect);
-
-        await pdg.predeposit(stakingVault, [predepositData]);
+        const predepositData = await generatePredeposit(validatorIncorrect);
+
+        await pdg.predeposit(stakingVault, [predepositData.deposit], [predepositData.depositY]);
 
         // Validator is added to CL merkle tree
-        await sszMerkleTree.addValidatorLeaf(validatorIncorrect);
+        await sszMerkleTree.addValidatorLeaf(validatorIncorrect.container);
         const validatorLeafIndex = firstValidatorLeafIndex + 1n;
         const validatorIndex = 1n;
 
@@ -1196,12 +1209,12 @@
         const childBlockTimestamp = await setBeaconBlockRoot(beaconBlockMerkle.root);
 
         // NO collects validator proof
-        const validatorMerkle = await sszMerkleTree.getValidatorPubkeyWCParentProof(validatorIncorrect);
+        const validatorMerkle = await sszMerkleTree.getValidatorPubkeyWCParentProof(validatorIncorrect.container);
         const stateProof = await sszMerkleTree.getMerkleProof(validatorLeafIndex);
         const concatenatedProof = [...validatorMerkle.proof, ...stateProof, ...beaconBlockMerkle.proof];
 
         const witness = {
-          pubkey: validatorIncorrect.pubkey,
+          pubkey: validatorIncorrect.container.pubkey,
           validatorIndex,
           childBlockTimestamp,
           proof: concatenatedProof,
@@ -1242,7 +1255,7 @@
 
       const witness = { validatorIndex: 1n, childBlockTimestamp: 1n, pubkey: "0x00", proof: [] };
 
-      await expect(pdg.predeposit(stakingVault, [])).to.revertedWithCustomError(pdg, "ResumedExpected");
+      await expect(pdg.predeposit(stakingVault, [], [])).to.revertedWithCustomError(pdg, "ResumedExpected");
       await expect(pdg.proveValidatorWC(witness)).to.revertedWithCustomError(pdg, "ResumedExpected");
       await expect(pdg.depositToBeaconChain(stakingVault, [])).to.revertedWithCustomError(pdg, "ResumedExpected");
       await expect(pdg.proveAndDeposit([], [], stakingVault)).to.revertedWithCustomError(pdg, "ResumedExpected");
