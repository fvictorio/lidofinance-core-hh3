--- conflicted
+++ resolved
@@ -120,13 +120,9 @@
     locator = await deployLidoLocator({ predepositGuarantee: pdg });
     expect(await locator.predepositGuarantee()).to.equal(await pdg.getAddress());
     vaultHub = await ethers.deployContract("VaultHub__MockForStakingVault");
-<<<<<<< HEAD
     stakingVault = await deployStakingVault(vaultOwner, vaultOperator, vaultHub);
-=======
-    stakingVault = await deployStakingVault(vaultOwner, vaultOperator);
-    wcMockStakingVault = await ethers.deployContract("StakingVault__MockForVaultHub", [vaultHub, depositContract, pdg]);
-    await wcMockStakingVault.initialize(vaultOwner, vaultOperator, "0x00");
->>>>>>> 0833a7ce
+    wcMockStakingVault = await ethers.deployContract("StakingVault__MockForVaultHub", [depositContract, pdg]);
+    await wcMockStakingVault.initialize(vaultOwner, vaultOperator, vaultHub, "0x00");
   });
 
   beforeEach(async () => (originalState = await Snapshot.take()));
@@ -889,8 +885,8 @@
       });
 
       it("reverts to deposit someone else validators", async () => {
-        const sideStakingVault = await deployStakingVault(stranger, stranger);
-        const sameNOVault = await deployStakingVault(stranger, vaultOperator);
+        const sideStakingVault = await deployStakingVault(stranger, stranger, vaultHub);
+        const sameNOVault = await deployStakingVault(stranger, vaultOperator, vaultHub);
         const sideValidator = generateValidator(await sideStakingVault.withdrawalCredentials());
         const mainValidator = generateValidator(await stakingVault.withdrawalCredentials());
         const sameNOValidator = generateValidator(await sameNOVault.withdrawalCredentials());
