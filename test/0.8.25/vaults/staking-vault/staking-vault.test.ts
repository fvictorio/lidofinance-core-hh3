import { expect } from "chai";
import { ZeroAddress } from "ethers";
import { ethers } from "hardhat";

import { HardhatEthersSigner } from "@nomicfoundation/hardhat-ethers/signers";
import { setBalance } from "@nomicfoundation/hardhat-network-helpers";

import {
  DepositContract__MockForStakingVault,
  EthRejector,
  StakingVault,
  StakingVault__factory,
  VaultFactory__MockForStakingVault,
  VaultHub__MockForStakingVault,
} from "typechain-types";

import { computeDepositDataRoot, de0x, ether, findEvents, impersonate, streccak } from "lib";

import { Snapshot } from "test/suite";

const MAX_INT128 = 2n ** 127n - 1n;
const MAX_UINT128 = 2n ** 128n - 1n;

// @TODO: test reentrancy attacks
describe("StakingVault.sol", () => {
  let vaultOwner: HardhatEthersSigner;
  let operator: HardhatEthersSigner;
  let stranger: HardhatEthersSigner;
  let elRewardsSender: HardhatEthersSigner;
  let vaultHubSigner: HardhatEthersSigner;

  let stakingVault: StakingVault;
  let stakingVaultImplementation: StakingVault;
  let depositContract: DepositContract__MockForStakingVault;
  let vaultHub: VaultHub__MockForStakingVault;
  let ethRejector: EthRejector;

  let vaultOwnerAddress: string;
  let stakingVaultAddress: string;
  let vaultHubAddress: string;
  let depositContractAddress: string;
  let ethRejectorAddress: string;
  let originalState: string;

  before(async () => {
    [vaultOwner, operator, elRewardsSender, stranger] = await ethers.getSigners();
    [stakingVault, vaultHub /* vaultFactory */, , stakingVaultImplementation, depositContract] =
      await deployStakingVaultBehindBeaconProxy();
    ethRejector = await ethers.deployContract("EthRejector");

    vaultOwnerAddress = await vaultOwner.getAddress();
    stakingVaultAddress = await stakingVault.getAddress();
    vaultHubAddress = await vaultHub.getAddress();
    depositContractAddress = await depositContract.getAddress();
    ethRejectorAddress = await ethRejector.getAddress();

    vaultHubSigner = await impersonate(vaultHubAddress, ether("10"));
  });

  beforeEach(async () => {
    originalState = await Snapshot.take();
  });

  afterEach(async () => {
    await Snapshot.restore(originalState);
  });

  context("constructor", () => {
    it("sets the vault hub address in the implementation", async () => {
      expect(await stakingVaultImplementation.vaultHub()).to.equal(vaultHubAddress);
    });

    it("sets the deposit contract address in the implementation", async () => {
      expect(await stakingVaultImplementation.depositContract()).to.equal(depositContractAddress);
    });

    it("reverts on construction if the vault hub address is zero", async () => {
      await expect(ethers.deployContract("StakingVault", [ZeroAddress, depositContractAddress]))
        .to.be.revertedWithCustomError(stakingVaultImplementation, "ZeroArgument")
        .withArgs("_vaultHub");
    });

    it("reverts on construction if the deposit contract address is zero", async () => {
      await expect(ethers.deployContract("StakingVault", [vaultHubAddress, ZeroAddress]))
        .to.be.revertedWithCustomError(stakingVaultImplementation, "ZeroArgument")
        .withArgs("_beaconChainDepositContract");
    });

    it("petrifies the implementation by setting the initialized version to 2^64 - 1", async () => {
      expect(await stakingVaultImplementation.getInitializedVersion()).to.equal(2n ** 64n - 1n);
      expect(await stakingVaultImplementation.version()).to.equal(1n);
    });

    it("reverts on initialization", async () => {
      await expect(
        stakingVaultImplementation.connect(stranger).initialize(vaultOwner, operator, "0x"),
      ).to.be.revertedWithCustomError(stakingVaultImplementation, "InvalidInitialization");
    });
  });

  context("initial state", () => {
    it("returns the correct initial state and constants", async () => {
      expect(await stakingVault.version()).to.equal(1n);
      expect(await stakingVault.getInitializedVersion()).to.equal(1n);
      expect(await stakingVault.vaultHub()).to.equal(vaultHubAddress);
<<<<<<< HEAD
      expect(await stakingVault.depositContract()).to.equal(depositContractAddress);
      expect(await stakingVault.getBeacon()).to.equal(vaultFactoryAddress);
=======
      expect(await stakingVault.DEPOSIT_CONTRACT()).to.equal(depositContractAddress);
>>>>>>> 292920a6
      expect(await stakingVault.owner()).to.equal(await vaultOwner.getAddress());
      expect(await stakingVault.nodeOperator()).to.equal(operator);
      expect(await stakingVault.locked()).to.equal(0n);
      expect(await stakingVault.unlocked()).to.equal(0n);
      expect(await stakingVault.inOutDelta()).to.equal(0n);
      expect((await stakingVault.withdrawalCredentials()).toLowerCase()).to.equal(
        ("0x01" + "00".repeat(11) + de0x(stakingVaultAddress)).toLowerCase(),
      );
      expect(await stakingVault.valuation()).to.equal(0n);
      expect(await stakingVault.isBalanced()).to.be.true;
    });
  });

  context("unlocked", () => {
    it("returns the correct unlocked balance", async () => {
      expect(await stakingVault.unlocked()).to.equal(0n);
    });

    it("returns 0 if locked amount is greater than valuation", async () => {
      await stakingVault.connect(vaultHubSigner).lock(ether("1"));
      expect(await stakingVault.valuation()).to.equal(ether("0"));
      expect(await stakingVault.locked()).to.equal(ether("1"));

      expect(await stakingVault.unlocked()).to.equal(0n);
    });
  });

  context("latestReport", () => {
    it("returns zeros initially", async () => {
      expect(await stakingVault.latestReport()).to.deep.equal([0n, 0n]);
    });

    it("returns the latest report", async () => {
      await stakingVault.connect(vaultHubSigner).report(ether("1"), ether("2"), ether("0"));
      expect(await stakingVault.latestReport()).to.deep.equal([ether("1"), ether("2")]);
    });
  });

  context("receive", () => {
    it("reverts if msg.value is zero", async () => {
      await expect(vaultOwner.sendTransaction({ to: stakingVaultAddress, value: 0n }))
        .to.be.revertedWithCustomError(stakingVault, "ZeroArgument")
        .withArgs("msg.value");
    });

    it("receives direct transfers without updating inOutDelta", async () => {
      const inOutDeltaBefore = await stakingVault.inOutDelta();
      const balanceBefore = await ethers.provider.getBalance(stakingVaultAddress);
      await expect(vaultOwner.sendTransaction({ to: stakingVaultAddress, value: ether("1") })).to.not.be.reverted;
      expect(await ethers.provider.getBalance(stakingVaultAddress)).to.equal(balanceBefore + ether("1"));
      expect(await stakingVault.inOutDelta()).to.equal(inOutDeltaBefore);
    });
  });

  context("fund", () => {
    it("reverts if msg.value is zero", async () => {
      await expect(stakingVault.fund({ value: 0n }))
        .to.be.revertedWithCustomError(stakingVault, "ZeroArgument")
        .withArgs("msg.value");
    });

    it("reverts if called by a non-owner", async () => {
      await expect(stakingVault.connect(stranger).fund({ value: ether("1") }))
        .to.be.revertedWithCustomError(stakingVault, "OwnableUnauthorizedAccount")
        .withArgs(await stranger.getAddress());
    });

    it("updates inOutDelta and emits the Funded event", async () => {
      const inOutDeltaBefore = await stakingVault.inOutDelta();
      await expect(stakingVault.fund({ value: ether("1") }))
        .to.emit(stakingVault, "Funded")
        .withArgs(vaultOwnerAddress, ether("1"));
      expect(await stakingVault.inOutDelta()).to.equal(inOutDeltaBefore + ether("1"));
      expect(await stakingVault.valuation()).to.equal(ether("1"));
    });

    it("does not revert if the amount is max int128", async () => {
      const maxInOutDelta = MAX_INT128;
      const forGas = ether("10");
      const bigBalance = maxInOutDelta + forGas;
      await setBalance(vaultOwnerAddress, bigBalance);
      await expect(stakingVault.fund({ value: maxInOutDelta })).to.not.be.reverted;
    });
  });

  context("withdraw", () => {
    it("reverts if called by a non-owner", async () => {
      await expect(stakingVault.connect(stranger).withdraw(vaultOwnerAddress, ether("1")))
        .to.be.revertedWithCustomError(stakingVault, "OwnableUnauthorizedAccount")
        .withArgs(await stranger.getAddress());
    });

    it("reverts if the recipient is the zero address", async () => {
      await expect(stakingVault.withdraw(ZeroAddress, ether("1")))
        .to.be.revertedWithCustomError(stakingVault, "ZeroArgument")
        .withArgs("_recipient");
    });

    it("reverts if the amount is zero", async () => {
      await expect(stakingVault.withdraw(vaultOwnerAddress, 0n))
        .to.be.revertedWithCustomError(stakingVault, "ZeroArgument")
        .withArgs("_ether");
    });

    it("reverts if insufficient balance", async () => {
      const balance = await ethers.provider.getBalance(stakingVaultAddress);

      await expect(stakingVault.withdraw(vaultOwnerAddress, balance + 1n))
        .to.be.revertedWithCustomError(stakingVault, "InsufficientBalance")
        .withArgs(balance);
    });

    it("reverts if insufficient unlocked balance", async () => {
      const balance = ether("1");
      const locked = ether("1") - 1n;
      const unlocked = balance - locked;
      await stakingVault.fund({ value: balance });
      await stakingVault.connect(vaultHubSigner).lock(locked);

      await expect(stakingVault.withdraw(vaultOwnerAddress, balance))
        .to.be.revertedWithCustomError(stakingVault, "InsufficientUnlocked")
        .withArgs(unlocked);
    });

    it("does not revert on max int128", async () => {
      const forGas = ether("10");
      const bigBalance = MAX_INT128 + forGas;
      await setBalance(vaultOwnerAddress, bigBalance);
      await stakingVault.fund({ value: MAX_INT128 });

      await expect(stakingVault.withdraw(vaultOwnerAddress, MAX_INT128))
        .to.emit(stakingVault, "Withdrawn")
        .withArgs(vaultOwnerAddress, vaultOwnerAddress, MAX_INT128);
      expect(await ethers.provider.getBalance(stakingVaultAddress)).to.equal(0n);
      expect(await stakingVault.valuation()).to.equal(0n);
      expect(await stakingVault.inOutDelta()).to.equal(0n);
    });

    it("reverts if the recipient rejects the transfer", async () => {
      await stakingVault.fund({ value: ether("1") });
      await expect(stakingVault.withdraw(ethRejectorAddress, ether("1")))
        .to.be.revertedWithCustomError(stakingVault, "TransferFailed")
        .withArgs(ethRejectorAddress, ether("1"));
    });

    it("sends ether to the recipient, updates inOutDelta, and emits the Withdrawn event (before any report or locks)", async () => {
      await stakingVault.fund({ value: ether("10") });

      await expect(stakingVault.withdraw(vaultOwnerAddress, ether("10")))
        .to.emit(stakingVault, "Withdrawn")
        .withArgs(vaultOwnerAddress, vaultOwnerAddress, ether("10"));
      expect(await ethers.provider.getBalance(stakingVaultAddress)).to.equal(0n);
      expect(await stakingVault.valuation()).to.equal(0n);
      expect(await stakingVault.inOutDelta()).to.equal(0n);
    });

    it("makes inOutDelta negative if withdrawals are greater than deposits (after rewards)", async () => {
      const valuation = ether("10");
      await stakingVault.connect(vaultHubSigner).report(valuation, ether("0"), ether("0"));
      expect(await stakingVault.valuation()).to.equal(valuation);
      expect(await stakingVault.inOutDelta()).to.equal(0n);

      const elRewardsAmount = ether("1");
      await elRewardsSender.sendTransaction({ to: stakingVaultAddress, value: elRewardsAmount });

      await expect(stakingVault.withdraw(vaultOwnerAddress, elRewardsAmount))
        .to.emit(stakingVault, "Withdrawn")
        .withArgs(vaultOwnerAddress, vaultOwnerAddress, elRewardsAmount);
      expect(await ethers.provider.getBalance(stakingVaultAddress)).to.equal(0n);
      expect(await stakingVault.valuation()).to.equal(valuation - elRewardsAmount);
      expect(await stakingVault.inOutDelta()).to.equal(-elRewardsAmount);
    });
  });

  context("depositToBeaconChain", () => {
    it("reverts if called by a non-operator", async () => {
      await expect(
        stakingVault
          .connect(stranger)
          .depositToBeaconChain([
            { pubkey: "0x", signature: "0x", amount: 0, depositDataRoot: streccak("random-root") },
          ]),
      )
        .to.be.revertedWithCustomError(stakingVault, "NotAuthorized")
        .withArgs("depositToBeaconChain", stranger);
    });

    it("reverts if the number of deposits is zero", async () => {
      await expect(stakingVault.depositToBeaconChain([]))
        .to.be.revertedWithCustomError(stakingVault, "ZeroArgument")
        .withArgs("_deposits");
    });

    it("reverts if the vault is not balanced", async () => {
      await stakingVault.connect(vaultHubSigner).lock(ether("1"));
      await expect(
        stakingVault
          .connect(operator)
          .depositToBeaconChain([
            { pubkey: "0x", signature: "0x", amount: 0, depositDataRoot: streccak("random-root") },
          ]),
      ).to.be.revertedWithCustomError(stakingVault, "Unbalanced");
    });

    it("makes deposits to the beacon chain and emits the DepositedToBeaconChain event", async () => {
      await stakingVault.fund({ value: ether("32") });

      const pubkey = "0x" + "ab".repeat(48);
      const signature = "0x" + "ef".repeat(96);
      const amount = ether("32");
      const withdrawalCredentials = await stakingVault.withdrawalCredentials();
      const depositDataRoot = computeDepositDataRoot(withdrawalCredentials, pubkey, signature, amount);

      await expect(
        stakingVault.connect(operator).depositToBeaconChain([{ pubkey, signature, amount, depositDataRoot }]),
      )
        .to.emit(stakingVault, "DepositedToBeaconChain")
        .withArgs(operator, 1, amount);
    });
  });

  context("requestValidatorExit", () => {
    it("reverts if called by a non-owner", async () => {
      await expect(stakingVault.connect(stranger).requestValidatorExit("0x"))
        .to.be.revertedWithCustomError(stakingVault, "OwnableUnauthorizedAccount")
        .withArgs(await stranger.getAddress());
    });

    it("emits the ValidatorsExitRequest event", async () => {
      const pubkey = "0x" + "ab".repeat(48);
      await expect(stakingVault.requestValidatorExit(pubkey))
        .to.emit(stakingVault, "ValidatorsExitRequest")
        .withArgs(vaultOwnerAddress, pubkey);
    });
  });

  context("lock", () => {
    it("reverts if the caller is not the vault hub", async () => {
      await expect(stakingVault.connect(vaultOwner).lock(ether("1")))
        .to.be.revertedWithCustomError(stakingVault, "NotAuthorized")
        .withArgs("lock", vaultOwnerAddress);
    });

    it("updates the locked amount and emits the Locked event", async () => {
      await expect(stakingVault.connect(vaultHubSigner).lock(ether("1")))
        .to.emit(stakingVault, "LockedIncreased")
        .withArgs(ether("1"));
      expect(await stakingVault.locked()).to.equal(ether("1"));
    });

    it("reverts if the new locked amount is less than the current locked amount", async () => {
      await stakingVault.connect(vaultHubSigner).lock(ether("2"));
      await expect(stakingVault.connect(vaultHubSigner).lock(ether("1")))
        .to.be.revertedWithCustomError(stakingVault, "LockedCannotDecreaseOutsideOfReport")
        .withArgs(ether("2"), ether("1"));
    });

    it("does not revert if the new locked amount is equal to the current locked amount", async () => {
      await stakingVault.connect(vaultHubSigner).lock(ether("1"));
      await expect(stakingVault.connect(vaultHubSigner).lock(ether("2")))
        .to.emit(stakingVault, "LockedIncreased")
        .withArgs(ether("2"));
    });

    it("does not revert if the locked amount is max uint128", async () => {
      await expect(stakingVault.connect(vaultHubSigner).lock(MAX_UINT128))
        .to.emit(stakingVault, "LockedIncreased")
        .withArgs(MAX_UINT128);
    });
  });

  context("rebalance", () => {
    it("reverts if the amount is zero", async () => {
      await expect(stakingVault.rebalance(0n))
        .to.be.revertedWithCustomError(stakingVault, "ZeroArgument")
        .withArgs("_ether");
    });

    it("reverts if the amount is greater than the vault's balance", async () => {
      expect(await ethers.provider.getBalance(stakingVaultAddress)).to.equal(0n);
      await expect(stakingVault.rebalance(1n))
        .to.be.revertedWithCustomError(stakingVault, "InsufficientBalance")
        .withArgs(0n);
    });

    it("reverts if the rebalance amount exceeds the valuation", async () => {
      await stranger.sendTransaction({ to: stakingVaultAddress, value: ether("1") });
      expect(await stakingVault.valuation()).to.equal(ether("0"));

      await expect(stakingVault.rebalance(ether("1")))
        .to.be.revertedWithCustomError(stakingVault, "RebalanceAmountExceedsValuation")
        .withArgs(ether("0"), ether("1"));
    });

    it("reverts if the caller is not the owner or the vault hub", async () => {
      await stakingVault.fund({ value: ether("2") });

      await expect(stakingVault.connect(stranger).rebalance(ether("1")))
        .to.be.revertedWithCustomError(stakingVault, "NotAuthorized")
        .withArgs("rebalance", stranger);
    });

    it("can be called by the owner", async () => {
      await stakingVault.fund({ value: ether("2") });
      const inOutDeltaBefore = await stakingVault.inOutDelta();
      await expect(stakingVault.rebalance(ether("1")))
        .to.emit(stakingVault, "Withdrawn")
        .withArgs(vaultOwnerAddress, vaultHubAddress, ether("1"))
        .to.emit(vaultHub, "Mock__Rebalanced")
        .withArgs(stakingVaultAddress, ether("1"));
      expect(await stakingVault.inOutDelta()).to.equal(inOutDeltaBefore - ether("1"));
    });

    it("can be called by the vault hub when the vault is unbalanced", async () => {
      await stakingVault.connect(vaultHubSigner).report(ether("1"), ether("0.1"), ether("1.1"));
      expect(await stakingVault.isBalanced()).to.equal(false);
      expect(await stakingVault.inOutDelta()).to.equal(ether("0"));
      await elRewardsSender.sendTransaction({ to: stakingVaultAddress, value: ether("0.1") });

      await expect(stakingVault.connect(vaultHubSigner).rebalance(ether("0.1")))
        .to.emit(stakingVault, "Withdrawn")
        .withArgs(vaultHubAddress, vaultHubAddress, ether("0.1"))
        .to.emit(vaultHub, "Mock__Rebalanced")
        .withArgs(stakingVaultAddress, ether("0.1"));
      expect(await stakingVault.inOutDelta()).to.equal(-ether("0.1"));
    });
  });

  context("report", () => {
    it("reverts if the caller is not the vault hub", async () => {
      await expect(stakingVault.connect(stranger).report(ether("1"), ether("2"), ether("3")))
        .to.be.revertedWithCustomError(stakingVault, "NotAuthorized")
        .withArgs("report", stranger);
    });

    it("updates the state and emits the Reported event", async () => {
      await expect(stakingVault.connect(vaultHubSigner).report(ether("1"), ether("2"), ether("3")))
        .to.emit(stakingVault, "Reported")
        .withArgs(ether("1"), ether("2"), ether("3"));
      expect(await stakingVault.latestReport()).to.deep.equal([ether("1"), ether("2")]);
      expect(await stakingVault.locked()).to.equal(ether("3"));
    });
  });

  context("computeDepositDataRoot", () => {
    it("computes the deposit data root", async () => {
      const pubkey =
        "0x8d6aa059b52f6b11d07d73805d409feba07dffb6442c4ef6645f7caa4038b1047e072cba21eb766579f8286ccac630b0";
      const withdrawalCredentials = "0x010000000000000000000000b8b5da17a1b7a8ad1cf45a12e1e61d3577052d35";
      const signature =
        "0xab95e358d002fd79bc08564a2db057dd5164af173915eba9e3e9da233d404c0eb0058760bc30cb89abbc55cf57f0c5a6018cdb17df73ca39ddc80a323a13c2e7ba942faa86757b26120b3a58dcce5d89e95ea1ee8fa3276ffac0f0ad9313211d";
      const amount = ether("32");
      const expectedDepositDataRoot = "0xb28f86815813d7da8132a2979836b326094a350e7aa301ba611163d4b7ca77be";

      computeDepositDataRoot(withdrawalCredentials, pubkey, signature, amount);

      expect(await stakingVault.computeDepositDataRoot(pubkey, withdrawalCredentials, signature, amount)).to.equal(
        expectedDepositDataRoot,
      );
    });
  });

  async function deployStakingVaultBehindBeaconProxy(): Promise<
    [
      StakingVault,
      VaultHub__MockForStakingVault,
      VaultFactory__MockForStakingVault,
      StakingVault,
      DepositContract__MockForStakingVault,
    ]
  > {
    // deploying implementation
    const vaultHub_ = await ethers.deployContract("VaultHub__MockForStakingVault");
    const depositContract_ = await ethers.deployContract("DepositContract__MockForStakingVault");
    const stakingVaultImplementation_ = await ethers.deployContract("StakingVault", [
      await vaultHub_.getAddress(),
      await depositContract_.getAddress(),
    ]);

    // deploying factory/beacon
    const vaultFactory_ = await ethers.deployContract("VaultFactory__MockForStakingVault", [
      await stakingVaultImplementation_.getAddress(),
    ]);

    // deploying beacon proxy
    const vaultCreation = await vaultFactory_
      .createVault(await vaultOwner.getAddress(), await operator.getAddress())
      .then((tx) => tx.wait());
    if (!vaultCreation) throw new Error("Vault creation failed");
    const events = findEvents(vaultCreation, "VaultCreated");
    if (events.length != 1) throw new Error("There should be exactly one VaultCreated event");
    const vaultCreatedEvent = events[0];

    const stakingVault_ = StakingVault__factory.connect(vaultCreatedEvent.args.vault, vaultOwner);
    expect(await stakingVault_.owner()).to.equal(await vaultOwner.getAddress());

    return [stakingVault_, vaultHub_, vaultFactory_, stakingVaultImplementation_, depositContract_];
  }
});<|MERGE_RESOLUTION|>--- conflicted
+++ resolved
@@ -103,12 +103,7 @@
       expect(await stakingVault.version()).to.equal(1n);
       expect(await stakingVault.getInitializedVersion()).to.equal(1n);
       expect(await stakingVault.vaultHub()).to.equal(vaultHubAddress);
-<<<<<<< HEAD
       expect(await stakingVault.depositContract()).to.equal(depositContractAddress);
-      expect(await stakingVault.getBeacon()).to.equal(vaultFactoryAddress);
-=======
-      expect(await stakingVault.DEPOSIT_CONTRACT()).to.equal(depositContractAddress);
->>>>>>> 292920a6
       expect(await stakingVault.owner()).to.equal(await vaultOwner.getAddress());
       expect(await stakingVault.nodeOperator()).to.equal(operator);
       expect(await stakingVault.locked()).to.equal(0n);
