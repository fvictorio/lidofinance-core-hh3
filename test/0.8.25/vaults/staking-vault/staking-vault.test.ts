import { expect } from "chai";
import { ZeroAddress } from "ethers";
import { ethers } from "hardhat";

import { HardhatEthersSigner } from "@nomicfoundation/hardhat-ethers/signers";
import { setBalance } from "@nomicfoundation/hardhat-network-helpers";

import {
  DepositContract__MockForStakingVault,
  EthRejector,
  StakingVault,
  StakingVault__factory,
  StakingVaultOwnerReportReceiver,
  VaultFactory__MockForStakingVault,
  VaultHub__MockForStakingVault,
} from "typechain-types";

import { de0x, ether, findEvents, impersonate, streccak } from "lib";

import { Snapshot } from "test/suite";

const MAX_INT128 = 2n ** 127n - 1n;
const MAX_UINT128 = 2n ** 128n - 1n;

// @TODO: test reentrancy attacks
<<<<<<< HEAD
describe("StakingVault.sol", () => {
=======
describe.only("StakingVault", () => {
>>>>>>> 5185b044
  let vaultOwner: HardhatEthersSigner;
  let operator: HardhatEthersSigner;
  let stranger: HardhatEthersSigner;
  let beaconSigner: HardhatEthersSigner;
  let elRewardsSender: HardhatEthersSigner;
  let vaultHubSigner: HardhatEthersSigner;

  let stakingVault: StakingVault;
  let stakingVaultImplementation: StakingVault;
  let depositContract: DepositContract__MockForStakingVault;
  let vaultHub: VaultHub__MockForStakingVault;
  let vaultFactory: VaultFactory__MockForStakingVault;
  let ethRejector: EthRejector;
  let ownerReportReceiver: StakingVaultOwnerReportReceiver;

  let vaultOwnerAddress: string;
  let stakingVaultAddress: string;
  let vaultHubAddress: string;
  let vaultFactoryAddress: string;
  let depositContractAddress: string;
  let beaconAddress: string;
  let ethRejectorAddress: string;
  let originalState: string;

  before(async () => {
    [vaultOwner, operator, elRewardsSender, stranger] = await ethers.getSigners();
    [stakingVault, vaultHub, vaultFactory, stakingVaultImplementation, depositContract] =
      await deployStakingVaultBehindBeaconProxy();
    ethRejector = await ethers.deployContract("EthRejector");
    ownerReportReceiver = await ethers.deployContract("StakingVaultOwnerReportReceiver");

    vaultOwnerAddress = await vaultOwner.getAddress();
    stakingVaultAddress = await stakingVault.getAddress();
    vaultHubAddress = await vaultHub.getAddress();
    depositContractAddress = await depositContract.getAddress();
    beaconAddress = await stakingVaultImplementation.beacon();
    vaultFactoryAddress = await vaultFactory.getAddress();
    ethRejectorAddress = await ethRejector.getAddress();

    beaconSigner = await impersonate(beaconAddress, ether("10"));
    vaultHubSigner = await impersonate(vaultHubAddress, ether("10"));
  });

  beforeEach(async () => {
    originalState = await Snapshot.take();
  });

  afterEach(async () => {
    await Snapshot.restore(originalState);
  });

  context("constructor", () => {
    it("sets the vault hub address in the implementation", async () => {
      expect(await stakingVaultImplementation.VAULT_HUB()).to.equal(vaultHubAddress);
    });

    it("sets the deposit contract address in the implementation", async () => {
      expect(await stakingVaultImplementation.DEPOSIT_CONTRACT()).to.equal(depositContractAddress);
    });

    it("reverts on construction if the vault hub address is zero", async () => {
      await expect(ethers.deployContract("StakingVault", [ZeroAddress, depositContractAddress]))
        .to.be.revertedWithCustomError(stakingVaultImplementation, "ZeroArgument")
        .withArgs("_vaultHub");
    });

    it("reverts on construction if the deposit contract address is zero", async () => {
      await expect(ethers.deployContract("StakingVault", [vaultHubAddress, ZeroAddress])).to.be.revertedWithCustomError(
        stakingVaultImplementation,
        "DepositContractZeroAddress",
      );
    });

    it("petrifies the implementation by setting the initialized version to 2^64 - 1", async () => {
      expect(await stakingVaultImplementation.getInitializedVersion()).to.equal(2n ** 64n - 1n);
      expect(await stakingVaultImplementation.version()).to.equal(1n);
    });

    it("reverts on initialization", async () => {
      await expect(
        stakingVaultImplementation.connect(beaconSigner).initialize(vaultFactoryAddress, vaultOwner, operator, "0x"),
      ).to.be.revertedWithCustomError(stakingVaultImplementation, "InvalidInitialization");
    });
  });

  context("initial state", () => {
    it("returns the correct initial state and constants", async () => {
      expect(await stakingVault.version()).to.equal(1n);
      expect(await stakingVault.getInitializedVersion()).to.equal(1n);
      expect(await stakingVault.VAULT_HUB()).to.equal(vaultHubAddress);
      expect(await stakingVault.vaultHub()).to.equal(vaultHubAddress);
      expect(await stakingVault.DEPOSIT_CONTRACT()).to.equal(depositContractAddress);
      expect(await stakingVault.beacon()).to.equal(vaultFactoryAddress);
      expect(await stakingVault.owner()).to.equal(await vaultOwner.getAddress());
      expect(await stakingVault.operator()).to.equal(operator);

      expect(await stakingVault.locked()).to.equal(0n);
      expect(await stakingVault.unlocked()).to.equal(0n);
      expect(await stakingVault.inOutDelta()).to.equal(0n);
      expect((await stakingVault.withdrawalCredentials()).toLowerCase()).to.equal(
        ("0x01" + "00".repeat(11) + de0x(stakingVaultAddress)).toLowerCase(),
      );
      expect(await stakingVault.valuation()).to.equal(0n);
      expect(await stakingVault.isBalanced()).to.be.true;
    });
  });

  context("unlocked", () => {
    it("returns the correct unlocked balance", async () => {
      expect(await stakingVault.unlocked()).to.equal(0n);
    });

    it("returns 0 if locked amount is greater than valuation", async () => {
      await stakingVault.connect(vaultHubSigner).lock(ether("1"));
      expect(await stakingVault.valuation()).to.equal(ether("0"));
      expect(await stakingVault.locked()).to.equal(ether("1"));

      expect(await stakingVault.unlocked()).to.equal(0n);
    });
  });

  context("latestReport", () => {
    it("returns zeros initially", async () => {
      expect(await stakingVault.latestReport()).to.deep.equal([0n, 0n]);
    });

    it("returns the latest report", async () => {
      await stakingVault.connect(vaultHubSigner).report(ether("1"), ether("2"), ether("0"));
      expect(await stakingVault.latestReport()).to.deep.equal([ether("1"), ether("2")]);
    });
  });

  context("receive", () => {
    it("reverts if msg.value is zero", async () => {
      await expect(vaultOwner.sendTransaction({ to: stakingVaultAddress, value: 0n }))
        .to.be.revertedWithCustomError(stakingVault, "ZeroArgument")
        .withArgs("msg.value");
    });

    it("receives direct transfers without updating inOutDelta", async () => {
      const inOutDeltaBefore = await stakingVault.inOutDelta();
      const balanceBefore = await ethers.provider.getBalance(stakingVaultAddress);
      await expect(vaultOwner.sendTransaction({ to: stakingVaultAddress, value: ether("1") })).to.not.be.reverted;
      expect(await ethers.provider.getBalance(stakingVaultAddress)).to.equal(balanceBefore + ether("1"));
      expect(await stakingVault.inOutDelta()).to.equal(inOutDeltaBefore);
    });
  });

  context("fund", () => {
    it("reverts if msg.value is zero", async () => {
      await expect(stakingVault.fund({ value: 0n }))
        .to.be.revertedWithCustomError(stakingVault, "ZeroArgument")
        .withArgs("msg.value");
    });

    it("reverts if called by a non-owner", async () => {
      await expect(stakingVault.connect(stranger).fund({ value: ether("1") }))
        .to.be.revertedWithCustomError(stakingVault, "OwnableUnauthorizedAccount")
        .withArgs(await stranger.getAddress());
    });

    it("updates inOutDelta and emits the Funded event", async () => {
      const inOutDeltaBefore = await stakingVault.inOutDelta();
      await expect(stakingVault.fund({ value: ether("1") }))
        .to.emit(stakingVault, "Funded")
        .withArgs(vaultOwnerAddress, ether("1"));
      expect(await stakingVault.inOutDelta()).to.equal(inOutDeltaBefore + ether("1"));
      expect(await stakingVault.valuation()).to.equal(ether("1"));
    });

    it("does not revert if the amount is max int128", async () => {
      const maxInOutDelta = MAX_INT128;
      const forGas = ether("10");
      const bigBalance = maxInOutDelta + forGas;
      await setBalance(vaultOwnerAddress, bigBalance);
      await expect(stakingVault.fund({ value: maxInOutDelta })).to.not.be.reverted;
    });
  });

  context("withdraw", () => {
    it("reverts if called by a non-owner", async () => {
      await expect(stakingVault.connect(stranger).withdraw(vaultOwnerAddress, ether("1")))
        .to.be.revertedWithCustomError(stakingVault, "OwnableUnauthorizedAccount")
        .withArgs(await stranger.getAddress());
    });

    it("reverts if the recipient is the zero address", async () => {
      await expect(stakingVault.withdraw(ZeroAddress, ether("1")))
        .to.be.revertedWithCustomError(stakingVault, "ZeroArgument")
        .withArgs("_recipient");
    });

    it("reverts if the amount is zero", async () => {
      await expect(stakingVault.withdraw(vaultOwnerAddress, 0n))
        .to.be.revertedWithCustomError(stakingVault, "ZeroArgument")
        .withArgs("_ether");
    });

    it("reverts if insufficient balance", async () => {
      const balance = await ethers.provider.getBalance(stakingVaultAddress);

      await expect(stakingVault.withdraw(vaultOwnerAddress, balance + 1n))
        .to.be.revertedWithCustomError(stakingVault, "InsufficientBalance")
        .withArgs(balance);
    });

    it("reverts if insufficient unlocked balance", async () => {
      const balance = ether("1");
      const locked = ether("1") - 1n;
      const unlocked = balance - locked;
      await stakingVault.fund({ value: balance });
      await stakingVault.connect(vaultHubSigner).lock(locked);

      await expect(stakingVault.withdraw(vaultOwnerAddress, balance))
        .to.be.revertedWithCustomError(stakingVault, "InsufficientUnlocked")
        .withArgs(unlocked);
    });

    it("does not revert on max int128", async () => {
      const forGas = ether("10");
      const bigBalance = MAX_INT128 + forGas;
      await setBalance(vaultOwnerAddress, bigBalance);
      await stakingVault.fund({ value: MAX_INT128 });

      await expect(stakingVault.withdraw(vaultOwnerAddress, MAX_INT128))
        .to.emit(stakingVault, "Withdrawn")
        .withArgs(vaultOwnerAddress, vaultOwnerAddress, MAX_INT128);
      expect(await ethers.provider.getBalance(stakingVaultAddress)).to.equal(0n);
      expect(await stakingVault.valuation()).to.equal(0n);
      expect(await stakingVault.inOutDelta()).to.equal(0n);
    });

    it("reverts if the recipient rejects the transfer", async () => {
      await stakingVault.fund({ value: ether("1") });
      await expect(stakingVault.withdraw(ethRejectorAddress, ether("1")))
        .to.be.revertedWithCustomError(stakingVault, "TransferFailed")
        .withArgs(ethRejectorAddress, ether("1"));
    });

    it("sends ether to the recipient, updates inOutDelta, and emits the Withdrawn event (before any report or locks)", async () => {
      await stakingVault.fund({ value: ether("10") });

      await expect(stakingVault.withdraw(vaultOwnerAddress, ether("10")))
        .to.emit(stakingVault, "Withdrawn")
        .withArgs(vaultOwnerAddress, vaultOwnerAddress, ether("10"));
      expect(await ethers.provider.getBalance(stakingVaultAddress)).to.equal(0n);
      expect(await stakingVault.valuation()).to.equal(0n);
      expect(await stakingVault.inOutDelta()).to.equal(0n);
    });

    it("makes inOutDelta negative if withdrawals are greater than deposits (after rewards)", async () => {
      const valuation = ether("10");
      await stakingVault.connect(vaultHubSigner).report(valuation, ether("0"), ether("0"));
      expect(await stakingVault.valuation()).to.equal(valuation);
      expect(await stakingVault.inOutDelta()).to.equal(0n);

      const elRewardsAmount = ether("1");
      await elRewardsSender.sendTransaction({ to: stakingVaultAddress, value: elRewardsAmount });

      await expect(stakingVault.withdraw(vaultOwnerAddress, elRewardsAmount))
        .to.emit(stakingVault, "Withdrawn")
        .withArgs(vaultOwnerAddress, vaultOwnerAddress, elRewardsAmount);
      expect(await ethers.provider.getBalance(stakingVaultAddress)).to.equal(0n);
      expect(await stakingVault.valuation()).to.equal(valuation - elRewardsAmount);
      expect(await stakingVault.inOutDelta()).to.equal(-elRewardsAmount);
    });
  });

  context("depositToBeaconChain", () => {
    it("reverts if called by a non-operator", async () => {
      await expect(stakingVault.connect(stranger).depositToBeaconChain(1, "0x", "0x"))
        .to.be.revertedWithCustomError(stakingVault, "NotAuthorized")
        .withArgs("depositToBeaconChain", stranger);
    });

    it("reverts if the number of deposits is zero", async () => {
      await expect(stakingVault.depositToBeaconChain(0, "0x", "0x"))
        .to.be.revertedWithCustomError(stakingVault, "ZeroArgument")
        .withArgs("_numberOfDeposits");
    });

    it("reverts if the vault is not balanced", async () => {
      await stakingVault.connect(vaultHubSigner).lock(ether("1"));
      await expect(stakingVault.connect(operator).depositToBeaconChain(1, "0x", "0x")).to.be.revertedWithCustomError(
        stakingVault,
        "Unbalanced",
      );
    });

    it("makes deposits to the beacon chain and emits the DepositedToBeaconChain event", async () => {
      await stakingVault.fund({ value: ether("32") });

      const pubkey = "0x" + "ab".repeat(48);
      const signature = "0x" + "ef".repeat(96);
      await expect(stakingVault.connect(operator).depositToBeaconChain(1, pubkey, signature))
        .to.emit(stakingVault, "DepositedToBeaconChain")
        .withArgs(operator, 1, ether("32"));
    });
  });

  context("requestValidatorExit", () => {
    it("reverts if called by a non-owner", async () => {
      await expect(stakingVault.connect(stranger).requestValidatorExit("0x"))
        .to.be.revertedWithCustomError(stakingVault, "OwnableUnauthorizedAccount")
        .withArgs(await stranger.getAddress());
    });

    it("emits the ValidatorsExitRequest event", async () => {
      const pubkey = "0x" + "ab".repeat(48);
      await expect(stakingVault.requestValidatorExit(pubkey))
        .to.emit(stakingVault, "ValidatorsExitRequest")
        .withArgs(vaultOwnerAddress, pubkey);
    });
  });

  context("lock", () => {
    it("reverts if the caller is not the vault hub", async () => {
      await expect(stakingVault.connect(vaultOwner).lock(ether("1")))
        .to.be.revertedWithCustomError(stakingVault, "NotAuthorized")
        .withArgs("lock", vaultOwnerAddress);
    });

    it("updates the locked amount and emits the Locked event", async () => {
      await expect(stakingVault.connect(vaultHubSigner).lock(ether("1")))
        .to.emit(stakingVault, "Locked")
        .withArgs(ether("1"));
      expect(await stakingVault.locked()).to.equal(ether("1"));
    });

    it("reverts if the new locked amount is less than the current locked amount", async () => {
      await stakingVault.connect(vaultHubSigner).lock(ether("2"));
      await expect(stakingVault.connect(vaultHubSigner).lock(ether("1")))
        .to.be.revertedWithCustomError(stakingVault, "LockedCannotDecreaseOutsideOfReport")
        .withArgs(ether("2"), ether("1"));
    });

    it("does not revert if the new locked amount is equal to the current locked amount", async () => {
      await stakingVault.connect(vaultHubSigner).lock(ether("1"));
      await expect(stakingVault.connect(vaultHubSigner).lock(ether("2")))
        .to.emit(stakingVault, "Locked")
        .withArgs(ether("2"));
    });

    it("does not revert if the locked amount is max uint128", async () => {
      await expect(stakingVault.connect(vaultHubSigner).lock(MAX_UINT128))
        .to.emit(stakingVault, "Locked")
        .withArgs(MAX_UINT128);
    });
  });

  context("rebalance", () => {
    it("reverts if the amount is zero", async () => {
      await expect(stakingVault.rebalance(0n))
        .to.be.revertedWithCustomError(stakingVault, "ZeroArgument")
        .withArgs("_ether");
    });

    it("reverts if the amount is greater than the vault's balance", async () => {
      expect(await ethers.provider.getBalance(stakingVaultAddress)).to.equal(0n);
      await expect(stakingVault.rebalance(1n))
        .to.be.revertedWithCustomError(stakingVault, "InsufficientBalance")
        .withArgs(0n);
    });

    it("reverts if the caller is not the owner or the vault hub", async () => {
      await stakingVault.fund({ value: ether("2") });

      await expect(stakingVault.connect(stranger).rebalance(ether("1")))
        .to.be.revertedWithCustomError(stakingVault, "NotAuthorized")
        .withArgs("rebalance", stranger);
    });

    it("can be called by the owner", async () => {
      await stakingVault.fund({ value: ether("2") });
      const inOutDeltaBefore = await stakingVault.inOutDelta();
      await expect(stakingVault.rebalance(ether("1")))
        .to.emit(stakingVault, "Withdrawn")
        .withArgs(vaultOwnerAddress, vaultHubAddress, ether("1"))
        .to.emit(vaultHub, "Mock__Rebalanced")
        .withArgs(stakingVaultAddress, ether("1"));
      expect(await stakingVault.inOutDelta()).to.equal(inOutDeltaBefore - ether("1"));
    });

    it("can be called by the vault hub when the vault is unbalanced", async () => {
      await stakingVault.connect(vaultHubSigner).report(ether("1"), ether("0.1"), ether("1.1"));
      expect(await stakingVault.isBalanced()).to.equal(false);
      expect(await stakingVault.inOutDelta()).to.equal(ether("0"));
      await elRewardsSender.sendTransaction({ to: stakingVaultAddress, value: ether("0.1") });

      await expect(stakingVault.connect(vaultHubSigner).rebalance(ether("0.1")))
        .to.emit(stakingVault, "Withdrawn")
        .withArgs(vaultHubAddress, vaultHubAddress, ether("0.1"))
        .to.emit(vaultHub, "Mock__Rebalanced")
        .withArgs(stakingVaultAddress, ether("0.1"));
      expect(await stakingVault.inOutDelta()).to.equal(-ether("0.1"));
    });
  });

  context("report", () => {
    it("reverts if the caller is not the vault hub", async () => {
      await expect(stakingVault.connect(stranger).report(ether("1"), ether("2"), ether("3")))
        .to.be.revertedWithCustomError(stakingVault, "NotAuthorized")
        .withArgs("report", stranger);
    });

    it("emits the OnReportFailed event with empty reason if the owner is an EOA", async () => {
      await expect(stakingVault.connect(vaultHubSigner).report(ether("1"), ether("2"), ether("3"))).not.to.emit(
        stakingVault,
        "OnReportFailed",
      );
    });

    // to simulate the OutOfGas error, we run a big loop in the onReport hook
    // because of that, this test takes too much time to run, so we'll skip it by default
    it.skip("emits the OnReportFailed event with empty reason if the transaction runs out of gas", async () => {
      await stakingVault.transferOwnership(ownerReportReceiver);
      expect(await stakingVault.owner()).to.equal(ownerReportReceiver);

      await ownerReportReceiver.setReportShouldRunOutOfGas(true);
      await expect(stakingVault.connect(vaultHubSigner).report(ether("1"), ether("2"), ether("3")))
        .to.emit(stakingVault, "OnReportFailed")
        .withArgs("0x");
    });

    it("emits the OnReportFailed event with the reason if the owner is a contract and the onReport hook reverts", async () => {
      await stakingVault.transferOwnership(ownerReportReceiver);
      expect(await stakingVault.owner()).to.equal(ownerReportReceiver);

      await ownerReportReceiver.setReportShouldRevert(true);
      const errorSignature = streccak("Mock__ReportReverted()").slice(0, 10);

      await expect(stakingVault.connect(vaultHubSigner).report(ether("1"), ether("2"), ether("3")))
        .to.emit(stakingVault, "OnReportFailed")
        .withArgs(errorSignature);
    });

    it("successfully calls the onReport hook if the owner is a contract and the onReport hook does not revert", async () => {
      await stakingVault.transferOwnership(ownerReportReceiver);
      expect(await stakingVault.owner()).to.equal(ownerReportReceiver);

      await ownerReportReceiver.setReportShouldRevert(false);
      await expect(stakingVault.connect(vaultHubSigner).report(ether("1"), ether("2"), ether("3")))
        .to.emit(stakingVault, "Reported")
        .withArgs(stakingVaultAddress, ether("1"), ether("2"), ether("3"))
        .and.to.emit(ownerReportReceiver, "Mock__ReportReceived")
        .withArgs(ether("1"), ether("2"), ether("3"));
    });

    it("updates the state and emits the Reported event", async () => {
      await expect(stakingVault.connect(vaultHubSigner).report(ether("1"), ether("2"), ether("3")))
        .to.emit(stakingVault, "Reported")
        .withArgs(stakingVaultAddress, ether("1"), ether("2"), ether("3"));
      expect(await stakingVault.latestReport()).to.deep.equal([ether("1"), ether("2")]);
      expect(await stakingVault.locked()).to.equal(ether("3"));
    });
  });

  async function deployStakingVaultBehindBeaconProxy(): Promise<
    [
      StakingVault,
      VaultHub__MockForStakingVault,
      VaultFactory__MockForStakingVault,
      StakingVault,
      DepositContract__MockForStakingVault,
    ]
  > {
    // deploying implementation
    const vaultHub_ = await ethers.deployContract("VaultHub__MockForStakingVault");
    const depositContract_ = await ethers.deployContract("DepositContract__MockForStakingVault");
    const stakingVaultImplementation_ = await ethers.deployContract("StakingVault", [
      await vaultHub_.getAddress(),
      await depositContract_.getAddress(),
    ]);

    // deploying factory/beacon
    const vaultFactory_ = await ethers.deployContract("VaultFactory__MockForStakingVault", [
      await stakingVaultImplementation_.getAddress(),
    ]);

    // deploying beacon proxy
    const vaultCreation = await vaultFactory_
      .createVault(await vaultOwner.getAddress(), await operator.getAddress())
      .then((tx) => tx.wait());
    if (!vaultCreation) throw new Error("Vault creation failed");
    const events = findEvents(vaultCreation, "VaultCreated");
    if (events.length != 1) throw new Error("There should be exactly one VaultCreated event");
    const vaultCreatedEvent = events[0];

    const stakingVault_ = StakingVault__factory.connect(vaultCreatedEvent.args.vault, vaultOwner);
    expect(await stakingVault_.owner()).to.equal(await vaultOwner.getAddress());

    return [stakingVault_, vaultHub_, vaultFactory_, stakingVaultImplementation_, depositContract_];
  }
});<|MERGE_RESOLUTION|>--- conflicted
+++ resolved
@@ -23,11 +23,7 @@
 const MAX_UINT128 = 2n ** 128n - 1n;
 
 // @TODO: test reentrancy attacks
-<<<<<<< HEAD
 describe("StakingVault.sol", () => {
-=======
-describe.only("StakingVault", () => {
->>>>>>> 5185b044
   let vaultOwner: HardhatEthersSigner;
   let operator: HardhatEthersSigner;
   let stranger: HardhatEthersSigner;
