--- conflicted
+++ resolved
@@ -64,14 +64,9 @@
       predepositGuarantee: predepositGuarantee,
     });
 
-<<<<<<< HEAD
     const vaultHubImpl = await ethers.deployContract("VaultHub", [
+      locator,
       steth,
-      stranger,
-=======
-    const vaultHubImpl = await ethers.deployContract("VaultHub__Harness", [
-      locator,
->>>>>>> 13fbf638
       VAULTS_CONNECTED_VAULTS_LIMIT,
       VAULTS_RELATIVE_SHARE_LIMIT_BP,
     ]);
