--- conflicted
+++ resolved
@@ -8,22 +8,14 @@
 
     address public owner;
     address public nodeOperator;
-<<<<<<< HEAD
     address public vaultHub;
 
-=======
     address immutable DEPOSITOR;
->>>>>>> e7034f44
     uint256 public $locked;
     uint256 public $valuation;
     int256 public $inOutDelta;
 
-<<<<<<< HEAD
-    constructor(address _depositContract) {
-=======
-    constructor(address _vaultHub, address _depositor, address _depositContract) {
-        vaultHub = _vaultHub;
->>>>>>> e7034f44
+    constructor(address _depositor, address _depositContract) {
         depositContract = _depositContract;
         DEPOSITOR = _depositor;
     }
@@ -90,6 +82,10 @@
         $valuation += amount;
     }
 
+    function isOssified() external pure returns (bool) {
+        return false;
+    }
+
     event ValidatorWithdrawalTriggered(bytes pubkeys, uint64[] amounts, address refundRecipient);
 
     error Mock__HealthyVault();
