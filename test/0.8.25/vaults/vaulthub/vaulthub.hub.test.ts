import { expect } from "chai";
import { ContractTransactionReceipt, keccak256, MaxUint256, ZeroAddress } from "ethers";
import { ethers } from "hardhat";

import { HardhatEthersSigner } from "@nomicfoundation/hardhat-ethers/signers";

import {
  ACL,
  DepositContract__MockForVaultHub,
  Lido,
  LidoLocator,
  PredepositGuarantee_HarnessForFactory,
  StakingVault__MockForVaultHub,
  VaultFactory__MockForVaultHub,
  VaultHub,
} from "typechain-types";

<<<<<<< HEAD
import { BigIntMath, ether, findEvents, impersonate, randomAddress } from "lib";
=======
import { BigIntMath, ether, findEvents, getCurrentBlockTimestamp, impersonate, MAX_UINT256, randomAddress } from "lib";
>>>>>>> a9c7b2ae

import { deployLidoDao, updateLidoLocatorImplementation } from "test/deploy";
import { Snapshot, VAULTS_RELATIVE_SHARE_LIMIT_BP, ZERO_HASH } from "test/suite";

const ZERO_BYTES32 = "0x" + Buffer.from(ZERO_HASH).toString("hex");

const SHARE_LIMIT = ether("1");
const RESERVE_RATIO_BP = 10_00n;
const RESERVE_RATIO_THRESHOLD_BP = 8_00n;
const TREASURY_FEE_BP = 5_00n;

const TOTAL_BASIS_POINTS = 100_00n; // 100%
const CONNECT_DEPOSIT = ether("1");

describe("VaultHub.sol:hub", () => {
  let deployer: HardhatEthersSigner;
  let user: HardhatEthersSigner;
  let stranger: HardhatEthersSigner;
  let whale: HardhatEthersSigner;

  let predepositGuarantee: PredepositGuarantee_HarnessForFactory;
  let locator: LidoLocator;
  let vaultHub: VaultHub;
  let depositContract: DepositContract__MockForVaultHub;
  let vaultFactory: VaultFactory__MockForVaultHub;
  let lido: Lido;
  let acl: ACL;

  let codehash: string;

  let originalState: string;

  async function createVault(factory: VaultFactory__MockForVaultHub) {
    const vaultCreationTx = (await factory
      .createVault(user, user, predepositGuarantee)
      .then((tx) => tx.wait())) as ContractTransactionReceipt;

    const events = findEvents(vaultCreationTx, "VaultCreated");
    const vaultCreatedEvent = events[0];

    return await ethers.getContractAt("StakingVault__MockForVaultHub", vaultCreatedEvent.args.vault, user);
  }

  async function createAndConnectVault(
    factory: VaultFactory__MockForVaultHub,
    options?: {
      shareLimit?: bigint;
      reserveRatioBP?: bigint;
      rebalanceThresholdBP?: bigint;
      treasuryFeeBP?: bigint;
    },
  ) {
    const vault = await createVault(factory);
    await vault.connect(user).fund({ value: CONNECT_DEPOSIT });
    await vault.connect(user).lock(CONNECT_DEPOSIT);

    await vaultHub
      .connect(user)
      .connectVault(
        await vault.getAddress(),
        options?.shareLimit ?? SHARE_LIMIT,
        options?.reserveRatioBP ?? RESERVE_RATIO_BP,
        options?.rebalanceThresholdBP ?? RESERVE_RATIO_THRESHOLD_BP,
        options?.treasuryFeeBP ?? TREASURY_FEE_BP,
      );

    const count = await vaultHub.vaultsCount();
    const valuations = [];
    const inOutDeltas = [];
    const locked = [];
    const treasuryFees = [];

    for (let i = 0; i < count; i++) {
      const vaultAddr = await vaultHub.vault(i);
      const vaultContract = await ethers.getContractAt("StakingVault__MockForVaultHub", vaultAddr);
      valuations.push(await vaultContract.valuation());
      inOutDeltas.push(await vaultContract.inOutDelta());
      locked.push(await vaultContract.locked());
      treasuryFees.push(0n);
    }

    // const accountingSigner = await impersonate(await locator.accounting(), ether("100"));
    // await vaultHub.connect(accountingSigner).updateVaults(valuations, inOutDeltas, locked, treasuryFees);

    return vault;
  }

  before(async () => {
    [deployer, user, stranger, whale] = await ethers.getSigners();

    predepositGuarantee = await ethers.deployContract("PredepositGuarantee_HarnessForFactory", [
      "0x0000000000000000000000000000000000000000000000000000000000000000",
      "0x0000000000000000000000000000000000000000000000000000000000000000",
      0,
    ]);

    ({ lido, acl } = await deployLidoDao({
      rootAccount: deployer,
      initialized: true,
      locatorConfig: { predepositGuarantee },
    }));

    locator = await ethers.getContractAt("LidoLocator", await lido.getLidoLocator(), deployer);

    await acl.createPermission(user, lido, await lido.RESUME_ROLE(), deployer);
    await acl.createPermission(user, lido, await lido.STAKING_CONTROL_ROLE(), deployer);

    await lido.connect(user).resume();
    await lido.connect(user).setMaxExternalRatioBP(TOTAL_BASIS_POINTS);

    await lido.connect(whale).submit(deployer, { value: ether("1000.0") });

    depositContract = await ethers.deployContract("DepositContract__MockForVaultHub");

    const vaultHubImpl = await ethers.deployContract("VaultHub", [
      locator,
      await locator.lido(),
      VAULTS_RELATIVE_SHARE_LIMIT_BP,
    ]);

    const proxy = await ethers.deployContract("OssifiableProxy", [vaultHubImpl, deployer, new Uint8Array()]);

    const vaultHubAdmin = await ethers.getContractAt("VaultHub", proxy);
    await vaultHubAdmin.initialize(deployer);

    vaultHub = await ethers.getContractAt("VaultHub", proxy, user);
    await vaultHubAdmin.grantRole(await vaultHub.PAUSE_ROLE(), user);
    await vaultHubAdmin.grantRole(await vaultHub.RESUME_ROLE(), user);
    await vaultHubAdmin.grantRole(await vaultHub.VAULT_MASTER_ROLE(), user);
    await vaultHubAdmin.grantRole(await vaultHub.VAULT_REGISTRY_ROLE(), user);

    await updateLidoLocatorImplementation(await locator.getAddress(), { vaultHub, predepositGuarantee });

    const stakingVaultImpl = await ethers.deployContract("StakingVault__MockForVaultHub", [vaultHub, depositContract]);

    vaultFactory = await ethers.deployContract("VaultFactory__MockForVaultHub", [await stakingVaultImpl.getAddress()]);
    const vault = await createVault(vaultFactory);

    codehash = keccak256(await ethers.provider.getCode(await vault.getAddress()));
    await vaultHub.connect(user).addVaultProxyCodehash(codehash);
  });

  beforeEach(async () => (originalState = await Snapshot.take()));

  afterEach(async () => await Snapshot.restore(originalState));

  context("Constants", () => {
    it("returns the STETH address", async () => {
      expect(await vaultHub.LIDO()).to.equal(await lido.getAddress());
    });
  });

  context("initialState", () => {
    it("returns the initial state", async () => {
      expect(await vaultHub.vaultsCount()).to.equal(0);
    });
  });

  context("addVaultProxyCodehash", () => {
    it("reverts if called by non-VAULT_REGISTRY_ROLE", async () => {
      await expect(vaultHub.connect(stranger).addVaultProxyCodehash(ZERO_BYTES32))
        .to.be.revertedWithCustomError(vaultHub, "AccessControlUnauthorizedAccount")
        .withArgs(stranger, await vaultHub.VAULT_REGISTRY_ROLE());
    });

    it("reverts if codehash is zero", async () => {
      await expect(vaultHub.connect(user).addVaultProxyCodehash(ZERO_BYTES32)).to.be.revertedWithCustomError(
        vaultHub,
        "ZeroArgument",
      );
    });

    it("reverts if codehash is already added", async () => {
      await expect(vaultHub.connect(user).addVaultProxyCodehash(codehash))
        .to.be.revertedWithCustomError(vaultHub, "AlreadyExists")
        .withArgs(codehash);
    });

    it("adds the codehash", async () => {
      const newCodehash = codehash.slice(0, -10) + "0000000000";
      await expect(vaultHub.addVaultProxyCodehash(newCodehash))
        .to.emit(vaultHub, "VaultProxyCodehashAdded")
        .withArgs(newCodehash);
    });
  });

  context("vaultsCount", () => {
    it("returns the number of connected vaults", async () => {
      expect(await vaultHub.vaultsCount()).to.equal(0);

      await createAndConnectVault(vaultFactory);

      expect(await vaultHub.vaultsCount()).to.equal(1);
    });
  });

  context("vault", () => {
    it("reverts if index is out of bounds", async () => {
      await expect(vaultHub.vault(100n)).to.be.reverted;
    });

    it("returns the vault", async () => {
      const vault = await createAndConnectVault(vaultFactory);
      const lastVaultId = (await vaultHub.vaultsCount()) - 1n;
      const lastVaultAddress = await vaultHub.vault(lastVaultId);

      expect(lastVaultAddress).to.equal(await vault.getAddress());
    });
  });

  context("vaultSocket(uint256)", () => {
    it("reverts if index is out of bounds", async () => {
      await expect(vaultHub["vaultSocket(uint256)"](100n)).to.be.reverted;
    });

    it("returns the vault socket by index", async () => {
      const vault = await createAndConnectVault(vaultFactory);
      const lastVaultId = (await vaultHub.vaultsCount()) - 1n;
      expect(lastVaultId).to.equal(0n);

      const lastVaultSocket = await vaultHub["vaultSocket(uint256)"](lastVaultId);

      expect(lastVaultSocket.vault).to.equal(await vault.getAddress());
      expect(lastVaultSocket.sharesMinted).to.equal(0n);
      expect(lastVaultSocket.shareLimit).to.equal(SHARE_LIMIT);
      expect(lastVaultSocket.reserveRatioBP).to.equal(RESERVE_RATIO_BP);
      expect(lastVaultSocket.rebalanceThresholdBP).to.equal(RESERVE_RATIO_THRESHOLD_BP);
      expect(lastVaultSocket.treasuryFeeBP).to.equal(TREASURY_FEE_BP);
      expect(lastVaultSocket.pendingDisconnect).to.equal(false);
    });
  });

  context("vaultSocket(address)", () => {
    it("returns empty vault socket data if vault was never connected", async () => {
      const address = await randomAddress();
      const vaultSocket = await vaultHub["vaultSocket(address)"](address);

      expect(vaultSocket.vault).to.equal(ZeroAddress);
      expect(vaultSocket.sharesMinted).to.equal(0n);
      expect(vaultSocket.shareLimit).to.equal(0n);
      expect(vaultSocket.reserveRatioBP).to.equal(0n);
      expect(vaultSocket.rebalanceThresholdBP).to.equal(0n);
      expect(vaultSocket.treasuryFeeBP).to.equal(0n);
      expect(vaultSocket.pendingDisconnect).to.equal(false);
    });

    it("returns the vault socket for a vault that was connected", async () => {
      const vault = await createAndConnectVault(vaultFactory);
      const vaultAddress = await vault.getAddress();
      const vaultSocket = await vaultHub["vaultSocket(address)"](vaultAddress);

      expect(vaultSocket.vault).to.equal(vaultAddress);
      expect(vaultSocket.sharesMinted).to.equal(0n);
      expect(vaultSocket.shareLimit).to.equal(SHARE_LIMIT);
      expect(vaultSocket.reserveRatioBP).to.equal(RESERVE_RATIO_BP);
      expect(vaultSocket.rebalanceThresholdBP).to.equal(RESERVE_RATIO_THRESHOLD_BP);
      expect(vaultSocket.treasuryFeeBP).to.equal(TREASURY_FEE_BP);
      expect(vaultSocket.pendingDisconnect).to.equal(false);
    });
  });

  context("batchVaultsInfo", () => {
    it("returns the vault info", async () => {
      const vault1 = await createAndConnectVault(vaultFactory);
      const vault2 = await createAndConnectVault(vaultFactory);
      const vaultAddress1 = await vault1.getAddress();
      const vaultAddress2 = await vault2.getAddress();
      const vaults = await vaultHub.batchVaultsInfo(0n, 2n);

      expect(vaults.length).to.equal(2);

      const vaultInfo = vaults[0];
      expect(vaultInfo.vault).to.equal(vaultAddress1);
      expect(vaultInfo.balance).to.equal(CONNECT_DEPOSIT);
      expect(vaultInfo.inOutDelta).to.equal(CONNECT_DEPOSIT);
      expect(vaultInfo.withdrawalCredentials).to.equal(ZERO_BYTES32);

      const vaultInfo2 = vaults[1];
      expect(vaultInfo2.vault).to.equal(vaultAddress2);
      expect(vaultInfo2.balance).to.equal(CONNECT_DEPOSIT);
      expect(vaultInfo2.inOutDelta).to.equal(CONNECT_DEPOSIT);
      expect(vaultInfo2.withdrawalCredentials).to.equal(ZERO_BYTES32);
    });

    it("returns the vault info with pagination", async () => {
      const vault1 = await createAndConnectVault(vaultFactory);
      const vault2 = await createAndConnectVault(vaultFactory);
      const vault3 = await createAndConnectVault(vaultFactory);
      const vaultAddress1 = await vault1.getAddress();
      const vaultAddress2 = await vault2.getAddress();
      const vaultAddress3 = await vault3.getAddress();

      const vaults1 = await vaultHub.batchVaultsInfo(0n, 1n);
      expect(vaults1.length).to.equal(1);
      expect(vaults1[0].vault).to.equal(vaultAddress1);

      const vaults2 = await vaultHub.batchVaultsInfo(1n, 1n);
      expect(vaults2.length).to.equal(1);
      expect(vaults2[0].vault).to.equal(vaultAddress2);

      const vaults3 = await vaultHub.batchVaultsInfo(0n, 4n);
      expect(vaults3.length).to.equal(3);
      expect(vaults3[0].vault).to.equal(vaultAddress1);
      expect(vaults3[1].vault).to.equal(vaultAddress2);
      expect(vaults3[2].vault).to.equal(vaultAddress3);

      const vaults4 = await vaultHub.batchVaultsInfo(1n, 3n);
      expect(vaults4.length).to.equal(2);
      expect(vaults4[0].vault).to.equal(vaultAddress2);
      expect(vaults4[1].vault).to.equal(vaultAddress3);

      const vaults5 = await vaultHub.batchVaultsInfo(0n, 0n);
      expect(vaults5.length).to.equal(0);

      const vaults6 = await vaultHub.batchVaultsInfo(3n, 1n);
      expect(vaults6.length).to.equal(0);
    });
  });

  context("isVaultHealthyAsOfLatestReport", () => {
    it("reverts if vault is not connected", async () => {
      await expect(vaultHub.isVaultHealthyAsOfLatestReport(randomAddress())).to.be.revertedWithCustomError(
        vaultHub,
        "NotConnectedToHub",
      );
    });

    it("returns true if the vault has no shares minted", async () => {
      const vault = await createAndConnectVault(vaultFactory);
      const vaultAddress = await vault.getAddress();

      await vault.fund({ value: ether("1") });

      expect(await vaultHub.isVaultHealthyAsOfLatestReport(vaultAddress)).to.equal(true);
    });

    // Looks like fuzzing but it's not [:}
    it("returns correct value for various parameters", async () => {
      const tbi = (n: number | bigint, min: number = 1) => BigInt(Math.floor(Math.random() * Number(n)) + min);

      for (let i = 0; i < 50; i++) {
        const snapshot = await Snapshot.take();
        const rebalanceThresholdBP = tbi(10000);
        const reserveRatioBP = BigIntMath.min(rebalanceThresholdBP + tbi(1000), TOTAL_BASIS_POINTS);

        const valuationEth = tbi(100);
        const valuation = ether(valuationEth.toString());

        const mintable = (valuation * (TOTAL_BASIS_POINTS - reserveRatioBP)) / TOTAL_BASIS_POINTS;

        const isSlashing = Math.random() < 0.5;
        const slashed = isSlashing ? ether(tbi(valuationEth).toString()) : 0n;
        const threshold = ((valuation - slashed) * (TOTAL_BASIS_POINTS - rebalanceThresholdBP)) / TOTAL_BASIS_POINTS;
        const expectedHealthy = threshold >= mintable;

        const vault = await createAndConnectVault(vaultFactory, {
          shareLimit: ether("100"), // just to bypass the share limit check
          reserveRatioBP: reserveRatioBP,
          rebalanceThresholdBP: rebalanceThresholdBP,
        });

        const vaultAddress = await vault.getAddress();

        await vault.fund({ value: valuation });

        if (mintable > 0n) {
          const sharesToMint = await lido.getSharesByPooledEth(mintable);
          await vault.lock(valuation);
          await vaultHub.connect(user).mintShares(vaultAddress, user, sharesToMint);
        }

        await vault.report(0n, valuation - slashed, valuation, BigIntMath.max(mintable, ether("1")));

        const actualHealthy = await vaultHub.isVaultHealthyAsOfLatestReport(vaultAddress);
        try {
          expect(actualHealthy).to.equal(expectedHealthy);
        } catch (error) {
          console.log(`Test failed with parameters:
            Rebalance Threshold: ${rebalanceThresholdBP}
            Reserve Ratio: ${reserveRatioBP}
            Valuation: ${valuation} ETH
            Minted: ${mintable} stETH
            Slashed: ${slashed} ETH
            Threshold: ${threshold} stETH
            Expected Healthy: ${expectedHealthy}
          `);
          throw error;
        }

        await Snapshot.restore(snapshot);
      }
    });

    it("returns correct value close to the threshold border cases", async () => {
      const vault = await createAndConnectVault(vaultFactory, {
        shareLimit: ether("100"), // just to bypass the share limit check
        reserveRatioBP: 50_00n, // 50%
        rebalanceThresholdBP: 50_00n, // 50%
      });

      const vaultAddress = await vault.getAddress();

      await vault.fund({ value: ether("1") });
      await vaultHub.connect(user).mintShares(vaultAddress, user, ether("0.25"));

      await vault.report(0n, ether("1"), ether("1"), ether("1")); // normal report
      expect(await vaultHub.isVaultHealthyAsOfLatestReport(vaultAddress)).to.equal(true);

      await vault.report(0n, ether("0.5") + 1n, ether("1"), ether("1")); // above the threshold
      expect(await vaultHub.isVaultHealthyAsOfLatestReport(vaultAddress)).to.equal(true);

      await vault.report(0n, ether("0.5"), ether("1"), ether("1")); // at the threshold
      expect(await vaultHub.isVaultHealthyAsOfLatestReport(vaultAddress)).to.equal(true);

      await vault.report(0n, ether("0.5") - 1n, ether("1"), ether("1")); // below the threshold
      expect(await vaultHub.isVaultHealthyAsOfLatestReport(vaultAddress)).to.equal(false);
    });

    it("returns correct value for different share rates", async () => {
      const vault = await createAndConnectVault(vaultFactory, {
        shareLimit: ether("100"), // just to bypass the share limit check
        reserveRatioBP: 50_00n, // 50%
        rebalanceThresholdBP: 50_00n, // 50%
      });

      const vaultAddress = await vault.getAddress();

      await vault.fund({ value: ether("1") });
      const mintingEth = ether("0.5");
      const sharesToMint = await lido.getSharesByPooledEth(mintingEth);
      await vaultHub.connect(user).mintShares(vaultAddress, user, sharesToMint);

      await vault.report(0n, ether("1"), ether("1"), ether("1")); // normal report
      expect(await vaultHub.isVaultHealthyAsOfLatestReport(vaultAddress)).to.equal(true); // valuation is enough

      // Burn some shares to make share rate fractional
      const burner = await impersonate(await locator.burner(), ether("1"));
      await lido.connect(whale).transfer(burner, ether("100"));
      await lido.connect(burner).burnShares(ether("100"));

      await vault.report(0n, ether("1"), ether("1"), ether("1")); // normal report
      expect(await vaultHub.isVaultHealthyAsOfLatestReport(vaultAddress)).to.equal(false); // old valuation is not enough

      const lockedEth = await lido.getPooledEthBySharesRoundUp(sharesToMint);
      // For 50% reserve ratio, we need valuation to be 2x of locked ETH to be healthy
      const report = lockedEth * 2n;

      await vault.report(0n, report - 1n, ether("1"), ether("1")); // below the threshold
      expect(await vaultHub.isVaultHealthyAsOfLatestReport(vaultAddress)).to.equal(false);

      await vault.report(0n, report, ether("1"), ether("1")); // at the threshold
      expect(await vaultHub.isVaultHealthyAsOfLatestReport(vaultAddress)).to.equal(true);

      await vault.report(0n, report + 1n, ether("1"), ether("1")); // above the threshold
      expect(await vaultHub.isVaultHealthyAsOfLatestReport(vaultAddress)).to.equal(true);
    });

    it("returns correct value for smallest possible reserve ratio", async () => {
      const vault = await createAndConnectVault(vaultFactory, {
        shareLimit: ether("100"), // just to bypass the share limit check
        reserveRatioBP: 1n, // 0.01%
        rebalanceThresholdBP: 1n, // 0.01%
      });

      const vaultAddress = await vault.getAddress();

      await vault.fund({ value: ether("1") });

      const mintingEth = ether("0.9999"); // 99.99% of the valuation
      const sharesToMint = await lido.getSharesByPooledEth(mintingEth);
      await vaultHub.connect(user).mintShares(vaultAddress, user, sharesToMint);

      await vault.report(0n, ether("1"), ether("1"), ether("1")); // normal report
      expect(await vaultHub.isVaultHealthyAsOfLatestReport(vaultAddress)).to.equal(true); // valuation is enough

      // Burn some shares to make share rate fractional
      const burner = await impersonate(await locator.burner(), ether("1"));
      await lido.connect(whale).transfer(burner, ether("100"));
      await lido.connect(burner).burnShares(ether("100"));

      const lockedEth = await lido.getPooledEthBySharesRoundUp(sharesToMint);
      // if lockedEth is 99.99% of the valuation we need to report 100.00% of the valuation to be healthy
      const report = (lockedEth * 10000n) / 9999n;

      await vault.report(0n, report - 1n, ether("1"), ether("1")); // below the threshold
      expect(await vaultHub.isVaultHealthyAsOfLatestReport(vaultAddress)).to.equal(false);

      await vault.report(0n, report, ether("1"), ether("1")); // at the threshold
      expect(await vaultHub.isVaultHealthyAsOfLatestReport(vaultAddress)).to.equal(false); // XXX: rounding issue, should be true

      await vault.report(0n, report + 1n, ether("1"), ether("1")); // above the threshold
      expect(await vaultHub.isVaultHealthyAsOfLatestReport(vaultAddress)).to.equal(true);
    });

    it("returns correct value for minimal shares amounts", async () => {
      const vault = await createAndConnectVault(vaultFactory, {
        shareLimit: ether("100"),
        reserveRatioBP: 50_00n, // 50%
        rebalanceThresholdBP: 50_00n, // 50%
      });

      const vaultAddress = await vault.getAddress();

      await vault.fund({ value: ether("1") });
      await vaultHub.connect(user).mintShares(vaultAddress, user, 1n);

      await vault.report(0n, ether("1"), ether("1"), ether("1"));
      expect(await vaultHub.isVaultHealthyAsOfLatestReport(vaultAddress)).to.equal(true);

      await vault.report(0n, 2n, ether("1"), ether("1")); // Minimal valuation to be healthy with 1 share (50% reserve ratio)
      expect(await vaultHub.isVaultHealthyAsOfLatestReport(vaultAddress)).to.equal(true);

      await vault.report(0n, 1n, ether("1"), ether("1")); // Below minimal required valuation
      expect(await vaultHub.isVaultHealthyAsOfLatestReport(vaultAddress)).to.equal(false);

      await lido.connect(user).transferShares(await locator.vaultHub(), 1n);
      await vaultHub.connect(user).burnShares(vaultAddress, 1n);

      expect(await vaultHub.isVaultHealthyAsOfLatestReport(vaultAddress)).to.equal(true); // Should be healthy with no shares
    });
  });

  context("rebalanceShortfall", () => {
    it("does not revert when vault address is correct", async () => {
      const vault = await createAndConnectVault(vaultFactory, {
        shareLimit: ether("100"), // just to bypass the share limit check
        reserveRatioBP: 10_00n, // 10%
        rebalanceThresholdBP: 10_00n, // 10%
      });

      const vaultAddress = await vault.getAddress();
      await expect(vaultHub.rebalanceShortfall(vaultAddress)).not.to.be.reverted;
    });

    it("reverts when vault address is ZeroAddress", async () => {
      const zeroAddress = ethers.ZeroAddress;
      await expect(vaultHub.rebalanceShortfall(zeroAddress))
        .to.be.revertedWithCustomError(vaultHub, "ZeroArgument")
        .withArgs("_vault");
    });

    it("returns 0 when stETH was not minted", async () => {
      const vault = await createAndConnectVault(vaultFactory, {
        shareLimit: ether("100"), // just to bypass the share limit check
        reserveRatioBP: 50_00n, // 50%
        rebalanceThresholdBP: 50_00n, // 50%
      });

      const vaultAddress = await vault.getAddress();

      await vault.fund({ value: ether("50") });
      await vault.lock(ether("5"));
      await vault.report(ether("50"), ether("50"), ether("5"));

      const burner = await impersonate(await locator.burner(), ether("1"));
      await lido.connect(whale).transfer(burner, ether("1"));
      await lido.connect(burner).burnShares(ether("1"));

      expect(await vaultHub.rebalanceShortfall(vaultAddress)).to.equal(ether("0"));
    });

    it("returns 0 when minted small amount of stETH and vault is healthy", async () => {
      const vault = await createAndConnectVault(vaultFactory, {
        shareLimit: ether("100"), // just to bypass the share limit check
        reserveRatioBP: 10_00n, // 10%
        rebalanceThresholdBP: 9_00n, // 9%
      });

      const vaultAddress = await vault.getAddress();

      await vault.fund({ value: ether("50") });
      const mintingEth = ether("1");
      const sharesToMint = await lido.getSharesByPooledEth(mintingEth);
      await vault.lock(ether("5"));
      await vaultHub.connect(user).mintShares(vaultAddress, user, sharesToMint);

      await vault.report(ether("50"), ether("50"), ether("5"));

      const burner = await impersonate(await locator.burner(), ether("1"));
      await lido.connect(whale).transfer(burner, ether("1"));
      await lido.connect(burner).burnShares(ether("1"));

      expect(await vaultHub.isVaultHealthy(vaultAddress)).to.equal(true);
      expect(await vaultHub.rebalanceShortfall(vaultAddress)).to.equal(0n);
    });

    it("different cases when vault is healthy, unhealthy and minted > valuation", async () => {
      const vault = await createAndConnectVault(vaultFactory, {
        shareLimit: ether("100"), // just to bypass the share limit check
        reserveRatioBP: 50_00n, // 50%
        rebalanceThresholdBP: 50_00n, // 50%
      });

      const vaultAddress = await vault.getAddress();

      await vault.fund({ value: ether("1") });
      await vaultHub.connect(user).mintShares(vaultAddress, user, ether("0.25"));

      await vault.report(ether("0.5"), ether("1"), ether("1")); // at the threshold
      expect(await vaultHub.isVaultHealthy(vaultAddress)).to.equal(true);
      expect(await vaultHub.rebalanceShortfall(vaultAddress)).to.equal(0n);

      await vault.report(ether("0.5") - 1n, ether("1"), ether("1")); // below the threshold
      expect(await vaultHub.isVaultHealthy(vaultAddress)).to.equal(false);
      expect(await vaultHub.rebalanceShortfall(vaultAddress)).to.equal(1n);

      await vault.report(ether("0.5") - ether("0.5"), ether("1"), ether("1")); // minted > valuation
      expect(await vaultHub.isVaultHealthy(vaultAddress)).to.equal(false);
      expect(await vaultHub.rebalanceShortfall(vaultAddress)).to.equal(MaxUint256);
    });

    it("returns correct value for rebalance vault", async () => {
      const vault = await createAndConnectVault(vaultFactory, {
        shareLimit: ether("100"), // just to bypass the share limit check
        reserveRatioBP: 50_00n, // 50%
        rebalanceThresholdBP: 50_00n, // 50%
      });

      const vaultAddress = await vault.getAddress();

      await vault.fund({ value: ether("50") });
      const mintingEth = ether("25");
      const sharesToMint = await lido.getSharesByPooledEth(mintingEth);
      await vault.lock(ether("50"));
      await vaultHub.connect(user).mintShares(vaultAddress, user, sharesToMint);

      const timestamp = await getCurrentBlockTimestamp();
      await vault.report(timestamp, ether("50"), ether("50"), ether("5"));

      const burner = await impersonate(await locator.burner(), ether("1"));
      await lido.connect(whale).transfer(burner, ether("1"));
      await lido.connect(burner).burnShares(ether("1"));

      expect(await vaultHub.rebalanceShortfall(vaultAddress)).to.equal(ether("50") / 1000n);
    });

    it("returns same value as calculated at another way", async () => {
      const vault = await createAndConnectVault(vaultFactory, {
        shareLimit: ether("100"), // just to bypass the share limit check
        reserveRatioBP: 50_00n, // 50%
        rebalanceThresholdBP: 50_00n, // 50%
      });

      const vaultAddress = await vault.getAddress();
      expect(await vaultHub.rebalanceShortfall(vaultAddress)).to.equal(0n);

      await vault.fund({ value: ether("50") });
      await vault.lock(ether("50"));
      const mintingEth = ether("25");
      const sharesToMint = await lido.getSharesByPooledEth(mintingEth);
      await vaultHub.connect(user).mintShares(vaultAddress, user, sharesToMint);

      const timestamp = await getCurrentBlockTimestamp();
      await vault.report(timestamp, ether("50"), ether("50"), ether("5"));

      const burner = await impersonate(await locator.burner(), ether("1"));
      await lido.connect(whale).transfer(burner, ether("1"));
      await lido.connect(burner).burnShares(ether("1"));

      const vaultSocket_2 = await vaultHub["vaultSocket(address)"](vaultAddress);
      const mintedStETH_2 = await lido.getPooledEthByShares(vaultSocket_2.sharesMinted);
      const maxMintableRatio_2 = TOTAL_BASIS_POINTS - vaultSocket_2.reserveRatioBP;
      const vaultValuation_2 = await vault.valuation();
      const localGap_2 =
        (mintedStETH_2 * TOTAL_BASIS_POINTS - vaultValuation_2 * maxMintableRatio_2) / vaultSocket_2.reserveRatioBP;

      expect(await vaultHub.rebalanceShortfall(vaultAddress)).to.equal(localGap_2);
    });
  });

  context("connectVault", () => {
    let vault: StakingVault__MockForVaultHub;
    let vaultAddress: string;

    before(async () => {
      vault = await createVault(vaultFactory);
      vaultAddress = await vault.getAddress();
    });

    it("reverts if called by non-VAULT_MASTER_ROLE", async () => {
      await expect(
        vaultHub
          .connect(stranger)
          .connectVault(vaultAddress, SHARE_LIMIT, RESERVE_RATIO_BP, RESERVE_RATIO_THRESHOLD_BP, TREASURY_FEE_BP),
      ).to.be.revertedWithCustomError(vaultHub, "AccessControlUnauthorizedAccount");
    });

    it("reverts if vault address is zero", async () => {
      await expect(
        vaultHub
          .connect(user)
          .connectVault(ZeroAddress, SHARE_LIMIT, RESERVE_RATIO_BP, RESERVE_RATIO_THRESHOLD_BP, TREASURY_FEE_BP),
      ).to.be.revertedWithCustomError(vaultHub, "ZeroArgument");
    });

    it("reverts if reserve ratio BP is zero", async () => {
      await expect(
        vaultHub.connect(user).connectVault(vaultAddress, 0n, 0n, RESERVE_RATIO_THRESHOLD_BP, TREASURY_FEE_BP),
      ).to.be.revertedWithCustomError(vaultHub, "ZeroArgument");
    });

    it("reverts if reserve ratio is too high", async () => {
      const tooHighReserveRatioBP = TOTAL_BASIS_POINTS + 1n;
      await expect(
        vaultHub
          .connect(user)
          .connectVault(vaultAddress, SHARE_LIMIT, tooHighReserveRatioBP, RESERVE_RATIO_THRESHOLD_BP, TREASURY_FEE_BP),
      )
        .to.be.revertedWithCustomError(vaultHub, "ReserveRatioTooHigh")
        .withArgs(vaultAddress, tooHighReserveRatioBP, TOTAL_BASIS_POINTS);
    });

    it("reverts if rebalance threshold BP is zero", async () => {
      await expect(
        vaultHub.connect(user).connectVault(vaultAddress, SHARE_LIMIT, RESERVE_RATIO_BP, 0n, TREASURY_FEE_BP),
      ).to.be.revertedWithCustomError(vaultHub, "ZeroArgument");
    });

    it("reverts if rebalance threshold BP is higher than reserve ratio BP", async () => {
      await expect(
        vaultHub
          .connect(user)
          .connectVault(vaultAddress, SHARE_LIMIT, RESERVE_RATIO_BP, RESERVE_RATIO_BP + 1n, TREASURY_FEE_BP),
      )
        .to.be.revertedWithCustomError(vaultHub, "RebalanceThresholdTooHigh")
        .withArgs(vaultAddress, RESERVE_RATIO_BP + 1n, RESERVE_RATIO_BP);
    });

    it("reverts if treasury fee is too high", async () => {
      const tooHighTreasuryFeeBP = TOTAL_BASIS_POINTS + 1n;
      await expect(
        vaultHub
          .connect(user)
          .connectVault(vaultAddress, SHARE_LIMIT, RESERVE_RATIO_BP, RESERVE_RATIO_THRESHOLD_BP, tooHighTreasuryFeeBP),
      ).to.be.revertedWithCustomError(vaultHub, "TreasuryFeeTooHigh");
    });

    it("reverts if vault is already connected", async () => {
      const connectedVault = await createAndConnectVault(vaultFactory);
      const connectedVaultAddress = await connectedVault.getAddress();

      await expect(
        vaultHub
          .connect(user)
          .connectVault(
            connectedVaultAddress,
            SHARE_LIMIT,
            RESERVE_RATIO_BP,
            RESERVE_RATIO_THRESHOLD_BP,
            TREASURY_FEE_BP,
          ),
      ).to.be.revertedWithCustomError(vaultHub, "AlreadyConnected");
    });

    it("reverts if proxy codehash is not added", async () => {
      const stakingVault2Impl = await ethers.deployContract("StakingVault__MockForVaultHub", [
        vaultHub,
        await depositContract.getAddress(),
      ]);
      const vault2Factory = await ethers.deployContract("VaultFactory__MockForVaultHub", [
        await stakingVault2Impl.getAddress(),
      ]);
      const vault2 = await createVault(vault2Factory);

      await expect(
        vaultHub
          .connect(user)
          .connectVault(
            await vault2.getAddress(),
            SHARE_LIMIT,
            RESERVE_RATIO_BP,
            RESERVE_RATIO_THRESHOLD_BP,
            TREASURY_FEE_BP,
          ),
      ).to.be.revertedWithCustomError(vaultHub, "VaultProxyNotAllowed");
    });

    it("connects the vault", async () => {
      const vaultCountBefore = await vaultHub.vaultsCount();

      const vaultSocketBefore = await vaultHub["vaultSocket(address)"](vaultAddress);
      expect(vaultSocketBefore.vault).to.equal(ZeroAddress);
      expect(vaultSocketBefore.pendingDisconnect).to.be.false;

      await vault.connect(user).fund({ value: ether("1") });
      await vault.connect(user).lock(ether("1"));

      await expect(
        vaultHub
          .connect(user)
          .connectVault(vaultAddress, SHARE_LIMIT, RESERVE_RATIO_BP, RESERVE_RATIO_THRESHOLD_BP, TREASURY_FEE_BP),
      )
        .to.emit(vaultHub, "VaultConnected")
        .withArgs(vaultAddress, SHARE_LIMIT, RESERVE_RATIO_BP, RESERVE_RATIO_THRESHOLD_BP, TREASURY_FEE_BP);

      expect(await vaultHub.vaultsCount()).to.equal(vaultCountBefore + 1n);

      const vaultSocketAfter = await vaultHub["vaultSocket(address)"](vaultAddress);
      expect(vaultSocketAfter.vault).to.equal(vaultAddress);
      expect(vaultSocketAfter.pendingDisconnect).to.be.false;

      expect(await vault.locked()).to.equal(CONNECT_DEPOSIT);
    });

    it("allows to connect the vault with 0 share limit", async () => {
      await vault.connect(user).fund({ value: ether("1") });
      await vault.connect(user).lock(ether("1"));

      await expect(
        vaultHub
          .connect(user)
          .connectVault(vaultAddress, 0n, RESERVE_RATIO_BP, RESERVE_RATIO_THRESHOLD_BP, TREASURY_FEE_BP),
      )
        .to.emit(vaultHub, "VaultConnected")
        .withArgs(vaultAddress, 0n, RESERVE_RATIO_BP, RESERVE_RATIO_THRESHOLD_BP, TREASURY_FEE_BP);
    });

    it("allows to connect the vault with 0 treasury fee", async () => {
      await vault.connect(user).fund({ value: ether("1") });
      await vault.connect(user).lock(ether("1"));

      await expect(
        vaultHub
          .connect(user)
          .connectVault(vaultAddress, SHARE_LIMIT, RESERVE_RATIO_BP, RESERVE_RATIO_THRESHOLD_BP, 0n),
      )
        .to.emit(vaultHub, "VaultConnected")
        .withArgs(vaultAddress, SHARE_LIMIT, RESERVE_RATIO_BP, RESERVE_RATIO_THRESHOLD_BP, 0n);
    });
  });

  context("updateShareLimit", () => {
    let vault: StakingVault__MockForVaultHub;
    let vaultAddress: string;

    before(async () => {
      vault = await createAndConnectVault(vaultFactory);
      vaultAddress = await vault.getAddress();
    });

    it("reverts if called by non-VAULT_MASTER_ROLE", async () => {
      await expect(
        vaultHub.connect(stranger).updateShareLimit(vaultAddress, SHARE_LIMIT),
      ).to.be.revertedWithCustomError(vaultHub, "AccessControlUnauthorizedAccount");
    });

    it("reverts if vault address is zero", async () => {
      await expect(vaultHub.connect(user).updateShareLimit(ZeroAddress, SHARE_LIMIT)).to.be.revertedWithCustomError(
        vaultHub,
        "ZeroArgument",
      );
    });

    it("reverts if share limit exceeds the maximum vault limit", async () => {
      const insaneLimit = ether("1000000000000000000000000");
      const totalShares = await lido.getTotalShares();
      const relativeShareLimitBP = VAULTS_RELATIVE_SHARE_LIMIT_BP;
      const relativeShareLimitPerVault = (totalShares * relativeShareLimitBP) / TOTAL_BASIS_POINTS;

      await expect(vaultHub.connect(user).updateShareLimit(vaultAddress, insaneLimit))
        .to.be.revertedWithCustomError(vaultHub, "ShareLimitTooHigh")
        .withArgs(vaultAddress, insaneLimit, relativeShareLimitPerVault);
    });

    it("updates the share limit", async () => {
      const newShareLimit = SHARE_LIMIT * 2n;

      await expect(vaultHub.connect(user).updateShareLimit(vaultAddress, newShareLimit))
        .to.emit(vaultHub, "ShareLimitUpdated")
        .withArgs(vaultAddress, newShareLimit);

      const vaultSocket = await vaultHub["vaultSocket(address)"](vaultAddress);
      expect(vaultSocket.shareLimit).to.equal(newShareLimit);
    });
  });

  context("disconnect", () => {
    let vault: StakingVault__MockForVaultHub;
    let vaultAddress: string;

    before(async () => {
      vault = await createAndConnectVault(vaultFactory);
      vaultAddress = await vault.getAddress();
    });

    it("reverts if called by non-VAULT_MASTER_ROLE", async () => {
      await expect(vaultHub.connect(stranger).disconnect(vaultAddress)).to.be.revertedWithCustomError(
        vaultHub,
        "AccessControlUnauthorizedAccount",
      );
    });

    it("reverts if vault address is zero", async () => {
      await expect(vaultHub.connect(user).disconnect(ZeroAddress)).to.be.revertedWithCustomError(
        vaultHub,
        "ZeroArgument",
      );
    });

    it("reverts if vault is not connected", async () => {
      await expect(vaultHub.connect(user).disconnect(randomAddress())).to.be.revertedWithCustomError(
        vaultHub,
        "NotConnectedToHub",
      );
    });

    it("reverts if vault has shares minted", async () => {
      await vault.fund({ value: ether("1") });
      await vaultHub.connect(user).mintShares(vaultAddress, user.address, 1n);

      await expect(vaultHub.connect(user).disconnect(vaultAddress)).to.be.revertedWithCustomError(
        vaultHub,
        "NoMintedSharesShouldBeLeft",
      );
    });

    it("disconnects the vault", async () => {
      await expect(vaultHub.connect(user).disconnect(vaultAddress))
        .to.emit(vaultHub, "VaultDisconnected")
        .withArgs(vaultAddress);

      const vaultSocket = await vaultHub["vaultSocket(address)"](vaultAddress);
      expect(vaultSocket.pendingDisconnect).to.be.true;
    });
  });

  context("voluntaryDisconnect", () => {
    let vault: StakingVault__MockForVaultHub;
    let vaultAddress: string;

    before(async () => {
      vault = await createAndConnectVault(vaultFactory);
      vaultAddress = await vault.getAddress();
    });

    it("reverts if minting paused", async () => {
      await vaultHub.connect(user).pauseFor(1000n);

      await expect(vaultHub.connect(user).voluntaryDisconnect(vaultAddress)).to.be.revertedWithCustomError(
        vaultHub,
        "ResumedExpected",
      );
    });

    it("reverts if vault is zero address", async () => {
      await expect(vaultHub.connect(user).voluntaryDisconnect(ZeroAddress)).to.be.revertedWithCustomError(
        vaultHub,
        "ZeroArgument",
      );
    });

    it("reverts if called as non-vault owner", async () => {
      await expect(vaultHub.connect(stranger).voluntaryDisconnect(vaultAddress))
        .to.be.revertedWithCustomError(vaultHub, "NotAuthorized")
        .withArgs("disconnect", stranger);
    });

    it("reverts if vault is not connected", async () => {
      await vaultHub.connect(user).disconnect(vaultAddress);

      await expect(vaultHub.connect(user).voluntaryDisconnect(vaultAddress))
        .to.be.revertedWithCustomError(vaultHub, "NotConnectedToHub")
        .withArgs(vaultAddress);
    });

    it("reverts if vault has shares minted", async () => {
      await vault.fund({ value: ether("1") });
      await vaultHub.connect(user).mintShares(vaultAddress, user.address, 1n);

      await expect(vaultHub.connect(user).disconnect(vaultAddress)).to.be.revertedWithCustomError(
        vaultHub,
        "NoMintedSharesShouldBeLeft",
      );
    });

    it("disconnects the vault", async () => {
      await expect(vaultHub.connect(user).disconnect(vaultAddress))
        .to.emit(vaultHub, "VaultDisconnected")
        .withArgs(vaultAddress);

      const vaultSocket = await vaultHub["vaultSocket(address)"](vaultAddress);
      expect(vaultSocket.pendingDisconnect).to.be.true;
    });
  });
});<|MERGE_RESOLUTION|>--- conflicted
+++ resolved
@@ -1,5 +1,5 @@
 import { expect } from "chai";
-import { ContractTransactionReceipt, keccak256, MaxUint256, ZeroAddress } from "ethers";
+import { ContractTransactionReceipt, keccak256, ZeroAddress } from "ethers";
 import { ethers } from "hardhat";
 
 import { HardhatEthersSigner } from "@nomicfoundation/hardhat-ethers/signers";
@@ -15,11 +15,7 @@
   VaultHub,
 } from "typechain-types";
 
-<<<<<<< HEAD
-import { BigIntMath, ether, findEvents, impersonate, randomAddress } from "lib";
-=======
 import { BigIntMath, ether, findEvents, getCurrentBlockTimestamp, impersonate, MAX_UINT256, randomAddress } from "lib";
->>>>>>> a9c7b2ae
 
 import { deployLidoDao, updateLidoLocatorImplementation } from "test/deploy";
 import { Snapshot, VAULTS_RELATIVE_SHARE_LIMIT_BP, ZERO_HASH } from "test/suite";
@@ -572,7 +568,7 @@
 
       await vault.fund({ value: ether("50") });
       await vault.lock(ether("5"));
-      await vault.report(ether("50"), ether("50"), ether("5"));
+      await vault.report(0n, ether("50"), ether("50"), ether("5"));
 
       const burner = await impersonate(await locator.burner(), ether("1"));
       await lido.connect(whale).transfer(burner, ether("1"));
@@ -596,13 +592,13 @@
       await vault.lock(ether("5"));
       await vaultHub.connect(user).mintShares(vaultAddress, user, sharesToMint);
 
-      await vault.report(ether("50"), ether("50"), ether("5"));
+      await vault.report(0n, ether("50"), ether("50"), ether("5"));
 
       const burner = await impersonate(await locator.burner(), ether("1"));
       await lido.connect(whale).transfer(burner, ether("1"));
       await lido.connect(burner).burnShares(ether("1"));
 
-      expect(await vaultHub.isVaultHealthy(vaultAddress)).to.equal(true);
+      expect(await vaultHub.isVaultHealthyAsOfLatestReport(vaultAddress)).to.equal(true);
       expect(await vaultHub.rebalanceShortfall(vaultAddress)).to.equal(0n);
     });
 
@@ -618,17 +614,17 @@
       await vault.fund({ value: ether("1") });
       await vaultHub.connect(user).mintShares(vaultAddress, user, ether("0.25"));
 
-      await vault.report(ether("0.5"), ether("1"), ether("1")); // at the threshold
-      expect(await vaultHub.isVaultHealthy(vaultAddress)).to.equal(true);
+      await vault.report(0n, ether("0.5"), ether("1"), ether("1")); // at the threshold
+      expect(await vaultHub.isVaultHealthyAsOfLatestReport(vaultAddress)).to.equal(true);
       expect(await vaultHub.rebalanceShortfall(vaultAddress)).to.equal(0n);
 
-      await vault.report(ether("0.5") - 1n, ether("1"), ether("1")); // below the threshold
-      expect(await vaultHub.isVaultHealthy(vaultAddress)).to.equal(false);
+      await vault.report(0n, ether("0.5") - 1n, ether("1"), ether("1")); // below the threshold
+      expect(await vaultHub.isVaultHealthyAsOfLatestReport(vaultAddress)).to.equal(false);
       expect(await vaultHub.rebalanceShortfall(vaultAddress)).to.equal(1n);
 
-      await vault.report(ether("0.5") - ether("0.5"), ether("1"), ether("1")); // minted > valuation
-      expect(await vaultHub.isVaultHealthy(vaultAddress)).to.equal(false);
-      expect(await vaultHub.rebalanceShortfall(vaultAddress)).to.equal(MaxUint256);
+      await vault.report(0n, ether("0.5") - ether("0.5"), ether("1"), ether("1")); // minted > valuation
+      expect(await vaultHub.isVaultHealthyAsOfLatestReport(vaultAddress)).to.equal(false);
+      expect(await vaultHub.rebalanceShortfall(vaultAddress)).to.equal(MAX_UINT256);
     });
 
     it("returns correct value for rebalance vault", async () => {
