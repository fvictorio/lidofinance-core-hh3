--- conflicted
+++ resolved
@@ -133,13 +133,8 @@
     await updateLidoLocatorImplementation(await locator.getAddress(), { vaultHub, predepositGuarantee });
 
     const stakingVaultImpl = await ethers.deployContract("StakingVault__MockForVaultHub", [
-<<<<<<< HEAD
-      await depositContract.getAddress(),
-=======
-      await vaultHub.getAddress(),
       predepositGuarantee,
       depositContract,
->>>>>>> e7034f44
     ]);
 
     vaultFactory = await ethers.deployContract("VaultFactory__MockForVaultHub", [await stakingVaultImpl.getAddress()]);
@@ -569,11 +564,7 @@
 
     it("reverts if proxy codehash is not added", async () => {
       const stakingVault2Impl = await ethers.deployContract("StakingVault__MockForVaultHub", [
-<<<<<<< HEAD
-=======
-        await vaultHub.getAddress(),
         await predepositGuarantee.getAddress(),
->>>>>>> e7034f44
         await depositContract.getAddress(),
       ]);
       const vault2Factory = await ethers.deployContract("VaultFactory__MockForVaultHub", [
