import { expect } from "chai";
import { ContractTransactionReceipt, keccak256, ZeroAddress } from "ethers";
import { ethers } from "hardhat";

import { HardhatEthersSigner } from "@nomicfoundation/hardhat-ethers/signers";

import {
  ACL,
  DepositContract__MockForVaultHub,
  Lido,
  LidoLocator,
  OperatorGrid,
  OssifiableProxy,
  PredepositGuarantee_HarnessForFactory,
  StakingVault__MockForVaultHub,
  VaultFactory__MockForVaultHub,
  VaultHub,
} from "typechain-types";
import { TierParamsStruct } from "typechain-types/contracts/0.8.25/vaults/OperatorGrid";

import { BigIntMath, ether, findEvents, impersonate, MAX_UINT256, randomAddress } from "lib";

import { deployLidoDao, updateLidoLocatorImplementation } from "test/deploy";
import { Snapshot, VAULTS_RELATIVE_SHARE_LIMIT_BP, ZERO_HASH } from "test/suite";

const ZERO_BYTES32 = "0x" + Buffer.from(ZERO_HASH).toString("hex");

const SHARE_LIMIT = ether("1");
const RESERVE_RATIO_BP = 10_00n;
const RESERVE_RATIO_THRESHOLD_BP = 8_00n;
const TREASURY_FEE_BP = 5_00n;

const TOTAL_BASIS_POINTS = 100_00n; // 100%
const CONNECT_DEPOSIT = ether("1");

const VAULTS_CONNECTED_VAULTS_LIMIT = 5; // Low limit to test the overflow

describe("VaultHub.sol:hub", () => {
  let deployer: HardhatEthersSigner;
  let user: HardhatEthersSigner;
  let stranger: HardhatEthersSigner;
  let whale: HardhatEthersSigner;

  let predepositGuarantee: PredepositGuarantee_HarnessForFactory;
  let locator: LidoLocator;
  let vaultHub: VaultHub;
  let depositContract: DepositContract__MockForVaultHub;
  let vaultFactory: VaultFactory__MockForVaultHub;
  let lido: Lido;
  let acl: ACL;
  let operatorGrid: OperatorGrid;
  let operatorGridImpl: OperatorGrid;
  let proxy: OssifiableProxy;

  let codehash: string;

  let originalState: string;

  async function createVault(factory: VaultFactory__MockForVaultHub) {
    const vaultCreationTx = (await factory
      .createVault(await user.getAddress(), await user.getAddress())
      .then((tx) => tx.wait())) as ContractTransactionReceipt;

    const events = findEvents(vaultCreationTx, "VaultCreated");
    const vaultCreatedEvent = events[0];

    const vault = await ethers.getContractAt("StakingVault__MockForVaultHub", vaultCreatedEvent.args.vault, user);
    return vault;
  }

  async function createAndConnectVault(
    factory: VaultFactory__MockForVaultHub,
    options?: {
      shareLimit?: bigint;
      reserveRatioBP?: bigint;
      rebalanceThresholdBP?: bigint;
      treasuryFeeBP?: bigint;
    },
  ) {
    const vault = await createVault(factory);
<<<<<<< HEAD
    await registerVaultWithTier(vault, options);
    const tx = await vaultHub.connect(user).connectVault(vault);
=======
    await vault.connect(user).fund({ value: CONNECT_DEPOSIT });
    await vault.connect(user).lock(CONNECT_DEPOSIT);
>>>>>>> fdf85ea8

    return { vault, tx };
  }

  async function registerVaultWithTier(
    vault: StakingVault__MockForVaultHub,
    options?: {
      shareLimit?: bigint;
      reserveRatioBP?: bigint;
      rebalanceThresholdBP?: bigint;
      treasuryFeeBP?: bigint;
    },
  ) {
    const tiers: TierParamsStruct[] = [
      {
        shareLimit: options?.shareLimit ?? SHARE_LIMIT,
        reserveRatioBP: options?.reserveRatioBP ?? RESERVE_RATIO_BP,
        rebalanceThresholdBP: options?.rebalanceThresholdBP ?? RESERVE_RATIO_THRESHOLD_BP,
        treasuryFeeBP: options?.treasuryFeeBP ?? TREASURY_FEE_BP,
      },
    ];
    await operatorGrid.connect(user).registerTiers(user, tiers);
    await operatorGrid.connect(user).registerVault(vault);
  }

  before(async () => {
    [deployer, user, stranger, whale] = await ethers.getSigners();

    predepositGuarantee = await ethers.deployContract("PredepositGuarantee_HarnessForFactory", [
      "0x0000000000000000000000000000000000000000000000000000000000000000",
      "0x0000000000000000000000000000000000000000000000000000000000000000",
      0,
    ]);

    ({ lido, acl } = await deployLidoDao({
      rootAccount: deployer,
      initialized: true,
      locatorConfig: { predepositGuarantee },
    }));

    locator = await ethers.getContractAt("LidoLocator", await lido.getLidoLocator(), deployer);

    await acl.createPermission(user, lido, await lido.RESUME_ROLE(), deployer);
    await acl.createPermission(user, lido, await lido.STAKING_CONTROL_ROLE(), deployer);

    await lido.connect(user).resume();
    await lido.connect(user).setMaxExternalRatioBP(TOTAL_BASIS_POINTS);

    await lido.connect(whale).submit(deployer, { value: ether("1000.0") });

    depositContract = await ethers.deployContract("DepositContract__MockForVaultHub");

    // OperatorGrid
    operatorGridImpl = await ethers.deployContract("OperatorGrid", [locator], { from: deployer });
    proxy = await ethers.deployContract("OssifiableProxy", [operatorGridImpl, deployer, new Uint8Array()], deployer);
    operatorGrid = await ethers.getContractAt("OperatorGrid", proxy, deployer);

    await operatorGrid.initialize(user);

    const vaultHubImpl = await ethers.deployContract("VaultHub", [
      locator,
      await locator.lido(),
      operatorGrid,
      VAULTS_CONNECTED_VAULTS_LIMIT,
      VAULTS_RELATIVE_SHARE_LIMIT_BP,
    ]);

    proxy = await ethers.deployContract("OssifiableProxy", [vaultHubImpl, deployer, new Uint8Array()]);

    const vaultHubAdmin = await ethers.getContractAt("VaultHub", proxy);
    await vaultHubAdmin.initialize(deployer);

    vaultHub = await ethers.getContractAt("VaultHub", proxy, user);
    await vaultHubAdmin.grantRole(await vaultHub.PAUSE_ROLE(), user);
    await vaultHubAdmin.grantRole(await vaultHub.RESUME_ROLE(), user);
    await vaultHubAdmin.grantRole(await vaultHub.VAULT_MASTER_ROLE(), user);
    await vaultHubAdmin.grantRole(await vaultHub.VAULT_REGISTRY_ROLE(), user);

    await updateLidoLocatorImplementation(await locator.getAddress(), { vaultHub, predepositGuarantee });

    const stakingVaultImpl = await ethers.deployContract("StakingVault__MockForVaultHub", [
      vaultHub,
      predepositGuarantee,
      depositContract,
    ]);

    vaultFactory = await ethers.deployContract("VaultFactory__MockForVaultHub", [await stakingVaultImpl.getAddress()]);
    const vault = await createVault(vaultFactory);

    codehash = keccak256(await ethers.provider.getCode(await vault.getAddress()));
    await vaultHub.connect(user).addVaultProxyCodehash(codehash);

    await operatorGrid.connect(user).grantRole(await operatorGrid.REGISTRY_ROLE(), user);
    await operatorGrid.connect(user).registerGroup(user, ether("100"));
  });

  beforeEach(async () => (originalState = await Snapshot.take()));

  afterEach(async () => await Snapshot.restore(originalState));

  context("Constants", () => {
    it("returns the STETH address", async () => {
      expect(await vaultHub.LIDO()).to.equal(await lido.getAddress());
    });
  });

  context("initialState", () => {
    it("returns the initial state", async () => {
      expect(await vaultHub.vaultsCount()).to.equal(0);
    });
  });

  context("addVaultProxyCodehash", () => {
    it("reverts if called by non-VAULT_REGISTRY_ROLE", async () => {
      await expect(vaultHub.connect(stranger).addVaultProxyCodehash(ZERO_BYTES32))
        .to.be.revertedWithCustomError(vaultHub, "AccessControlUnauthorizedAccount")
        .withArgs(stranger, await vaultHub.VAULT_REGISTRY_ROLE());
    });

    it("reverts if codehash is zero", async () => {
      await expect(vaultHub.connect(user).addVaultProxyCodehash(ZERO_BYTES32)).to.be.revertedWithCustomError(
        vaultHub,
        "ZeroArgument",
      );
    });

    it("reverts if codehash is already added", async () => {
      await expect(vaultHub.connect(user).addVaultProxyCodehash(codehash))
        .to.be.revertedWithCustomError(vaultHub, "AlreadyExists")
        .withArgs(codehash);
    });

    it("adds the codehash", async () => {
      const newCodehash = codehash.slice(0, -10) + "0000000000";
      await expect(vaultHub.addVaultProxyCodehash(newCodehash))
        .to.emit(vaultHub, "VaultProxyCodehashAdded")
        .withArgs(newCodehash);
    });
  });

  context("vaultsCount", () => {
    it("returns the number of connected vaults", async () => {
      expect(await vaultHub.vaultsCount()).to.equal(0);

      await createAndConnectVault(vaultFactory);

      expect(await vaultHub.vaultsCount()).to.equal(1);
    });
  });

  context("vault", () => {
    it("reverts if index is out of bounds", async () => {
      await expect(vaultHub.vault(100n)).to.be.reverted;
    });

    it("returns the vault", async () => {
      const { vault } = await createAndConnectVault(vaultFactory);
      const lastVaultId = (await vaultHub.vaultsCount()) - 1n;
      const lastVaultAddress = await vaultHub.vault(lastVaultId);

      expect(lastVaultAddress).to.equal(await vault.getAddress());
    });
  });

  context("vaultSocket(uint256)", () => {
    it("reverts if index is out of bounds", async () => {
      await expect(vaultHub["vaultSocket(uint256)"](100n)).to.be.reverted;
    });

    it("returns the vault socket by index", async () => {
      const { vault } = await createAndConnectVault(vaultFactory);
      const lastVaultId = (await vaultHub.vaultsCount()) - 1n;
      expect(lastVaultId).to.equal(0n);

      const lastVaultSocket = await vaultHub["vaultSocket(uint256)"](lastVaultId);

      expect(lastVaultSocket.vault).to.equal(await vault.getAddress());
      expect(lastVaultSocket.sharesMinted).to.equal(0n);
      expect(lastVaultSocket.shareLimit).to.equal(SHARE_LIMIT);
      expect(lastVaultSocket.reserveRatioBP).to.equal(RESERVE_RATIO_BP);
      expect(lastVaultSocket.rebalanceThresholdBP).to.equal(RESERVE_RATIO_THRESHOLD_BP);
      expect(lastVaultSocket.treasuryFeeBP).to.equal(TREASURY_FEE_BP);
      expect(lastVaultSocket.pendingDisconnect).to.equal(false);
    });
  });

  context("vaultSocket(address)", () => {
    it("returns empty vault socket data if vault was never connected", async () => {
      const address = await randomAddress();
      const vaultSocket = await vaultHub["vaultSocket(address)"](address);

      expect(vaultSocket.vault).to.equal(ZeroAddress);
      expect(vaultSocket.sharesMinted).to.equal(0n);
      expect(vaultSocket.shareLimit).to.equal(0n);
      expect(vaultSocket.reserveRatioBP).to.equal(0n);
      expect(vaultSocket.rebalanceThresholdBP).to.equal(0n);
      expect(vaultSocket.treasuryFeeBP).to.equal(0n);
      expect(vaultSocket.pendingDisconnect).to.equal(false);
    });

    it("returns the vault socket for a vault that was connected", async () => {
      const { vault } = await createAndConnectVault(vaultFactory);
      const vaultAddress = await vault.getAddress();
      const vaultSocket = await vaultHub["vaultSocket(address)"](vaultAddress);

      expect(vaultSocket.vault).to.equal(vaultAddress);
      expect(vaultSocket.sharesMinted).to.equal(0n);
      expect(vaultSocket.shareLimit).to.equal(SHARE_LIMIT);
      expect(vaultSocket.reserveRatioBP).to.equal(RESERVE_RATIO_BP);
      expect(vaultSocket.rebalanceThresholdBP).to.equal(RESERVE_RATIO_THRESHOLD_BP);
      expect(vaultSocket.treasuryFeeBP).to.equal(TREASURY_FEE_BP);
      expect(vaultSocket.pendingDisconnect).to.equal(false);
    });
  });

  context("batchVaultsInfo", () => {
    it("returns the vault info", async () => {
      const vault1 = await createAndConnectVault(vaultFactory);
      const vault2 = await createAndConnectVault(vaultFactory);
      const vaultAddress1 = await vault1.getAddress();
      const vaultAddress2 = await vault2.getAddress();
      const vaults = await vaultHub.batchVaultsInfo(0n, 2n);

      expect(vaults.length).to.equal(2);

      const vaultInfo = vaults[0];
      expect(vaultInfo.vault).to.equal(vaultAddress1);
      expect(vaultInfo.balance).to.equal(CONNECT_DEPOSIT);
      expect(vaultInfo.inOutDelta).to.equal(CONNECT_DEPOSIT);
      expect(vaultInfo.withdrawalCredentials).to.equal(ZERO_BYTES32);

      const vaultInfo2 = vaults[1];
      expect(vaultInfo2.vault).to.equal(vaultAddress2);
      expect(vaultInfo2.balance).to.equal(CONNECT_DEPOSIT);
      expect(vaultInfo2.inOutDelta).to.equal(CONNECT_DEPOSIT);
      expect(vaultInfo2.withdrawalCredentials).to.equal(ZERO_BYTES32);
    });

    it("returns the vault info with pagination", async () => {
      const vault1 = await createAndConnectVault(vaultFactory);
      const vault2 = await createAndConnectVault(vaultFactory);
      const vault3 = await createAndConnectVault(vaultFactory);
      const vaultAddress1 = await vault1.getAddress();
      const vaultAddress2 = await vault2.getAddress();
      const vaultAddress3 = await vault3.getAddress();

      const vaults1 = await vaultHub.batchVaultsInfo(0n, 1n);
      expect(vaults1.length).to.equal(1);
      expect(vaults1[0].vault).to.equal(vaultAddress1);

      const vaults2 = await vaultHub.batchVaultsInfo(1n, 1n);
      expect(vaults2.length).to.equal(1);
      expect(vaults2[0].vault).to.equal(vaultAddress2);

      const vaults3 = await vaultHub.batchVaultsInfo(0n, 4n);
      expect(vaults3.length).to.equal(3);
      expect(vaults3[0].vault).to.equal(vaultAddress1);
      expect(vaults3[1].vault).to.equal(vaultAddress2);
      expect(vaults3[2].vault).to.equal(vaultAddress3);

      const vaults4 = await vaultHub.batchVaultsInfo(1n, 3n);
      expect(vaults4.length).to.equal(2);
      expect(vaults4[0].vault).to.equal(vaultAddress2);
      expect(vaults4[1].vault).to.equal(vaultAddress3);

      const vaults5 = await vaultHub.batchVaultsInfo(0n, 0n);
      expect(vaults5.length).to.equal(0);

      const vaults6 = await vaultHub.batchVaultsInfo(3n, 1n);
      expect(vaults6.length).to.equal(0);
    });
  });

  context("isVaultHealthy", () => {
    it("reverts if vault is not connected", async () => {
      await expect(vaultHub.isVaultHealthy(randomAddress())).to.be.revertedWithCustomError(
        vaultHub,
        "NotConnectedToHub",
      );
    });

    it("returns true if the vault has no shares minted", async () => {
      const { vault } = await createAndConnectVault(vaultFactory);
      const vaultAddress = await vault.getAddress();

      await vault.fund({ value: ether("1") });

      expect(await vaultHub.isVaultHealthy(vaultAddress)).to.equal(true);
    });

    // Looks like fuzzing but it's not [:}
    it("returns correct value for various parameters", async () => {
      const tbi = (n: number | bigint, min: number = 1) => BigInt(Math.floor(Math.random() * Number(n)) + min);

      for (let i = 0; i < 50; i++) {
        const snapshot = await Snapshot.take();
        const rebalanceThresholdBP = tbi(10000);
        const reserveRatioBP = BigIntMath.min(rebalanceThresholdBP + tbi(1000), TOTAL_BASIS_POINTS);

        const valuationEth = tbi(100);
        const valuation = ether(valuationEth.toString());

        const mintable = (valuation * (TOTAL_BASIS_POINTS - reserveRatioBP)) / TOTAL_BASIS_POINTS;

        const isSlashing = Math.random() < 0.5;
        const slashed = isSlashing ? ether(tbi(valuationEth).toString()) : 0n;
        const threshold = ((valuation - slashed) * (TOTAL_BASIS_POINTS - rebalanceThresholdBP)) / TOTAL_BASIS_POINTS;
        const expectedHealthy = threshold >= mintable;

        const { vault } = await createAndConnectVault(vaultFactory, {
          shareLimit: ether("100"),
          reserveRatioBP: reserveRatioBP,
          rebalanceThresholdBP: rebalanceThresholdBP,
        });

        const vaultAddress = await vault.getAddress();

        await vault.fund({ value: valuation });

        if (mintable > 0n) {
          const sharesToMint = await lido.getSharesByPooledEth(mintable);
          await vault.lock(valuation);
          await vaultHub.connect(user).mintShares(vaultAddress, user, sharesToMint);
        }

        await vault.report(valuation - slashed, valuation, BigIntMath.max(mintable, ether("1")));

        const actualHealthy = await vaultHub.isVaultHealthy(vaultAddress);
        try {
          expect(actualHealthy).to.equal(expectedHealthy);
        } catch (error) {
          console.log(`Test failed with parameters:
            Rebalance Threshold: ${rebalanceThresholdBP}
            Reserve Ratio: ${reserveRatioBP}
            Valuation: ${valuation} ETH
            Minted: ${mintable} stETH
            Slashed: ${slashed} ETH
            Threshold: ${threshold} stETH
            Expected Healthy: ${expectedHealthy}
          `);
          throw error;
        }

        await Snapshot.restore(snapshot);
      }
    });

    it("returns correct value close to the threshold border cases", async () => {
      const { vault } = await createAndConnectVault(vaultFactory, {
        shareLimit: ether("100"), // just to bypass the share limit check
        reserveRatioBP: 50_00n, // 50%
        rebalanceThresholdBP: 50_00n, // 50%
      });

      const vaultAddress = await vault.getAddress();

      await vault.fund({ value: ether("1") });
      await vaultHub.connect(user).mintShares(vaultAddress, user, ether("0.25"));

      await vault.report(ether("1"), ether("1"), ether("1")); // normal report
      expect(await vaultHub.isVaultHealthy(vaultAddress)).to.equal(true);

      await vault.report(ether("0.5") + 1n, ether("1"), ether("1")); // above the threshold
      expect(await vaultHub.isVaultHealthy(vaultAddress)).to.equal(true);

      await vault.report(ether("0.5"), ether("1"), ether("1")); // at the threshold
      expect(await vaultHub.isVaultHealthy(vaultAddress)).to.equal(true);

      await vault.report(ether("0.5") - 1n, ether("1"), ether("1")); // below the threshold
      expect(await vaultHub.isVaultHealthy(vaultAddress)).to.equal(false);
    });

    it("returns correct value for different share rates", async () => {
      const { vault } = await createAndConnectVault(vaultFactory, {
        shareLimit: ether("100"), // just to bypass the share limit check
        reserveRatioBP: 50_00n, // 50%
        rebalanceThresholdBP: 50_00n, // 50%
      });

      const vaultAddress = await vault.getAddress();

      await vault.fund({ value: ether("1") });
      const mintingEth = ether("0.5");
      const sharesToMint = await lido.getSharesByPooledEth(mintingEth);
      await vaultHub.connect(user).mintShares(vaultAddress, user, sharesToMint);

      await vault.report(ether("1"), ether("1"), ether("1")); // normal report
      expect(await vaultHub.isVaultHealthy(vaultAddress)).to.equal(true); // valuation is enough

      // Burn some shares to make share rate fractional
      const burner = await impersonate(await locator.burner(), ether("1"));
      await lido.connect(whale).transfer(burner, ether("100"));
      await lido.connect(burner).burnShares(ether("100"));

      await vault.report(ether("1"), ether("1"), ether("1")); // normal report
      expect(await vaultHub.isVaultHealthy(vaultAddress)).to.equal(false); // old valuation is not enough

      const lockedEth = await lido.getPooledEthBySharesRoundUp(sharesToMint);
      // For 50% reserve ratio, we need valuation to be 2x of locked ETH to be healthy
      const report = lockedEth * 2n;

      await vault.report(report - 1n, ether("1"), ether("1")); // below the threshold
      expect(await vaultHub.isVaultHealthy(vaultAddress)).to.equal(false);

      await vault.report(report, ether("1"), ether("1")); // at the threshold
      expect(await vaultHub.isVaultHealthy(vaultAddress)).to.equal(true);

      await vault.report(report + 1n, ether("1"), ether("1")); // above the threshold
      expect(await vaultHub.isVaultHealthy(vaultAddress)).to.equal(true);
    });

    it("returns correct value for smallest possible reserve ratio", async () => {
      const { vault } = await createAndConnectVault(vaultFactory, {
        shareLimit: ether("100"), // just to bypass the share limit check
        reserveRatioBP: 1n, // 0.01%
        rebalanceThresholdBP: 1n, // 0.01%
      });

      const vaultAddress = await vault.getAddress();

      await vault.fund({ value: ether("1") });

      const mintingEth = ether("0.9999"); // 99.99% of the valuation
      const sharesToMint = await lido.getSharesByPooledEth(mintingEth);
      await vaultHub.connect(user).mintShares(vaultAddress, user, sharesToMint);

      await vault.report(ether("1"), ether("1"), ether("1")); // normal report
      expect(await vaultHub.isVaultHealthy(vaultAddress)).to.equal(true); // valuation is enough

      // Burn some shares to make share rate fractional
      const burner = await impersonate(await locator.burner(), ether("1"));
      await lido.connect(whale).transfer(burner, ether("100"));
      await lido.connect(burner).burnShares(ether("100"));

      const lockedEth = await lido.getPooledEthBySharesRoundUp(sharesToMint);
      // if lockedEth is 99.99% of the valuation we need to report 100.00% of the valuation to be healthy
      const report = (lockedEth * 10000n) / 9999n;

      await vault.report(report - 1n, ether("1"), ether("1")); // below the threshold
      expect(await vaultHub.isVaultHealthy(vaultAddress)).to.equal(false);

      await vault.report(report, ether("1"), ether("1")); // at the threshold
      expect(await vaultHub.isVaultHealthy(vaultAddress)).to.equal(false); // XXX: rounding issue, should be true

      await vault.report(report + 1n, ether("1"), ether("1")); // above the threshold
      expect(await vaultHub.isVaultHealthy(vaultAddress)).to.equal(true);
    });

    it("returns correct value for minimal shares amounts", async () => {
      const { vault } = await createAndConnectVault(vaultFactory, {
        shareLimit: ether("100"),
        reserveRatioBP: 50_00n, // 50%
        rebalanceThresholdBP: 50_00n, // 50%
      });

      const vaultAddress = await vault.getAddress();

      await vault.fund({ value: ether("1") });
      await vaultHub.connect(user).mintShares(vaultAddress, user, 1n);

      await vault.report(ether("1"), ether("1"), ether("1"));
      expect(await vaultHub.isVaultHealthy(vaultAddress)).to.equal(true);

      await vault.report(2n, ether("1"), ether("1")); // Minimal valuation to be healthy with 1 share (50% reserve ratio)
      expect(await vaultHub.isVaultHealthy(vaultAddress)).to.equal(true);

      await vault.report(1n, ether("1"), ether("1")); // Below minimal required valuation
      expect(await vaultHub.isVaultHealthy(vaultAddress)).to.equal(false);

      await lido.connect(user).transferShares(await locator.vaultHub(), 1n);
      await vaultHub.connect(user).burnShares(vaultAddress, 1n);

      expect(await vaultHub.isVaultHealthy(vaultAddress)).to.equal(true); // Should be healthy with no shares
    });
  });

  context("rebalanceShortfall", () => {
    it("does not revert when vault address is correct", async () => {
      const vault = await createAndConnectVault(vaultFactory, {
        shareLimit: ether("100"), // just to bypass the share limit check
        reserveRatioBP: 10_00n, // 10%
        rebalanceThresholdBP: 10_00n, // 10%
      });

      const vaultAddress = await vault.getAddress();
      await expect(vaultHub.rebalanceShortfall(vaultAddress)).not.to.be.reverted;
    });

    it("reverts when vault address is ZeroAddress", async () => {
      const zeroAddress = ethers.ZeroAddress;
      await expect(vaultHub.rebalanceShortfall(zeroAddress))
        .to.be.revertedWithCustomError(vaultHub, "ZeroArgument")
        .withArgs("_vault");
    });

    it("returns correct value for rebalance vault", async () => {
      const vault = await createAndConnectVault(vaultFactory, {
        shareLimit: ether("100"), // just to bypass the share limit check
        reserveRatioBP: 50_00n, // 50%
        rebalanceThresholdBP: 50_00n, // 50%
      });

      const vaultAddress = await vault.getAddress();

      await vault.fund({ value: ether("50") });
      const mintingEth = ether("25");
      const sharesToMint = await lido.getSharesByPooledEth(mintingEth);
      await vault.lock(ether("50"));
      await vaultHub.connect(user).mintShares(vaultAddress, user, sharesToMint);

      await vault.report(ether("50"), ether("50"), ether("5"));

      const burner = await impersonate(await locator.burner(), ether("1"));
      await lido.connect(whale).transfer(burner, ether("1"));
      await lido.connect(burner).burnShares(ether("1"));

      expect(await vaultHub.rebalanceShortfall(vaultAddress)).to.equal(ether("50") / 1000n);
    });

    it("returns same value as calculated at another way", async () => {
      const vault = await createAndConnectVault(vaultFactory, {
        shareLimit: ether("100"), // just to bypass the share limit check
        reserveRatioBP: 50_00n, // 50%
        rebalanceThresholdBP: 50_00n, // 50%
      });

      const vaultAddress = await vault.getAddress();
      expect(await vaultHub.rebalanceShortfall(vaultAddress)).to.equal(MAX_UINT256);

      await vault.fund({ value: ether("50") });
      await vault.lock(ether("50"));
      const mintingEth = ether("25");
      const sharesToMint = await lido.getSharesByPooledEth(mintingEth);
      await vaultHub.connect(user).mintShares(vaultAddress, user, sharesToMint);

      await vault.report(ether("50"), ether("50"), ether("5"));

      const burner = await impersonate(await locator.burner(), ether("1"));
      await lido.connect(whale).transfer(burner, ether("1"));
      await lido.connect(burner).burnShares(ether("1"));

      const vaultSocket_2 = await vaultHub["vaultSocket(address)"](vaultAddress);
      const mintedStETH_2 = await lido.getPooledEthByShares(vaultSocket_2.sharesMinted);
      const maxMintableRatio_2 = TOTAL_BASIS_POINTS - vaultSocket_2.reserveRatioBP;
      const vaultValuation_2 = await vault.valuation();
      const localGap_2 =
        (mintedStETH_2 * TOTAL_BASIS_POINTS - vaultValuation_2 * maxMintableRatio_2) / vaultSocket_2.reserveRatioBP;

      expect(await vaultHub.rebalanceShortfall(vaultAddress)).to.equal(localGap_2);
    });
  });

  context("connectVault", () => {
    let vault: StakingVault__MockForVaultHub;
    let vaultAddress: string;

    before(async () => {
      vault = await createVault(vaultFactory);
      vaultAddress = await vault.getAddress();
    });

    it("reverts if reserve ratio BP is zero", async () => {
      await registerVaultWithTier(vault, {
        shareLimit: 0n,
        reserveRatioBP: 0n,
        rebalanceThresholdBP: RESERVE_RATIO_THRESHOLD_BP,
        treasuryFeeBP: TREASURY_FEE_BP,
      });

      await expect(vaultHub.connect(user).connectVault(vaultAddress)).to.be.revertedWithCustomError(
        vaultHub,
        "ZeroArgument",
      );
    });

    it("reverts if reserve ratio is too high", async () => {
      const tooHighReserveRatioBP = TOTAL_BASIS_POINTS + 1n;

      await registerVaultWithTier(vault, {
        shareLimit: SHARE_LIMIT,
        reserveRatioBP: tooHighReserveRatioBP,
        rebalanceThresholdBP: RESERVE_RATIO_THRESHOLD_BP,
        treasuryFeeBP: TREASURY_FEE_BP,
      });

      await expect(vaultHub.connect(user).connectVault(vaultAddress))
        .to.be.revertedWithCustomError(vaultHub, "ReserveRatioTooHigh")
        .withArgs(vaultAddress, tooHighReserveRatioBP, TOTAL_BASIS_POINTS);
    });

    it("reverts if rebalance threshold BP is zero", async () => {
      await registerVaultWithTier(vault, {
        shareLimit: SHARE_LIMIT,
        reserveRatioBP: RESERVE_RATIO_BP,
        rebalanceThresholdBP: 0n,
        treasuryFeeBP: TREASURY_FEE_BP,
      });

      await expect(vaultHub.connect(user).connectVault(vaultAddress)).to.be.revertedWithCustomError(
        vaultHub,
        "ZeroArgument",
      );
    });

    it("reverts if rebalance threshold BP is higher than reserve ratio BP", async () => {
      await registerVaultWithTier(vault, {
        shareLimit: SHARE_LIMIT,
        reserveRatioBP: RESERVE_RATIO_BP,
        rebalanceThresholdBP: RESERVE_RATIO_BP + 1n,
        treasuryFeeBP: TREASURY_FEE_BP,
      });

      await expect(vaultHub.connect(user).connectVault(vaultAddress))
        .to.be.revertedWithCustomError(vaultHub, "RebalanceThresholdTooHigh")
        .withArgs(vaultAddress, RESERVE_RATIO_BP + 1n, RESERVE_RATIO_BP);
    });

    it("reverts if treasury fee is too high", async () => {
      const tooHighTreasuryFeeBP = TOTAL_BASIS_POINTS + 1n;

      await registerVaultWithTier(vault, {
        shareLimit: SHARE_LIMIT,
        reserveRatioBP: RESERVE_RATIO_BP,
        rebalanceThresholdBP: RESERVE_RATIO_THRESHOLD_BP,
        treasuryFeeBP: tooHighTreasuryFeeBP,
      });

      await expect(vaultHub.connect(user).connectVault(vaultAddress)).to.be.revertedWithCustomError(
        vaultHub,
        "TreasuryFeeTooHigh",
      );
    });

    it("reverts if max vault size is exceeded", async () => {
      const vaultsCount = await vaultHub.vaultsCount();
      for (let i = vaultsCount; i < VAULTS_CONNECTED_VAULTS_LIMIT; i++) {
        await createAndConnectVault(vaultFactory);
      }

      await registerVaultWithTier(vault);

      await expect(vaultHub.connect(user).connectVault(vaultAddress)).to.be.revertedWithCustomError(
        vaultHub,
        "TooManyVaults",
      );
    });

    it("reverts if vault is already connected", async () => {
      const { vault: connectedVault } = await createAndConnectVault(vaultFactory);
      const connectedVaultAddress = await connectedVault.getAddress();

      await expect(vaultHub.connect(user).connectVault(connectedVaultAddress)).to.be.revertedWithCustomError(
        vaultHub,
        "AlreadyConnected",
      );
    });

    it("reverts if proxy codehash is not added", async () => {
      const stakingVault2Impl = await ethers.deployContract("StakingVault__MockForVaultHub", [
        await vaultHub.getAddress(),
        await predepositGuarantee.getAddress(),
        await depositContract.getAddress(),
      ]);
      const vault2Factory = await ethers.deployContract("VaultFactory__MockForVaultHub", [
        await stakingVault2Impl.getAddress(),
      ]);

      const vault2 = await createVault(vault2Factory);

      await registerVaultWithTier(vault2);

      await expect(vaultHub.connect(user).connectVault(vault2)).to.be.revertedWithCustomError(
        vaultHub,
        "VaultProxyNotAllowed",
      );
    });

    it("connects the vault", async () => {
      const vaultCountBefore = await vaultHub.vaultsCount();

      const vaultSocketBefore = await vaultHub["vaultSocket(address)"](vaultAddress);
      expect(vaultSocketBefore.vault).to.equal(ZeroAddress);
      expect(vaultSocketBefore.pendingDisconnect).to.be.false;

<<<<<<< HEAD
      const { vault: _vault, tx } = await createAndConnectVault(vaultFactory, {
        shareLimit: SHARE_LIMIT, // just to bypass the share limit check
        reserveRatioBP: RESERVE_RATIO_BP,
        rebalanceThresholdBP: RESERVE_RATIO_THRESHOLD_BP,
        treasuryFeeBP: TREASURY_FEE_BP,
      });

      await expect(tx)
=======
      await vault.connect(user).fund({ value: ether("1") });
      await vault.connect(user).lock(ether("1"));

      await expect(
        vaultHub
          .connect(user)
          .connectVault(vaultAddress, SHARE_LIMIT, RESERVE_RATIO_BP, RESERVE_RATIO_THRESHOLD_BP, TREASURY_FEE_BP),
      )
>>>>>>> fdf85ea8
        .to.emit(vaultHub, "VaultConnected")
        .withArgs(_vault, SHARE_LIMIT, RESERVE_RATIO_BP, RESERVE_RATIO_THRESHOLD_BP, TREASURY_FEE_BP);

      expect(await vaultHub.vaultsCount()).to.equal(vaultCountBefore + 1n);

      const vaultSocketAfter = await vaultHub["vaultSocket(address)"](_vault);
      expect(vaultSocketAfter.vault).to.equal(_vault);
      expect(vaultSocketAfter.pendingDisconnect).to.be.false;

      expect(await _vault.locked()).to.equal(CONNECT_DEPOSIT);
    });

    it("allows to connect the vault with 0 share limit", async () => {
<<<<<<< HEAD
      const { vault: _vault, tx } = await createAndConnectVault(vaultFactory, {
        shareLimit: 0n, // just to bypass the share limit check
        reserveRatioBP: RESERVE_RATIO_BP,
        rebalanceThresholdBP: RESERVE_RATIO_THRESHOLD_BP,
        treasuryFeeBP: TREASURY_FEE_BP,
      });

      await expect(tx)
=======
      await vault.connect(user).fund({ value: ether("1") });
      await vault.connect(user).lock(ether("1"));

      await expect(
        vaultHub
          .connect(user)
          .connectVault(vaultAddress, 0n, RESERVE_RATIO_BP, RESERVE_RATIO_THRESHOLD_BP, TREASURY_FEE_BP),
      )
>>>>>>> fdf85ea8
        .to.emit(vaultHub, "VaultConnected")
        .withArgs(_vault, 0n, RESERVE_RATIO_BP, RESERVE_RATIO_THRESHOLD_BP, TREASURY_FEE_BP);
    });

    it("allows to connect the vault with 0 treasury fee", async () => {
<<<<<<< HEAD
      const { vault: _vault, tx } = await createAndConnectVault(vaultFactory, {
        shareLimit: SHARE_LIMIT, // just to bypass the share limit check
        reserveRatioBP: RESERVE_RATIO_BP,
        rebalanceThresholdBP: RESERVE_RATIO_THRESHOLD_BP,
        treasuryFeeBP: 0n,
      });

      await expect(tx)
=======
      await vault.connect(user).fund({ value: ether("1") });
      await vault.connect(user).lock(ether("1"));

      await expect(
        vaultHub
          .connect(user)
          .connectVault(vaultAddress, SHARE_LIMIT, RESERVE_RATIO_BP, RESERVE_RATIO_THRESHOLD_BP, 0n),
      )
>>>>>>> fdf85ea8
        .to.emit(vaultHub, "VaultConnected")
        .withArgs(_vault, SHARE_LIMIT, RESERVE_RATIO_BP, RESERVE_RATIO_THRESHOLD_BP, 0n);
    });
  });

  context("updateShareLimit", () => {
    let vault: StakingVault__MockForVaultHub;
    let vaultAddress: string;

    before(async () => {
      const { vault: _vault } = await createAndConnectVault(vaultFactory);
      vault = _vault;
      vaultAddress = await vault.getAddress();
    });

    it("reverts if called by non-VAULT_MASTER_ROLE", async () => {
      await expect(
        vaultHub.connect(stranger).updateShareLimit(vaultAddress, SHARE_LIMIT),
      ).to.be.revertedWithCustomError(vaultHub, "AccessControlUnauthorizedAccount");
    });

    it("reverts if vault address is zero", async () => {
      await expect(vaultHub.connect(user).updateShareLimit(ZeroAddress, SHARE_LIMIT)).to.be.revertedWithCustomError(
        vaultHub,
        "ZeroArgument",
      );
    });

    it("reverts if share limit exceeds the maximum vault limit", async () => {
      const insaneLimit = ether("1000000000000000000000000");
      const totalShares = await lido.getTotalShares();
      const relativeShareLimitBP = VAULTS_RELATIVE_SHARE_LIMIT_BP;
      const relativeShareLimitPerVault = (totalShares * relativeShareLimitBP) / TOTAL_BASIS_POINTS;

      await expect(vaultHub.connect(user).updateShareLimit(vaultAddress, insaneLimit))
        .to.be.revertedWithCustomError(vaultHub, "ShareLimitTooHigh")
        .withArgs(vaultAddress, insaneLimit, relativeShareLimitPerVault);
    });

    it("updates the share limit", async () => {
      const newShareLimit = SHARE_LIMIT * 2n;

      await expect(vaultHub.connect(user).updateShareLimit(vaultAddress, newShareLimit))
        .to.emit(vaultHub, "ShareLimitUpdated")
        .withArgs(vaultAddress, newShareLimit);

      const vaultSocket = await vaultHub["vaultSocket(address)"](vaultAddress);
      expect(vaultSocket.shareLimit).to.equal(newShareLimit);
    });
  });

  context("disconnect", () => {
    let vault: StakingVault__MockForVaultHub;
    let vaultAddress: string;

    before(async () => {
      const { vault: _vault } = await createAndConnectVault(vaultFactory);
      vault = _vault;
      vaultAddress = await vault.getAddress();
    });

    it("reverts if called by non-VAULT_MASTER_ROLE", async () => {
      await expect(vaultHub.connect(stranger).disconnect(vaultAddress)).to.be.revertedWithCustomError(
        vaultHub,
        "AccessControlUnauthorizedAccount",
      );
    });

    it("reverts if vault address is zero", async () => {
      await expect(vaultHub.connect(user).disconnect(ZeroAddress)).to.be.revertedWithCustomError(
        vaultHub,
        "ZeroArgument",
      );
    });

    it("reverts if vault is not connected", async () => {
      await expect(vaultHub.connect(user).disconnect(randomAddress())).to.be.revertedWithCustomError(
        vaultHub,
        "NotConnectedToHub",
      );
    });

    it("reverts if vault has shares minted", async () => {
      await vault.fund({ value: ether("1") });
      await vaultHub.connect(user).mintShares(vaultAddress, user.address, 1n);

      await expect(vaultHub.connect(user).disconnect(vaultAddress)).to.be.revertedWithCustomError(
        vaultHub,
        "NoMintedSharesShouldBeLeft",
      );
    });

    it("disconnects the vault", async () => {
      await expect(vaultHub.connect(user).disconnect(vaultAddress))
        .to.emit(vaultHub, "VaultDisconnected")
        .withArgs(vaultAddress);

      const vaultSocket = await vaultHub["vaultSocket(address)"](vaultAddress);
      expect(vaultSocket.pendingDisconnect).to.be.true;
    });
  });

  context("voluntaryDisconnect", () => {
    let vault: StakingVault__MockForVaultHub;
    let vaultAddress: string;

    before(async () => {
      const { vault: _vault } = await createAndConnectVault(vaultFactory);
      vault = _vault;
      vaultAddress = await vault.getAddress();
    });

    it("reverts if minting paused", async () => {
      await vaultHub.connect(user).pauseFor(1000n);

      await expect(vaultHub.connect(user).voluntaryDisconnect(vaultAddress)).to.be.revertedWithCustomError(
        vaultHub,
        "ResumedExpected",
      );
    });

    it("reverts if vault is zero address", async () => {
      await expect(vaultHub.connect(user).voluntaryDisconnect(ZeroAddress)).to.be.revertedWithCustomError(
        vaultHub,
        "ZeroArgument",
      );
    });

    it("reverts if called as non-vault owner", async () => {
      await expect(vaultHub.connect(stranger).voluntaryDisconnect(vaultAddress))
        .to.be.revertedWithCustomError(vaultHub, "NotAuthorized")
        .withArgs("disconnect", stranger);
    });

    it("reverts if vault is not connected", async () => {
      await vaultHub.connect(user).disconnect(vaultAddress);

      await expect(vaultHub.connect(user).voluntaryDisconnect(vaultAddress))
        .to.be.revertedWithCustomError(vaultHub, "NotConnectedToHub")
        .withArgs(vaultAddress);
    });

    it("reverts if vault has shares minted", async () => {
      await vault.fund({ value: ether("1") });
      await vaultHub.connect(user).mintShares(vaultAddress, user.address, 1n);

      await expect(vaultHub.connect(user).disconnect(vaultAddress)).to.be.revertedWithCustomError(
        vaultHub,
        "NoMintedSharesShouldBeLeft",
      );
    });

    it("disconnects the vault", async () => {
      await expect(vaultHub.connect(user).disconnect(vaultAddress))
        .to.emit(vaultHub, "VaultDisconnected")
        .withArgs(vaultAddress);

      const vaultSocket = await vaultHub["vaultSocket(address)"](vaultAddress);
      expect(vaultSocket.pendingDisconnect).to.be.true;
    });
  });
});<|MERGE_RESOLUTION|>--- conflicted
+++ resolved
@@ -78,13 +78,10 @@
     },
   ) {
     const vault = await createVault(factory);
-<<<<<<< HEAD
+    await vault.connect(user).fund({ value: CONNECT_DEPOSIT });
+    await vault.connect(user).lock(CONNECT_DEPOSIT);
     await registerVaultWithTier(vault, options);
     const tx = await vaultHub.connect(user).connectVault(vault);
-=======
-    await vault.connect(user).fund({ value: CONNECT_DEPOSIT });
-    await vault.connect(user).lock(CONNECT_DEPOSIT);
->>>>>>> fdf85ea8
 
     return { vault, tx };
   }
@@ -302,8 +299,8 @@
 
   context("batchVaultsInfo", () => {
     it("returns the vault info", async () => {
-      const vault1 = await createAndConnectVault(vaultFactory);
-      const vault2 = await createAndConnectVault(vaultFactory);
+      const { vault: vault1 } = await createAndConnectVault(vaultFactory);
+      const { vault: vault2 } = await createAndConnectVault(vaultFactory);
       const vaultAddress1 = await vault1.getAddress();
       const vaultAddress2 = await vault2.getAddress();
       const vaults = await vaultHub.batchVaultsInfo(0n, 2n);
@@ -324,9 +321,9 @@
     });
 
     it("returns the vault info with pagination", async () => {
-      const vault1 = await createAndConnectVault(vaultFactory);
-      const vault2 = await createAndConnectVault(vaultFactory);
-      const vault3 = await createAndConnectVault(vaultFactory);
+      const { vault: vault1 } = await createAndConnectVault(vaultFactory);
+      const { vault: vault2 } = await createAndConnectVault(vaultFactory);
+      const { vault: vault3 } = await createAndConnectVault(vaultFactory);
       const vaultAddress1 = await vault1.getAddress();
       const vaultAddress2 = await vault2.getAddress();
       const vaultAddress3 = await vault3.getAddress();
@@ -395,7 +392,7 @@
         const expectedHealthy = threshold >= mintable;
 
         const { vault } = await createAndConnectVault(vaultFactory, {
-          shareLimit: ether("100"),
+          shareLimit: ether("100"), // just to bypass the share limit check
           reserveRatioBP: reserveRatioBP,
           rebalanceThresholdBP: rebalanceThresholdBP,
         });
@@ -563,7 +560,7 @@
 
   context("rebalanceShortfall", () => {
     it("does not revert when vault address is correct", async () => {
-      const vault = await createAndConnectVault(vaultFactory, {
+      const { vault } = await createAndConnectVault(vaultFactory, {
         shareLimit: ether("100"), // just to bypass the share limit check
         reserveRatioBP: 10_00n, // 10%
         rebalanceThresholdBP: 10_00n, // 10%
@@ -581,7 +578,7 @@
     });
 
     it("returns correct value for rebalance vault", async () => {
-      const vault = await createAndConnectVault(vaultFactory, {
+      const { vault } = await createAndConnectVault(vaultFactory, {
         shareLimit: ether("100"), // just to bypass the share limit check
         reserveRatioBP: 50_00n, // 50%
         rebalanceThresholdBP: 50_00n, // 50%
@@ -605,13 +602,13 @@
     });
 
     it("returns same value as calculated at another way", async () => {
-      const vault = await createAndConnectVault(vaultFactory, {
+      const { vault } = await createAndConnectVault(vaultFactory, {
         shareLimit: ether("100"), // just to bypass the share limit check
         reserveRatioBP: 50_00n, // 50%
         rebalanceThresholdBP: 50_00n, // 50%
       });
 
-      const vaultAddress = await vault.getAddress();
+      const vaultAddress = await vault;
       expect(await vaultHub.rebalanceShortfall(vaultAddress)).to.equal(MAX_UINT256);
 
       await vault.fund({ value: ether("50") });
@@ -769,7 +766,9 @@
       expect(vaultSocketBefore.vault).to.equal(ZeroAddress);
       expect(vaultSocketBefore.pendingDisconnect).to.be.false;
 
-<<<<<<< HEAD
+      await vault.connect(user).fund({ value: ether("1") });
+      await vault.connect(user).lock(ether("1"));
+
       const { vault: _vault, tx } = await createAndConnectVault(vaultFactory, {
         shareLimit: SHARE_LIMIT, // just to bypass the share limit check
         reserveRatioBP: RESERVE_RATIO_BP,
@@ -778,30 +777,27 @@
       });
 
       await expect(tx)
-=======
+        .to.emit(vaultHub, "VaultConnected")
+        .withArgs(_vault, SHARE_LIMIT, RESERVE_RATIO_BP, RESERVE_RATIO_THRESHOLD_BP, TREASURY_FEE_BP);
+
+      expect(await vaultHub.vaultsCount()).to.equal(vaultCountBefore + 1n);
+
+      const vaultSocketAfter = await vaultHub["vaultSocket(address)"](_vault);
+      expect(vaultSocketAfter.vault).to.equal(_vault);
+      expect(vaultSocketAfter.pendingDisconnect).to.be.false;
+
+      expect(await _vault.locked()).to.equal(CONNECT_DEPOSIT);
+    });
+
+    it("allows to connect the vault with 0 share limit", async () => {
       await vault.connect(user).fund({ value: ether("1") });
       await vault.connect(user).lock(ether("1"));
 
       await expect(
         vaultHub
           .connect(user)
-          .connectVault(vaultAddress, SHARE_LIMIT, RESERVE_RATIO_BP, RESERVE_RATIO_THRESHOLD_BP, TREASURY_FEE_BP),
-      )
->>>>>>> fdf85ea8
-        .to.emit(vaultHub, "VaultConnected")
-        .withArgs(_vault, SHARE_LIMIT, RESERVE_RATIO_BP, RESERVE_RATIO_THRESHOLD_BP, TREASURY_FEE_BP);
-
-      expect(await vaultHub.vaultsCount()).to.equal(vaultCountBefore + 1n);
-
-      const vaultSocketAfter = await vaultHub["vaultSocket(address)"](_vault);
-      expect(vaultSocketAfter.vault).to.equal(_vault);
-      expect(vaultSocketAfter.pendingDisconnect).to.be.false;
-
-      expect(await _vault.locked()).to.equal(CONNECT_DEPOSIT);
-    });
-
-    it("allows to connect the vault with 0 share limit", async () => {
-<<<<<<< HEAD
+          .connectVault(vaultAddress, 0n, RESERVE_RATIO_BP, RESERVE_RATIO_THRESHOLD_BP, TREASURY_FEE_BP),
+      );
       const { vault: _vault, tx } = await createAndConnectVault(vaultFactory, {
         shareLimit: 0n, // just to bypass the share limit check
         reserveRatioBP: RESERVE_RATIO_BP,
@@ -810,22 +806,19 @@
       });
 
       await expect(tx)
-=======
+        .to.emit(vaultHub, "VaultConnected")
+        .withArgs(_vault, 0n, RESERVE_RATIO_BP, RESERVE_RATIO_THRESHOLD_BP, TREASURY_FEE_BP);
+    });
+
+    it("allows to connect the vault with 0 treasury fee", async () => {
       await vault.connect(user).fund({ value: ether("1") });
       await vault.connect(user).lock(ether("1"));
 
       await expect(
         vaultHub
           .connect(user)
-          .connectVault(vaultAddress, 0n, RESERVE_RATIO_BP, RESERVE_RATIO_THRESHOLD_BP, TREASURY_FEE_BP),
-      )
->>>>>>> fdf85ea8
-        .to.emit(vaultHub, "VaultConnected")
-        .withArgs(_vault, 0n, RESERVE_RATIO_BP, RESERVE_RATIO_THRESHOLD_BP, TREASURY_FEE_BP);
-    });
-
-    it("allows to connect the vault with 0 treasury fee", async () => {
-<<<<<<< HEAD
+          .connectVault(vaultAddress, SHARE_LIMIT, RESERVE_RATIO_BP, RESERVE_RATIO_THRESHOLD_BP, 0n),
+      );
       const { vault: _vault, tx } = await createAndConnectVault(vaultFactory, {
         shareLimit: SHARE_LIMIT, // just to bypass the share limit check
         reserveRatioBP: RESERVE_RATIO_BP,
@@ -834,16 +827,6 @@
       });
 
       await expect(tx)
-=======
-      await vault.connect(user).fund({ value: ether("1") });
-      await vault.connect(user).lock(ether("1"));
-
-      await expect(
-        vaultHub
-          .connect(user)
-          .connectVault(vaultAddress, SHARE_LIMIT, RESERVE_RATIO_BP, RESERVE_RATIO_THRESHOLD_BP, 0n),
-      )
->>>>>>> fdf85ea8
         .to.emit(vaultHub, "VaultConnected")
         .withArgs(_vault, SHARE_LIMIT, RESERVE_RATIO_BP, RESERVE_RATIO_THRESHOLD_BP, 0n);
     });
