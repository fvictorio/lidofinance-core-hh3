--- conflicted
+++ resolved
@@ -9,6 +9,7 @@
 
 import { ether, MAX_UINT256 } from "lib";
 
+import { deployLidoLocator } from "test/deploy";
 import { Snapshot, VAULTS_CONNECTED_VAULTS_LIMIT, VAULTS_RELATIVE_SHARE_LIMIT_BP } from "test/suite";
 
 describe("VaultHub.sol:pausableUntil", () => {
@@ -25,13 +26,15 @@
   before(async () => {
     [deployer, user, stranger] = await ethers.getSigners();
 
+    const locator = await deployLidoLocator();
     steth = await ethers.deployContract("StETH__HarnessForVaultHub", [user], { value: ether("1.0") });
 
-<<<<<<< HEAD
-    const vaultHubImpl = await ethers.deployContract("Accounting", [locator]);
-=======
-    const vaultHubImpl = await ethers.deployContract("VaultHub", [steth, ZeroAddress, VAULTS_CONNECTED_VAULTS_LIMIT, VAULTS_RELATIVE_SHARE_LIMIT_BP]);
->>>>>>> cac27de2
+    const vaultHubImpl = await ethers.deployContract("VaultHub", [
+      locator,
+      ZeroAddress,
+      VAULTS_CONNECTED_VAULTS_LIMIT,
+      VAULTS_RELATIVE_SHARE_LIMIT_BP,
+    ]);
     const proxy = await ethers.deployContract("OssifiableProxy", [vaultHubImpl, deployer, new Uint8Array()]);
 
     vaultHubAdmin = await ethers.getContractAt("VaultHub", proxy);
