const hre = require('hardhat')

const { assertBn } = require('@aragon/contract-helpers-test/src/asserts')
const { ZERO_ADDRESS, bn } = require('@aragon/contract-helpers-test')

<<<<<<< HEAD
const { EvmSnapshot } = require('./helpers/blockchain')
const { setupNodeOperatorsRegistry } = require('./helpers/staking-modules')
const { deployProtocol } = require('./helpers/protocol')
const { ETH, pad, hexConcat, changeEndianness } = require('./helpers/utils')
const nodeOperators = require('./helpers/node-operators')
const { assert } = require('./helpers/assert')
const { depositContractFactory, DEPOSIT_ROOT } = require('./helpers/factories')
=======
const NodeOperatorsRegistry = artifacts.require('NodeOperatorsRegistry')
const Lido = artifacts.require('LidoMock.sol')
const DepositContract = artifacts.require('DepositContract')
const StakingRouter = artifacts.require('StakingRouterMock.sol')
const EIP712StETH = artifacts.require('EIP712StETH')
const WstETH = artifacts.require('WstETH')
>>>>>>> 0a82ba01

const ADDRESS_1 = '0x0000000000000000000000000000000000000001'
const ADDRESS_2 = '0x0000000000000000000000000000000000000002'
const ADDRESS_3 = '0x0000000000000000000000000000000000000003'
const ADDRESS_4 = '0x0000000000000000000000000000000000000004'

const UNLIMITED = 1000000000
const MAX_DEPOSITS = 150
const CURATED_MODULE_ID = 1
const CALLDATA = '0x0'

const tokens = ETH

<<<<<<< HEAD
contract('Lido with official deposit contract', ([user1, user2, user3, nobody, depositor]) => {
  let app, token, depositContract, operators, stakingRouter
  let voting, snapshot

  before('deploy base app', async () => {
    const deployed = await deployProtocol({
      stakingModulesFactory: async (protocol) => {
        const curatedModule = await setupNodeOperatorsRegistry(protocol)
        return [
          {
            module: curatedModule,
            name: 'curated',
            targetShares: 10000,
            moduleFee: 500,
            treasuryFee: 500
          }
        ]
      },
      depositSecurityModuleFactory: async () => {
        return { address: depositor }
      },
      depositContractFactory: depositContractFactory,
      postSetup: async ({
        pool,
        lidoLocator,
        eip712StETH,
        oracle,
        depositContract,
        withdrawalQueue,
        appManager,
        voting
      }) => {
        await pool.initialize(lidoLocator.address, eip712StETH.address) 
        await oracle.setPool(pool.address)
        await withdrawalQueue.updateBunkerMode(0, false, { from: appManager.address })
        await pool.resumeProtocolAndStaking({ from: voting.address })
=======
contract('Lido with official deposit contract', ([appManager, oracle, voting, user1, user2, user3, nobody, depositor, treasury]) => {
  let appBase, stEthBase, nodeOperatorsRegistryBase, app, token, depositContract, operators, stakingRouter

  before('deploy base app', async () => {
    // Deploy the app's base contract.
    appBase = await Lido.new()
    nodeOperatorsRegistryBase = await NodeOperatorsRegistry.new()
  })

  beforeEach('deploy dao and app', async () => {
    depositContract = await DepositContract.new()
    const { dao, acl } = await newDao(appManager)

    // Instantiate a proxy for the app, using the base contract as its logic implementation.
    let proxyAddress = await newApp(dao, 'lido', appBase.address, appManager)
    app = await Lido.at(proxyAddress)
    await app.resumeProtocolAndStaking()

    // NodeOperatorsRegistry
    proxyAddress = await newApp(dao, 'node-operators-registry', nodeOperatorsRegistryBase.address, appManager)
    operators = await NodeOperatorsRegistry.at(proxyAddress)
    await operators.initialize(app.address, '0x')

    // Staking ROuter
    stakingRouter = await StakingRouter.new(depositContract.address, { from: appManager })
    await stakingRouter.initialize(appManager, app.address, ZERO_ADDRESS)
    await stakingRouter.grantRole(await stakingRouter.MANAGE_WITHDRAWAL_CREDENTIALS_ROLE(), voting, { from: appManager })
    await stakingRouter.grantRole(await stakingRouter.STAKING_MODULE_MANAGE_ROLE(), voting, { from: appManager })
    await stakingRouter.addStakingModule(
      'Curated',
      operators.address,
      10_000, // 100 % _targetShare
      500, // 5 % _moduleFee
      500, // 5 % _treasuryFee
      { from: voting }
    )

    // token
    // proxyAddress = await newApp(dao, 'steth', stEthBase.address, appManager)
    token = app
    // await token.initialize(app.address)

    // Set up the app's permissions.
    await acl.createPermission(voting, app.address, await app.PAUSE_ROLE(), appManager, { from: appManager })
    await acl.createPermission(voting, app.address, await app.RESUME_ROLE(), appManager, { from: appManager })
    await acl.createPermission(voting, app.address, await app.MANAGE_MAX_POSITIVE_TOKEN_REBASE_ROLE(), appManager, {
      from: appManager
    })
    await acl.createPermission(voting, app.address, await app.STAKING_PAUSE_ROLE(), appManager, { from: appManager })
    await acl.createPermission(voting, app.address, await app.STAKING_CONTROL_ROLE(), appManager, { from: appManager })
    await acl.createPermission(voting, app.address, await app.MANAGE_PROTOCOL_CONTRACTS_ROLE(), appManager, { from: appManager })

    await acl.createPermission(voting, operators.address, await operators.MANAGE_SIGNING_KEYS(), appManager, { from: appManager })
    await acl.createPermission(voting, operators.address, await operators.ADD_NODE_OPERATOR_ROLE(), appManager, { from: appManager })
    await acl.createPermission(voting, operators.address, await operators.ACTIVATE_NODE_OPERATOR_ROLE(), appManager, { from: appManager })
    await acl.createPermission(voting, operators.address, await operators.DEACTIVATE_NODE_OPERATOR_ROLE(), appManager, { from: appManager })
    await acl.createPermission(voting, operators.address, await operators.SET_NODE_OPERATOR_NAME_ROLE(), appManager, { from: appManager })
    await acl.createPermission(voting, operators.address, await operators.SET_NODE_OPERATOR_ADDRESS_ROLE(), appManager, {
      from: appManager
    })
    await acl.createPermission(voting, operators.address, await operators.SET_NODE_OPERATOR_LIMIT_ROLE(), appManager, { from: appManager })
    await acl.createPermission(voting, operators.address, await operators.STAKING_ROUTER_ROLE(), appManager, {
      from: appManager
    })
    await acl.createPermission(
      stakingRouter.address,
      operators.address,
      await operators.REQUEST_VALIDATORS_KEYS_FOR_DEPOSITS_ROLE(),
      appManager,
      {
        from: appManager
      }
    )
    await acl.createPermission(
      stakingRouter.address,
      operators.address,
      await operators.INVALIDATE_READY_TO_DEPOSIT_KEYS_ROLE(),
      appManager,
      {
        from: appManager
>>>>>>> 0a82ba01
      }
    })

<<<<<<< HEAD
    app = deployed.pool
    token = deployed.token
    stakingRouter = deployed.stakingRouter
    operators = deployed.stakingModules[0]
    voting = deployed.voting.address
    depositContract = deployed.depositContract
    voting = deployed.voting.address

    snapshot = new EvmSnapshot(hre.ethers.provider)
    await snapshot.make()
  })

  afterEach(async () => {
    await snapshot.rollback()
=======
    const eip712StETH = await EIP712StETH.new({ from: appManager })
    const wsteth = await WstETH.new(app.address)
    const withdrawalQueue = await (await withdrawals.deploy(dao.address, wsteth.address)).queue

    // Initialize the app's proxy.
    await app.initialize(
      oracle,
      treasury,
      stakingRouter.address,
      depositor,
      ZERO_ADDRESS,
      withdrawalQueue.address,
      eip712StETH.address
    )
>>>>>>> 0a82ba01
  })

  const checkStat = async ({ depositedValidators, beaconBalance }) => {
    const stat = await app.getBeaconStat()
    assertBn(stat.depositedValidators, depositedValidators, 'deposited ether check')
    assertBn(stat.beaconBalance, beaconBalance, 'remote ether check')
  }

  it('deposit works', async () => {
    await operators.addNodeOperator('1', ADDRESS_1, { from: voting })
    await operators.addNodeOperator('2', ADDRESS_2, { from: voting })

    await stakingRouter.setWithdrawalCredentials(pad('0x0202', 32), { from: voting })
    await operators.addSigningKeys(0, 1, pad('0x010203', 48), pad('0x01', 96), { from: voting })
    await operators.addSigningKeys(
      0,
      3,
      hexConcat(pad('0x010204', 48), pad('0x010205', 48), pad('0x010206', 48)),
      hexConcat(pad('0x01', 96), pad('0x01', 96), pad('0x01', 96)),
      { from: voting }
    )

    await operators.setNodeOperatorStakingLimit(0, UNLIMITED, { from: voting })
    await operators.setNodeOperatorStakingLimit(1, UNLIMITED, { from: voting })

    // +1 ETH
    await web3.eth.sendTransaction({ to: app.address, from: user1, value: ETH(1) })
    await app.methods[`deposit(uint256,uint256,bytes)`](MAX_DEPOSITS, CURATED_MODULE_ID, CALLDATA, { from: depositor })

    await checkStat({ depositedValidators: 0, beaconBalance: 0 })
    assertBn(await app.getTotalPooledEther(), ETH(1))
    assertBn(await app.getBufferedEther(), ETH(1))
    assertBn(await token.balanceOf(user1), tokens(1))
    assertBn(await token.totalSupply(), tokens(1))

    // +2 ETH
    await app.submit(ZERO_ADDRESS, { from: user2, value: ETH(2) }) // another form of a deposit call
    await app.methods[`deposit(uint256,uint256,bytes)`](MAX_DEPOSITS, CURATED_MODULE_ID, CALLDATA, { from: depositor })
    await checkStat({ depositedValidators: 0, beaconBalance: 0 })
    assertBn(bn(await depositContract.get_deposit_count()), 0)
    assertBn(await app.getTotalPooledEther(), ETH(3))
    assertBn(await app.getBufferedEther(), ETH(3))
    assertBn(await token.balanceOf(user2), tokens(2))
    assertBn(await token.totalSupply(), tokens(3))

    // +30 ETH
    await web3.eth.sendTransaction({ to: app.address, from: user3, value: ETH(30) })
    await app.methods[`deposit(uint256,uint256,bytes)`](MAX_DEPOSITS, CURATED_MODULE_ID, CALLDATA, { from: depositor })
    await checkStat({ depositedValidators: 1, beaconBalance: 0 })
    assertBn(await app.getTotalPooledEther(), ETH(33))
    assertBn(await app.getBufferedEther(), ETH(1))
    assertBn(await token.balanceOf(user1), tokens(1))
    assertBn(await token.balanceOf(user2), tokens(2))
    assertBn(await token.balanceOf(user3), tokens(30))
    assertBn(await token.totalSupply(), tokens(33))

    assertBn(bn(changeEndianness(await depositContract.get_deposit_count())), 1)

    // +100 ETH
    await web3.eth.sendTransaction({ to: app.address, from: user1, value: ETH(100) })
    await app.methods[`deposit(uint256,uint256,bytes)`](MAX_DEPOSITS, CURATED_MODULE_ID, CALLDATA, { from: depositor })

    await checkStat({ depositedValidators: 4, beaconBalance: 0 })
    assertBn(await app.getTotalPooledEther(), ETH(133))
    assertBn(await app.getBufferedEther(), ETH(5))
    assertBn(await token.balanceOf(user1), tokens(101))
    assertBn(await token.balanceOf(user2), tokens(2))
    assertBn(await token.balanceOf(user3), tokens(30))
    assertBn(await token.totalSupply(), tokens(133))

    assertBn(bn(changeEndianness(await depositContract.get_deposit_count())), 4)
  })

  it('key removal is taken into account during deposit', async () => {
    await operators.addNodeOperator('1', ADDRESS_1, { from: voting })
    await operators.addNodeOperator('2', ADDRESS_2, { from: voting })

    await stakingRouter.setWithdrawalCredentials(pad('0x0202', 32), { from: voting })
    await operators.addSigningKeys(0, 1, pad('0x010203', 48), pad('0x01', 96), { from: voting })
    await operators.addSigningKeys(
      0,
      3,
      hexConcat(pad('0x010204', 48), pad('0x010205', 48), pad('0x010206', 48)),
      hexConcat(pad('0x01', 96), pad('0x01', 96), pad('0x01', 96)),
      { from: voting }
    )

    await operators.addSigningKeys(
      1,
      3,
      hexConcat(pad('0x020204', 48), pad('0x020205', 48), pad('0x020206', 48)),
      hexConcat(pad('0x02', 96), pad('0x02', 96), pad('0x02', 96)),
      { from: voting }
    )

    await operators.setNodeOperatorStakingLimit(0, UNLIMITED, { from: voting })
    await operators.setNodeOperatorStakingLimit(1, UNLIMITED, { from: voting })

    await web3.eth.sendTransaction({ to: app.address, from: user3, value: ETH(33) })
    await app.methods[`deposit(uint256,uint256,bytes)`](MAX_DEPOSITS, CURATED_MODULE_ID, CALLDATA, { from: depositor })

    assertBn(bn(changeEndianness(await depositContract.get_deposit_count())), 1)
    await assert.reverts(operators.removeSigningKey(0, 0, { from: voting }), 'KEY_WAS_USED')

    await operators.removeSigningKey(0, 1, { from: voting })

    await web3.eth.sendTransaction({ to: app.address, from: user3, value: ETH(100) })
    await app.methods[`deposit(uint256,uint256,bytes)`](MAX_DEPOSITS, CURATED_MODULE_ID, CALLDATA, { from: depositor })

    // deposit should go to second operator, as the first one got their key limits set to 1
    await assert.reverts(operators.removeSigningKey(1, 0, { from: voting }), 'KEY_WAS_USED')
    await assert.reverts(operators.removeSigningKey(1, 1, { from: voting }), 'KEY_WAS_USED')
    assertBn(bn(changeEndianness(await depositContract.get_deposit_count())), 4)
    assertBn(await app.getTotalPooledEther(), ETH(133))
    assertBn(await app.getBufferedEther(), ETH(5))
  })

  it('Node Operators filtering during deposit works when doing a huge deposit', async () => {
    await stakingRouter.setWithdrawalCredentials(pad('0x0202', 32), { from: voting })

    // id: 0
    await nodeOperators.addNodeOperator(
      operators,
      { name: 'good', rewardAddress: ADDRESS_1, totalSigningKeysCount: 2, vettedSigningKeysCount: 2 },
      { from: voting }
    )

    // id: 1
    await nodeOperators.addNodeOperator(
      operators,
      { name: 'limited', rewardAddress: ADDRESS_2, totalSigningKeysCount: 2, vettedSigningKeysCount: 1 },
      { from: voting }
    )

    // id: 2
    await nodeOperators.addNodeOperator(
      operators,
      { name: 'deactivated', rewardAddress: ADDRESS_3, totalSigningKeysCount: 2, vettedSigningKeysCount: 2, isActive: false },
      { from: voting }
    )

    // id: 3
    await nodeOperators.addNodeOperator(operators, { name: 'short on keys', rewardAddress: ADDRESS_4 }, { from: voting })

    // Deposit huge chunk
    await web3.eth.sendTransaction({ to: app.address, from: user1, value: ETH(32 * 3 + 50) })
    tx = await app.methods[`deposit(uint256,uint256,bytes)`](MAX_DEPOSITS, CURATED_MODULE_ID, CALLDATA, { from: depositor })

    // assertEvent(tx, 'StakingRouterTransferReceived')

    await checkStat({ depositedValidators: 3, beaconBalance: 0 })
    assertBn(await app.getTotalPooledEther(), ETH(146))
    assertBn(await app.getBufferedEther(), ETH(50))
    assertBn(bn(changeEndianness(await depositContract.get_deposit_count())), 3)

    assertBn(await web3.eth.getBalance(app.address), ETH(50), 'Lido balance')
    assertBn(await web3.eth.getBalance(stakingRouter.address), 0, 'StakingRouter balance')

    assertBn(await operators.getTotalSigningKeyCount(0, { from: nobody }), 2)
    assertBn(await operators.getTotalSigningKeyCount(1, { from: nobody }), 2)
    assertBn(await operators.getTotalSigningKeyCount(2, { from: nobody }), 2)
    assertBn(await operators.getTotalSigningKeyCount(3, { from: nobody }), 0)

    assertBn(await operators.getUnusedSigningKeyCount(0, { from: nobody }), 0)
    assertBn(await operators.getUnusedSigningKeyCount(1, { from: nobody }), 1)
    assertBn(await operators.getUnusedSigningKeyCount(2, { from: nobody }), 2)
    assertBn(await operators.getUnusedSigningKeyCount(3, { from: nobody }), 0)

    // Next deposit changes nothing
    await web3.eth.sendTransaction({ to: app.address, from: user2, value: ETH(32) })
    await app.methods[`deposit(uint256,uint256,bytes)`](MAX_DEPOSITS, CURATED_MODULE_ID, CALLDATA, { from: depositor })

    await checkStat({ depositedValidators: 3, beaconBalance: 0 })
    assertBn(await app.getTotalPooledEther(), ETH(178))
    assertBn(await app.getBufferedEther(), ETH(82))
    assertBn(bn(changeEndianness(await depositContract.get_deposit_count())), 3)

    assertBn(await operators.getTotalSigningKeyCount(0, { from: nobody }), 2)
    assertBn(await operators.getTotalSigningKeyCount(1, { from: nobody }), 2)
    assertBn(await operators.getTotalSigningKeyCount(2, { from: nobody }), 2)
    assertBn(await operators.getTotalSigningKeyCount(3, { from: nobody }), 0)

    assertBn(await operators.getUnusedSigningKeyCount(0, { from: nobody }), 0)
    assertBn(await operators.getUnusedSigningKeyCount(1, { from: nobody }), 1)
    assertBn(await operators.getUnusedSigningKeyCount(2, { from: nobody }), 2)
    assertBn(await operators.getUnusedSigningKeyCount(3, { from: nobody }), 0)

    // #1 goes below the limit (nothing changed cause staking limit decreases)
    await operators.updateExitedValidatorsKeysCount(1, 1, { from: voting })
    await web3.eth.sendTransaction({ to: app.address, from: user3, value: ETH(1) })
    await app.methods[`deposit(uint256,uint256,bytes)`](MAX_DEPOSITS, CURATED_MODULE_ID, CALLDATA, { from: depositor })

    await checkStat({ depositedValidators: 3, beaconBalance: 0 })
    assertBn(await app.getTotalPooledEther(), ETH(179))
    assertBn(await app.getBufferedEther(), ETH(83))
    assertBn(bn(changeEndianness(await depositContract.get_deposit_count())), 3)

    assertBn(await operators.getTotalSigningKeyCount(0, { from: nobody }), 2)
    assertBn(await operators.getTotalSigningKeyCount(1, { from: nobody }), 2)
    assertBn(await operators.getTotalSigningKeyCount(2, { from: nobody }), 2)
    assertBn(await operators.getTotalSigningKeyCount(3, { from: nobody }), 0)

    assertBn(await operators.getUnusedSigningKeyCount(0, { from: nobody }), 0)
    assertBn(await operators.getUnusedSigningKeyCount(1, { from: nobody }), 1)
    assertBn(await operators.getUnusedSigningKeyCount(2, { from: nobody }), 2)
    assertBn(await operators.getUnusedSigningKeyCount(3, { from: nobody }), 0)

    // Adding a key & setting staking limit will help
    await operators.addSigningKeys(0, 1, pad('0x0003', 48), pad('0x01', 96), { from: voting })
    operators.setNodeOperatorStakingLimit(0, 3, { from: voting })

    await web3.eth.sendTransaction({ to: app.address, from: user3, value: ETH(1) })
    await app.methods[`deposit(uint256,uint256,bytes)`](MAX_DEPOSITS, CURATED_MODULE_ID, CALLDATA, { from: depositor })

    await checkStat({ depositedValidators: 4, beaconBalance: 0 })
    assertBn(await app.getTotalPooledEther(), ETH(180))
    assertBn(await app.getBufferedEther(), ETH(52))
    assertBn(bn(changeEndianness(await depositContract.get_deposit_count())), 4)

    assertBn(await operators.getTotalSigningKeyCount(0, { from: nobody }), 3)
    assertBn(await operators.getTotalSigningKeyCount(1, { from: nobody }), 2)
    assertBn(await operators.getTotalSigningKeyCount(2, { from: nobody }), 2)
    assertBn(await operators.getTotalSigningKeyCount(3, { from: nobody }), 0)

    assertBn(await operators.getUnusedSigningKeyCount(0, { from: nobody }), 0)
    assertBn(await operators.getUnusedSigningKeyCount(1, { from: nobody }), 1)
    assertBn(await operators.getUnusedSigningKeyCount(2, { from: nobody }), 2)
    assertBn(await operators.getUnusedSigningKeyCount(3, { from: nobody }), 0)

    // Reactivation of #2 (doesn't change anything cause staking limit was trimmed on deactivation)
    await operators.activateNodeOperator(2, { from: voting })
    await web3.eth.sendTransaction({ to: app.address, from: user3, value: ETH(12) })
    await app.methods[`deposit(uint256,uint256,bytes)`](MAX_DEPOSITS, CURATED_MODULE_ID, CALLDATA, { from: depositor })

    await checkStat({ depositedValidators: 4, beaconBalance: 0 })
    assertBn(await app.getTotalPooledEther(), ETH(192))
    assertBn(await app.getBufferedEther(), ETH(64))
    assertBn(bn(changeEndianness(await depositContract.get_deposit_count())), 4)

    assertBn(await operators.getTotalSigningKeyCount(0, { from: nobody }), 3)
    assertBn(await operators.getTotalSigningKeyCount(1, { from: nobody }), 2)
    assertBn(await operators.getTotalSigningKeyCount(2, { from: nobody }), 2)
    assertBn(await operators.getTotalSigningKeyCount(3, { from: nobody }), 0)

    assertBn(await operators.getUnusedSigningKeyCount(0, { from: nobody }), 0)
    assertBn(await operators.getUnusedSigningKeyCount(1, { from: nobody }), 1)
    assertBn(await operators.getUnusedSigningKeyCount(2, { from: nobody }), 2)
    assertBn(await operators.getUnusedSigningKeyCount(3, { from: nobody }), 0)
  })

  it('Node Operators filtering during deposit works when doing small deposits', async () => {
    await stakingRouter.setWithdrawalCredentials(pad('0x0202', 32), { from: voting })

    // id: 0
    await nodeOperators.addNodeOperator(
      operators,
      { name: 'good', rewardAddress: ADDRESS_1, totalSigningKeysCount: 2, vettedSigningKeysCount: 2 },
      { from: voting }
    )

    // id: 1
    await nodeOperators.addNodeOperator(
      operators,
      { name: 'limited', rewardAddress: ADDRESS_2, totalSigningKeysCount: 2, vettedSigningKeysCount: 1 },
      { from: voting }
    )

    // id: 2
    await nodeOperators.addNodeOperator(
      operators,
      { name: 'deactivated', rewardAddress: ADDRESS_3, totalSigningKeysCount: 2, vettedSigningKeysCount: 2, isActive: false },
      { from: voting }
    )

    // id: 3
    await nodeOperators.addNodeOperator(operators, { name: 'short on keys', rewardAddress: ADDRESS_4 }, { from: voting })

    // Small deposits
    for (let i = 0; i < 14; i++) await web3.eth.sendTransaction({ to: app.address, from: user1, value: ETH(10) })
    await app.methods[`deposit(uint256,uint256,bytes)`](MAX_DEPOSITS, CURATED_MODULE_ID, CALLDATA, { from: depositor })

    await web3.eth.sendTransaction({ to: app.address, from: user1, value: ETH(6) })
    await app.methods[`deposit(uint256,uint256,bytes)`](MAX_DEPOSITS, CURATED_MODULE_ID, CALLDATA, { from: depositor })

    await checkStat({ depositedValidators: 3, beaconBalance: 0 })
    assertBn(await app.getTotalPooledEther(), ETH(146))
    assertBn(await app.getBufferedEther(), ETH(50))
    assertBn(bn(changeEndianness(await depositContract.get_deposit_count())), 3)

    assertBn(await operators.getTotalSigningKeyCount(0, { from: nobody }), 2)
    assertBn(await operators.getTotalSigningKeyCount(1, { from: nobody }), 2)
    assertBn(await operators.getTotalSigningKeyCount(2, { from: nobody }), 2)
    assertBn(await operators.getTotalSigningKeyCount(3, { from: nobody }), 0)

    assertBn(await operators.getUnusedSigningKeyCount(0, { from: nobody }), 0)
    assertBn(await operators.getUnusedSigningKeyCount(1, { from: nobody }), 1)
    assertBn(await operators.getUnusedSigningKeyCount(2, { from: nobody }), 2)
    assertBn(await operators.getUnusedSigningKeyCount(3, { from: nobody }), 0)

    // Next deposit changes nothing
    await web3.eth.sendTransaction({ to: app.address, from: user2, value: ETH(32) })
    await app.methods[`deposit(uint256,uint256,bytes)`](MAX_DEPOSITS, CURATED_MODULE_ID, CALLDATA, { from: depositor })

    await checkStat({ depositedValidators: 3, beaconBalance: 0 })
    assertBn(await app.getTotalPooledEther(), ETH(178))
    assertBn(await app.getBufferedEther(), ETH(82))
    assertBn(bn(changeEndianness(await depositContract.get_deposit_count())), 3)

    assertBn(await operators.getTotalSigningKeyCount(0, { from: nobody }), 2)
    assertBn(await operators.getTotalSigningKeyCount(1, { from: nobody }), 2)
    assertBn(await operators.getTotalSigningKeyCount(2, { from: nobody }), 2)
    assertBn(await operators.getTotalSigningKeyCount(3, { from: nobody }), 0)

    assertBn(await operators.getUnusedSigningKeyCount(0, { from: nobody }), 0)
    assertBn(await operators.getUnusedSigningKeyCount(1, { from: nobody }), 1)
    assertBn(await operators.getUnusedSigningKeyCount(2, { from: nobody }), 2)
    assertBn(await operators.getUnusedSigningKeyCount(3, { from: nobody }), 0)

    // #1 goes below the limit (nothing changed cause staking limit decreases)
    await operators.updateExitedValidatorsKeysCount(1, 1, { from: voting })
    await web3.eth.sendTransaction({ to: app.address, from: user3, value: ETH(1) })
    await app.methods[`deposit(uint256,uint256,bytes)`](MAX_DEPOSITS, CURATED_MODULE_ID, CALLDATA, { from: depositor })

    await checkStat({ depositedValidators: 3, beaconBalance: 0 })
    assertBn(await app.getTotalPooledEther(), ETH(179))
    assertBn(await app.getBufferedEther(), ETH(83))
    assertBn(bn(changeEndianness(await depositContract.get_deposit_count())), 3)

    assertBn(await operators.getTotalSigningKeyCount(0, { from: nobody }), 2)
    assertBn(await operators.getTotalSigningKeyCount(1, { from: nobody }), 2)
    assertBn(await operators.getTotalSigningKeyCount(2, { from: nobody }), 2)
    assertBn(await operators.getTotalSigningKeyCount(3, { from: nobody }), 0)

    assertBn(await operators.getUnusedSigningKeyCount(0, { from: nobody }), 0)
    assertBn(await operators.getUnusedSigningKeyCount(1, { from: nobody }), 1)
    assertBn(await operators.getUnusedSigningKeyCount(2, { from: nobody }), 2)
    assertBn(await operators.getUnusedSigningKeyCount(3, { from: nobody }), 0)

    // Adding a key & setting staking limit will help
    await operators.addSigningKeys(0, 1, pad('0x0003', 48), pad('0x01', 96), { from: voting })
    operators.setNodeOperatorStakingLimit(0, 3, { from: voting })

    await web3.eth.sendTransaction({ to: app.address, from: user3, value: ETH(1) })
    await app.methods[`deposit(uint256,uint256,bytes)`](MAX_DEPOSITS, CURATED_MODULE_ID, CALLDATA, { from: depositor })

    await checkStat({ depositedValidators: 4, beaconBalance: 0 })
    assertBn(await app.getTotalPooledEther(), ETH(180))
    assertBn(await app.getBufferedEther(), ETH(52))
    assertBn(bn(changeEndianness(await depositContract.get_deposit_count())), 4)

    assertBn(await operators.getTotalSigningKeyCount(0, { from: nobody }), 3)
    assertBn(await operators.getTotalSigningKeyCount(1, { from: nobody }), 2)
    assertBn(await operators.getTotalSigningKeyCount(2, { from: nobody }), 2)
    assertBn(await operators.getTotalSigningKeyCount(3, { from: nobody }), 0)

    assertBn(await operators.getUnusedSigningKeyCount(0, { from: nobody }), 0)
    assertBn(await operators.getUnusedSigningKeyCount(1, { from: nobody }), 1)
    assertBn(await operators.getUnusedSigningKeyCount(2, { from: nobody }), 2)
    assertBn(await operators.getUnusedSigningKeyCount(3, { from: nobody }), 0)

    // Reactivation of #2 (doesn't change anything cause staking limit was trimmed on deactivation)
    await operators.activateNodeOperator(2, { from: voting })
    await web3.eth.sendTransaction({ to: app.address, from: user3, value: ETH(12) })
    await app.methods[`deposit(uint256,uint256,bytes)`](MAX_DEPOSITS, CURATED_MODULE_ID, CALLDATA, { from: depositor })

    await checkStat({ depositedValidators: 4, beaconBalance: 0 })
    assertBn(await app.getTotalPooledEther(), ETH(192))
    assertBn(await app.getBufferedEther(), ETH(64))
    assertBn(bn(changeEndianness(await depositContract.get_deposit_count())), 4)

    assertBn(await operators.getTotalSigningKeyCount(0, { from: nobody }), 3)
    assertBn(await operators.getTotalSigningKeyCount(1, { from: nobody }), 2)
    assertBn(await operators.getTotalSigningKeyCount(2, { from: nobody }), 2)
    assertBn(await operators.getTotalSigningKeyCount(3, { from: nobody }), 0)

    assertBn(await operators.getUnusedSigningKeyCount(0, { from: nobody }), 0)
    assertBn(await operators.getUnusedSigningKeyCount(1, { from: nobody }), 1)
    assertBn(await operators.getUnusedSigningKeyCount(2, { from: nobody }), 2)
    assertBn(await operators.getUnusedSigningKeyCount(3, { from: nobody }), 0)
  })

  it('Deposit finds the right operator', async () => {
    await stakingRouter.setWithdrawalCredentials(pad('0x0202', 32), { from: voting })

    await operators.addNodeOperator('good', ADDRESS_1, { from: voting }) // 0
    await operators.addSigningKeys(0, 2, hexConcat(pad('0x0001', 48), pad('0x0002', 48)), hexConcat(pad('0x01', 96), pad('0x01', 96)), {
      from: voting
    })
    await operators.setNodeOperatorStakingLimit(0, UNLIMITED, { from: voting })

    await operators.addNodeOperator('2nd good', ADDRESS_2, { from: voting }) // 1
    await operators.addSigningKeys(1, 2, hexConcat(pad('0x0101', 48), pad('0x0102', 48)), hexConcat(pad('0x01', 96), pad('0x01', 96)), {
      from: voting
    })
    await operators.setNodeOperatorStakingLimit(1, UNLIMITED, { from: voting })

    await operators.addNodeOperator('deactivated', ADDRESS_3, { from: voting }) // 2
    await operators.addSigningKeys(2, 2, hexConcat(pad('0x0201', 48), pad('0x0202', 48)), hexConcat(pad('0x01', 96), pad('0x01', 96)), {
      from: voting
    })
    await operators.setNodeOperatorStakingLimit(2, UNLIMITED, { from: voting })
    await operators.deactivateNodeOperator(2, { from: voting })

    await operators.addNodeOperator('short on keys', ADDRESS_4, { from: voting }) // 3
    await operators.setNodeOperatorStakingLimit(3, UNLIMITED, { from: voting })

    // #1 and #0 get the funds
    await web3.eth.sendTransaction({ to: app.address, from: user2, value: ETH(64) })
    await app.methods[`deposit(uint256,uint256,bytes)`](MAX_DEPOSITS, CURATED_MODULE_ID, CALLDATA, { from: depositor })

    await checkStat({ depositedValidators: 2, beaconBalance: 0 })
    assertBn(await app.getTotalPooledEther(), ETH(64))
    assertBn(await app.getBufferedEther(), ETH(0))
    assertBn(bn(changeEndianness(await depositContract.get_deposit_count())), 2)

    assertBn(await operators.getUnusedSigningKeyCount(0, { from: nobody }), 1)
    assertBn(await operators.getUnusedSigningKeyCount(1, { from: nobody }), 1)
    assertBn(await operators.getUnusedSigningKeyCount(2, { from: nobody }), 2)
    assertBn(await operators.getUnusedSigningKeyCount(3, { from: nobody }), 0)

    // Reactivation of #2 - has the smallest stake
    await operators.activateNodeOperator(2, { from: voting })
    await operators.addSigningKeys(2, 2, hexConcat(pad('0x0201', 48), pad('0x0202', 48)), hexConcat(pad('0x01', 96), pad('0x01', 96)), {
      from: voting
    })
    await operators.setNodeOperatorStakingLimit(2, UNLIMITED, { from: voting })

    await web3.eth.sendTransaction({ to: app.address, from: user2, value: ETH(36) })
    await app.methods[`deposit(uint256,uint256,bytes)`](MAX_DEPOSITS, CURATED_MODULE_ID, CALLDATA, { from: depositor })

    await checkStat({ depositedValidators: 3, beaconBalance: 0 })
    assertBn(await app.getTotalPooledEther(), ETH(100))
    assertBn(await app.getBufferedEther(), ETH(4))
    assertBn(bn(changeEndianness(await depositContract.get_deposit_count())), 3)

    assertBn(await operators.getUnusedSigningKeyCount(0, { from: nobody }), 1)
    assertBn(await operators.getUnusedSigningKeyCount(1, { from: nobody }), 1)
    assertBn(await operators.getUnusedSigningKeyCount(2, { from: nobody }), 3)
    assertBn(await operators.getUnusedSigningKeyCount(3, { from: nobody }), 0)
  })

  it('depositBufferedEther() deposits less then DEFAULT_MAX_DEPOSITS_PER_CALL', async () => {
    const defaultMaxDepositPerCall = 150 * 32
    const amountToDeposit = defaultMaxDepositPerCall - 1

    await stakingRouter.setWithdrawalCredentials(pad('0x0202', 32), { from: voting })

    await operators.addNodeOperator('1', ADDRESS_1, { from: voting })
    await operators.addNodeOperator('2', ADDRESS_2, { from: voting })

    const keysCount = 100
    const keys1 = {
      keys: [...Array(keysCount)].map((v, i) => pad('0xaa01' + i.toString(16), 48)),
      sigs: [...Array(keysCount)].map((v, i) => pad('0x' + i.toString(16), 96))
    }
    const keys2 = {
      keys: [...Array(keysCount)].map((v, i) => pad('0xaa02' + i.toString(16), 48)),
      sigs: [...Array(keysCount)].map((v, i) => pad('0x' + i.toString(16), 96))
    }
    await operators.addSigningKeys(0, keysCount, hexConcat(...keys1.keys), hexConcat(...keys1.sigs), { from: voting })
    await operators.addSigningKeys(1, keysCount, hexConcat(...keys2.keys), hexConcat(...keys2.sigs), { from: voting })

    await operators.setNodeOperatorStakingLimit(0, UNLIMITED, { from: voting })
    await operators.setNodeOperatorStakingLimit(1, UNLIMITED, { from: voting })

    await web3.eth.sendTransaction({ to: app.address, from: user1, value: ETH(amountToDeposit) })

    await app.methods[`deposit(uint256,uint256,bytes)`](MAX_DEPOSITS, CURATED_MODULE_ID, CALLDATA, { from: depositor, gas: 20000000 })

    assertBn(await app.getTotalPooledEther(), ETH(amountToDeposit))
    assertBn(await app.getBufferedEther(), ETH(31))
  })

  it('depositBufferedEther() deposits equal to DEFAULT_MAX_DEPOSITS_PER_CALL', async () => {
    const defaultMaxDepositPerCall = 150 * 32
    const amountToDeposit = defaultMaxDepositPerCall + 33

    await stakingRouter.setWithdrawalCredentials(pad('0x0202', 32), { from: voting })

    await operators.addNodeOperator('1', ADDRESS_1, { from: voting })
    await operators.addNodeOperator('2', ADDRESS_2, { from: voting })

    const keysCount = 100
    const keys1 = {
      keys: [...Array(keysCount)].map((v, i) => pad('0xaa01' + i.toString(16), 48)),
      sigs: [...Array(keysCount)].map((v, i) => pad('0x' + i.toString(16), 96))
    }
    const keys2 = {
      keys: [...Array(keysCount)].map((v, i) => pad('0xaa02' + i.toString(16), 48)),
      sigs: [...Array(keysCount)].map((v, i) => pad('0x' + i.toString(16), 96))
    }
    await operators.addSigningKeys(0, keysCount, hexConcat(...keys1.keys), hexConcat(...keys1.sigs), { from: voting })
    await operators.addSigningKeys(1, keysCount, hexConcat(...keys2.keys), hexConcat(...keys2.sigs), { from: voting })

    await operators.setNodeOperatorStakingLimit(0, UNLIMITED, { from: voting })
    await operators.setNodeOperatorStakingLimit(1, UNLIMITED, { from: voting })

    // Fix deposit tx price
    await web3.eth.sendTransaction({ to: user1, from: user2, value: ETH(2000) })
    await web3.eth.sendTransaction({ to: app.address, from: user1, value: ETH(amountToDeposit) })

    await app.methods[`deposit(uint256,uint256,bytes)`](MAX_DEPOSITS, CURATED_MODULE_ID, CALLDATA, { from: depositor, gas: 20000000 })

    assertBn(await app.getTotalPooledEther(), ETH(amountToDeposit))
    assertBn(await app.getBufferedEther(), ETH(33))
  })
})<|MERGE_RESOLUTION|>--- conflicted
+++ resolved
@@ -3,22 +3,13 @@
 const { assertBn } = require('@aragon/contract-helpers-test/src/asserts')
 const { ZERO_ADDRESS, bn } = require('@aragon/contract-helpers-test')
 
-<<<<<<< HEAD
 const { EvmSnapshot } = require('./helpers/blockchain')
 const { setupNodeOperatorsRegistry } = require('./helpers/staking-modules')
 const { deployProtocol } = require('./helpers/protocol')
 const { ETH, pad, hexConcat, changeEndianness } = require('./helpers/utils')
 const nodeOperators = require('./helpers/node-operators')
 const { assert } = require('./helpers/assert')
-const { depositContractFactory, DEPOSIT_ROOT } = require('./helpers/factories')
-=======
-const NodeOperatorsRegistry = artifacts.require('NodeOperatorsRegistry')
-const Lido = artifacts.require('LidoMock.sol')
-const DepositContract = artifacts.require('DepositContract')
-const StakingRouter = artifacts.require('StakingRouterMock.sol')
-const EIP712StETH = artifacts.require('EIP712StETH')
-const WstETH = artifacts.require('WstETH')
->>>>>>> 0a82ba01
+const { depositContractFactory } = require('./helpers/factories')
 
 const ADDRESS_1 = '0x0000000000000000000000000000000000000001'
 const ADDRESS_2 = '0x0000000000000000000000000000000000000002'
@@ -32,7 +23,6 @@
 
 const tokens = ETH
 
-<<<<<<< HEAD
 contract('Lido with official deposit contract', ([user1, user2, user3, nobody, depositor]) => {
   let app, token, depositContract, operators, stakingRouter
   let voting, snapshot
@@ -69,92 +59,9 @@
         await oracle.setPool(pool.address)
         await withdrawalQueue.updateBunkerMode(0, false, { from: appManager.address })
         await pool.resumeProtocolAndStaking({ from: voting.address })
-=======
-contract('Lido with official deposit contract', ([appManager, oracle, voting, user1, user2, user3, nobody, depositor, treasury]) => {
-  let appBase, stEthBase, nodeOperatorsRegistryBase, app, token, depositContract, operators, stakingRouter
-
-  before('deploy base app', async () => {
-    // Deploy the app's base contract.
-    appBase = await Lido.new()
-    nodeOperatorsRegistryBase = await NodeOperatorsRegistry.new()
-  })
-
-  beforeEach('deploy dao and app', async () => {
-    depositContract = await DepositContract.new()
-    const { dao, acl } = await newDao(appManager)
-
-    // Instantiate a proxy for the app, using the base contract as its logic implementation.
-    let proxyAddress = await newApp(dao, 'lido', appBase.address, appManager)
-    app = await Lido.at(proxyAddress)
-    await app.resumeProtocolAndStaking()
-
-    // NodeOperatorsRegistry
-    proxyAddress = await newApp(dao, 'node-operators-registry', nodeOperatorsRegistryBase.address, appManager)
-    operators = await NodeOperatorsRegistry.at(proxyAddress)
-    await operators.initialize(app.address, '0x')
-
-    // Staking ROuter
-    stakingRouter = await StakingRouter.new(depositContract.address, { from: appManager })
-    await stakingRouter.initialize(appManager, app.address, ZERO_ADDRESS)
-    await stakingRouter.grantRole(await stakingRouter.MANAGE_WITHDRAWAL_CREDENTIALS_ROLE(), voting, { from: appManager })
-    await stakingRouter.grantRole(await stakingRouter.STAKING_MODULE_MANAGE_ROLE(), voting, { from: appManager })
-    await stakingRouter.addStakingModule(
-      'Curated',
-      operators.address,
-      10_000, // 100 % _targetShare
-      500, // 5 % _moduleFee
-      500, // 5 % _treasuryFee
-      { from: voting }
-    )
-
-    // token
-    // proxyAddress = await newApp(dao, 'steth', stEthBase.address, appManager)
-    token = app
-    // await token.initialize(app.address)
-
-    // Set up the app's permissions.
-    await acl.createPermission(voting, app.address, await app.PAUSE_ROLE(), appManager, { from: appManager })
-    await acl.createPermission(voting, app.address, await app.RESUME_ROLE(), appManager, { from: appManager })
-    await acl.createPermission(voting, app.address, await app.MANAGE_MAX_POSITIVE_TOKEN_REBASE_ROLE(), appManager, {
-      from: appManager
-    })
-    await acl.createPermission(voting, app.address, await app.STAKING_PAUSE_ROLE(), appManager, { from: appManager })
-    await acl.createPermission(voting, app.address, await app.STAKING_CONTROL_ROLE(), appManager, { from: appManager })
-    await acl.createPermission(voting, app.address, await app.MANAGE_PROTOCOL_CONTRACTS_ROLE(), appManager, { from: appManager })
-
-    await acl.createPermission(voting, operators.address, await operators.MANAGE_SIGNING_KEYS(), appManager, { from: appManager })
-    await acl.createPermission(voting, operators.address, await operators.ADD_NODE_OPERATOR_ROLE(), appManager, { from: appManager })
-    await acl.createPermission(voting, operators.address, await operators.ACTIVATE_NODE_OPERATOR_ROLE(), appManager, { from: appManager })
-    await acl.createPermission(voting, operators.address, await operators.DEACTIVATE_NODE_OPERATOR_ROLE(), appManager, { from: appManager })
-    await acl.createPermission(voting, operators.address, await operators.SET_NODE_OPERATOR_NAME_ROLE(), appManager, { from: appManager })
-    await acl.createPermission(voting, operators.address, await operators.SET_NODE_OPERATOR_ADDRESS_ROLE(), appManager, {
-      from: appManager
-    })
-    await acl.createPermission(voting, operators.address, await operators.SET_NODE_OPERATOR_LIMIT_ROLE(), appManager, { from: appManager })
-    await acl.createPermission(voting, operators.address, await operators.STAKING_ROUTER_ROLE(), appManager, {
-      from: appManager
-    })
-    await acl.createPermission(
-      stakingRouter.address,
-      operators.address,
-      await operators.REQUEST_VALIDATORS_KEYS_FOR_DEPOSITS_ROLE(),
-      appManager,
-      {
-        from: appManager
-      }
-    )
-    await acl.createPermission(
-      stakingRouter.address,
-      operators.address,
-      await operators.INVALIDATE_READY_TO_DEPOSIT_KEYS_ROLE(),
-      appManager,
-      {
-        from: appManager
->>>>>>> 0a82ba01
       }
     })
 
-<<<<<<< HEAD
     app = deployed.pool
     token = deployed.token
     stakingRouter = deployed.stakingRouter
@@ -169,22 +76,6 @@
 
   afterEach(async () => {
     await snapshot.rollback()
-=======
-    const eip712StETH = await EIP712StETH.new({ from: appManager })
-    const wsteth = await WstETH.new(app.address)
-    const withdrawalQueue = await (await withdrawals.deploy(dao.address, wsteth.address)).queue
-
-    // Initialize the app's proxy.
-    await app.initialize(
-      oracle,
-      treasury,
-      stakingRouter.address,
-      depositor,
-      ZERO_ADDRESS,
-      withdrawalQueue.address,
-      eip712StETH.address
-    )
->>>>>>> 0a82ba01
   })
 
   const checkStat = async ({ depositedValidators, beaconBalance }) => {
