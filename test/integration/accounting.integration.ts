import { expect } from "chai";
import { ContractTransactionReceipt, LogDescription, TransactionResponse, ZeroAddress } from "ethers";
import { ethers } from "hardhat";

import { HardhatEthersSigner } from "@nomicfoundation/hardhat-ethers/signers";
import { setBalance } from "@nomicfoundation/hardhat-network-helpers";

import { ether, impersonate, log, ONE_GWEI, updateBalance } from "lib";
import { getProtocolContext, ProtocolContext } from "lib/protocol";
import { getReportTimeElapsed, report } from "lib/protocol/helpers";

import { Snapshot } from "test/suite";
import {
  CURATED_MODULE_ID,
  LIMITER_PRECISION_BASE,
  MAX_BASIS_POINTS,
  MAX_DEPOSIT,
  ONE_DAY,
  SHARE_RATE_PRECISION,
  SIMPLE_DVT_MODULE_ID,
  ZERO_HASH,
} from "test/suite/constants";

<<<<<<< HEAD
const AMOUNT = ether("100");
=======
const LIMITER_PRECISION_BASE = BigInt(10 ** 9);

const SHARE_RATE_PRECISION = BigInt(10 ** 27);
const ONE_DAY = 86400n;
const MAX_BASIS_POINTS = 10000n;
>>>>>>> 25b4edac

describe("Integration: Accounting", () => {
  let ctx: ProtocolContext;

  let ethHolder: HardhatEthersSigner;

  let snapshot: string;
  let originalState: string;

  before(async () => {
    ctx = await getProtocolContext();

    [ethHolder] = await ethers.getSigners();

    snapshot = await Snapshot.take();
  });

  beforeEach(async () => (originalState = await Snapshot.take()));

  afterEach(async () => await Snapshot.restore(originalState));

  after(async () => await Snapshot.restore(snapshot)); // Rollback to the initial state pre deployment

  const getFirstEvent = (receipt: ContractTransactionReceipt, eventName: string) => {
    const events = ctx.getEvents(receipt, eventName);
    expect(events.length).to.be.greaterThan(0);
    return events[0];
  };

  const shareRateFromEvent = (tokenRebasedEvent: LogDescription) => {
    const sharesRateBefore =
      (tokenRebasedEvent.args.preTotalEther * SHARE_RATE_PRECISION) / tokenRebasedEvent.args.preTotalShares;
    const sharesRateAfter =
      (tokenRebasedEvent.args.postTotalEther * SHARE_RATE_PRECISION) / tokenRebasedEvent.args.postTotalShares;
    return { sharesRateBefore, sharesRateAfter };
  };

  const roundToGwei = (value: bigint) => {
    return (value / ONE_GWEI) * ONE_GWEI;
  };

  const rebaseLimitWei = async () => {
    const { oracleReportSanityChecker, lido } = ctx.contracts;

    const maxPositiveTokeRebase = await oracleReportSanityChecker.getMaxPositiveTokenRebase();
    const totalPooledEther = await lido.getTotalPooledEther();

    expect(maxPositiveTokeRebase).to.be.greaterThanOrEqual(0);
    expect(totalPooledEther).to.be.greaterThanOrEqual(0);

    return (maxPositiveTokeRebase * totalPooledEther) / LIMITER_PRECISION_BASE;
  };

  const getWithdrawalParams = (tx: ContractTransactionReceipt) => {
    const withdrawalsFinalized = ctx.getEvents(tx, "WithdrawalsFinalized");
    const amountOfETHLocked = withdrawalsFinalized.length > 0 ? withdrawalsFinalized[0].args.amountOfETHLocked : 0n;
    const sharesToBurn = withdrawalsFinalized.length > 0 ? withdrawalsFinalized[0].args.sharesToBurn : 0n;

    const sharesBurnt = ctx.getEvents(tx, "SharesBurnt");
    const sharesBurntAmount = sharesBurnt.length > 0 ? sharesBurnt[0].args.sharesAmount : 0n;

    return { amountOfETHLocked, sharesBurntAmount, sharesToBurn };
  };

  const sharesRateFromEvent = (tx: ContractTransactionReceipt) => {
    const tokenRebasedEvent = getFirstEvent(tx, "TokenRebased");
    expect(tokenRebasedEvent.args.preTotalEther).to.be.greaterThanOrEqual(0);
    expect(tokenRebasedEvent.args.postTotalEther).to.be.greaterThanOrEqual(0);
    return [
      (tokenRebasedEvent.args.preTotalEther * SHARE_RATE_PRECISION) / tokenRebasedEvent.args.preTotalShares,
      (tokenRebasedEvent.args.postTotalEther * SHARE_RATE_PRECISION) / tokenRebasedEvent.args.postTotalShares,
    ];
  };

  // Get shares burn limit from oracle report sanity checker contract when NO changes in pooled Ether are expected
  const sharesBurnLimitNoPooledEtherChanges = async () => {
    const rebaseLimit = await ctx.contracts.oracleReportSanityChecker.getMaxPositiveTokenRebase();
    const rebaseLimitPlus1 = rebaseLimit + LIMITER_PRECISION_BASE;

    return ((await ctx.contracts.lido.getTotalShares()) * rebaseLimit) / rebaseLimitPlus1;
  };

  // Ensure the whale account has enough shares, e.g. on scratch deployments
  async function ensureWhaleHasFunds() {
    const { lido, wstETH } = ctx.contracts;
    if (!(await lido.sharesOf(wstETH.address))) {
      const wstEthSigner = await impersonate(wstETH.address, ether("10001"));
      await lido.connect(wstEthSigner).submit(ZeroAddress, { value: ether("10000") });
    }
  }

  // Helper function to finalize all requests
  async function ensureRequestsFinalized() {
    const { lido, withdrawalQueue } = ctx.contracts;

    await setBalance(ethHolder.address, ether("1000000"));

    while ((await withdrawalQueue.getLastRequestId()) != (await withdrawalQueue.getLastFinalizedRequestId())) {
      await report(ctx);
      await lido.connect(ethHolder).submit(ZeroAddress, { value: ether("10000") });
    }
  }

  it("Should reverts report on sanity checks", async () => {
    const { oracleReportSanityChecker } = ctx.contracts;

    const maxCLRebaseViaLimiter = await rebaseLimitWei();

    // Expected annual limit to shot first
    const rebaseAmount = maxCLRebaseViaLimiter - 1n;

    const params = { clDiff: rebaseAmount, excludeVaultsBalances: true };
    await expect(report(ctx, params)).to.be.revertedWithCustomError(
      oracleReportSanityChecker,
      "IncorrectCLBalanceIncrease(uint256)",
    );
  });

  it("Should account correctly with no CL rebase", async () => {
    const { lido, accountingOracle } = ctx.contracts;

    const lastProcessingRefSlotBefore = await accountingOracle.getLastProcessingRefSlot();
    const totalELRewardsCollectedBefore = await lido.getTotalELRewardsCollected();
    const totalPooledEtherBefore = await lido.getTotalPooledEther();
    const totalSharesBefore = await lido.getTotalShares();
    const ethBalanceBefore = await ethers.provider.getBalance(lido.address);

    // Report
    const params = { clDiff: 0n, excludeVaultsBalances: true };
    const { reportTx } = (await report(ctx, params)) as {
      reportTx: TransactionResponse;
      extraDataTx: TransactionResponse;
    };

    const reportTxReceipt = (await reportTx.wait()) as ContractTransactionReceipt;
    const { amountOfETHLocked, sharesBurntAmount } = getWithdrawalParams(reportTxReceipt);

    const lastProcessingRefSlotAfter = await accountingOracle.getLastProcessingRefSlot();
    expect(lastProcessingRefSlotBefore).to.be.lessThan(
      lastProcessingRefSlotAfter,
      "LastProcessingRefSlot should be updated",
    );

    const totalELRewardsCollectedAfter = await lido.getTotalELRewardsCollected();
    expect(totalELRewardsCollectedBefore).to.equal(totalELRewardsCollectedAfter);

    const totalPooledEtherAfter = await lido.getTotalPooledEther();
    expect(totalPooledEtherBefore).to.equal(totalPooledEtherAfter + amountOfETHLocked);

    const totalSharesAfter = await lido.getTotalShares();
    expect(totalSharesBefore).to.equal(totalSharesAfter + sharesBurntAmount);

    const tokenRebasedEvent = ctx.getEvents(reportTxReceipt, "TokenRebased");
    const { sharesRateBefore, sharesRateAfter } = shareRateFromEvent(tokenRebasedEvent[0]);
    expect(sharesRateBefore).to.be.lessThanOrEqual(sharesRateAfter);

    const ethBalanceAfter = await ethers.provider.getBalance(lido.address);
    expect(ethBalanceBefore).to.equal(ethBalanceAfter + amountOfETHLocked);
  });

  it("Should account correctly with negative CL rebase", async () => {
    const { lido, accountingOracle } = ctx.contracts;

    const REBASE_AMOUNT = ether("-1"); // Must be enough to cover the fees

    const lastProcessingRefSlotBefore = await accountingOracle.getLastProcessingRefSlot();
    const totalELRewardsCollectedBefore = await lido.getTotalELRewardsCollected();
    const totalPooledEtherBefore = await lido.getTotalPooledEther();
    const totalSharesBefore = await lido.getTotalShares();

    // Report
    const params = { clDiff: REBASE_AMOUNT, excludeVaultsBalances: true };
    const { reportTx } = (await report(ctx, params)) as {
      reportTx: TransactionResponse;
      extraDataTx: TransactionResponse;
    };

    const reportTxReceipt = (await reportTx.wait()) as ContractTransactionReceipt;
    const { amountOfETHLocked, sharesBurntAmount } = getWithdrawalParams(reportTxReceipt);

    const lastProcessingRefSlotAfter = await accountingOracle.getLastProcessingRefSlot();
    expect(lastProcessingRefSlotBefore).to.be.lessThan(
      lastProcessingRefSlotAfter,
      "LastProcessingRefSlot should be updated",
    );

    const totalELRewardsCollectedAfter = await lido.getTotalELRewardsCollected();
    expect(totalELRewardsCollectedBefore).to.equal(totalELRewardsCollectedAfter);

    const totalPooledEtherAfter = await lido.getTotalPooledEther();
    expect(totalPooledEtherBefore + REBASE_AMOUNT).to.equal(totalPooledEtherAfter + amountOfETHLocked);

    const totalSharesAfter = await lido.getTotalShares();
    expect(totalSharesBefore).to.equal(totalSharesAfter + sharesBurntAmount);

    const tokenRebasedEvent = ctx.getEvents(reportTxReceipt, "TokenRebased");
    const { sharesRateBefore, sharesRateAfter } = shareRateFromEvent(tokenRebasedEvent[0]);
    expect(sharesRateAfter).to.be.lessThan(sharesRateBefore);

    const ethDistributedEvent = ctx.getEvents(reportTxReceipt, "ETHDistributed");
    expect(ethDistributedEvent[0].args.preClBalance + REBASE_AMOUNT).to.equal(
      ethDistributedEvent[0].args.postCLBalance,
      "ETHDistributed: CL balance differs from expected",
    );
  });

  it("Should account correctly with positive CL rebase close to the limits", async () => {
    const { lido, accountingOracle, oracleReportSanityChecker, stakingRouter } = ctx.contracts;

    const { annualBalanceIncreaseBPLimit } = await oracleReportSanityChecker.getOracleReportLimits();
    const { beaconBalance } = await lido.getBeaconStat();

    const { timeElapsed } = await getReportTimeElapsed(ctx);

    // To calculate the rebase amount close to the annual increase limit
    // we use (ONE_DAY + 1n) to slightly underperform for the daily limit
    // This ensures we're testing a scenario very close to, but not exceeding, the annual limit
    const time = timeElapsed + 1n;
    let rebaseAmount = (beaconBalance * annualBalanceIncreaseBPLimit * time) / (365n * ONE_DAY) / MAX_BASIS_POINTS;
    rebaseAmount = roundToGwei(rebaseAmount);

    // At this point, rebaseAmount represents a positive CL rebase that is
    // just slightly below the maximum allowed daily increase, testing the system's
    // behavior near its operational limits
    const lastProcessingRefSlotBefore = await accountingOracle.getLastProcessingRefSlot();
    const totalELRewardsCollectedBefore = await lido.getTotalELRewardsCollected();
    const totalPooledEtherBefore = await lido.getTotalPooledEther();
    const totalSharesBefore = await lido.getTotalShares();

    // Report
    const params = { clDiff: rebaseAmount, excludeVaultsBalances: true };

    const { reportTx } = (await report(ctx, params)) as {
      reportTx: TransactionResponse;
      extraDataTx: TransactionResponse;
    };

    const reportTxReceipt = (await reportTx.wait()) as ContractTransactionReceipt;
    const { amountOfETHLocked, sharesBurntAmount } = getWithdrawalParams(reportTxReceipt);

    const lastProcessingRefSlotAfter = await accountingOracle.getLastProcessingRefSlot();
    expect(lastProcessingRefSlotBefore).to.be.lessThan(
      lastProcessingRefSlotAfter,
      "LastProcessingRefSlot should be updated",
    );

    const totalELRewardsCollectedAfter = await lido.getTotalELRewardsCollected();
    expect(totalELRewardsCollectedBefore).to.equal(totalELRewardsCollectedAfter);

    const totalPooledEtherAfter = await lido.getTotalPooledEther();
    expect(totalPooledEtherBefore + rebaseAmount).to.equal(totalPooledEtherAfter + amountOfETHLocked);

    const hasWithdrawals = amountOfETHLocked != 0;
    const stakingModulesCount = await stakingRouter.getStakingModulesCount();
    const transferSharesEvents = ctx.getEvents(reportTxReceipt, "TransferShares");

    const feeDistributionTransfer = ctx.flags.withCSM ? 1n : 0n;

    // Magic numbers here: 2 – burner and treasury, 1 – only treasury
    expect(transferSharesEvents.length).to.equal(
      (hasWithdrawals ? 2n : 1n) + stakingModulesCount + feeDistributionTransfer,
      "Expected transfer of shares to DAO and staking modules",
    );

    log.debug("Staking modules count", { stakingModulesCount });

    const mintedSharesSum = transferSharesEvents
      .slice(hasWithdrawals ? 1 : 0) // skip burner if withdrawals processed
      .filter(({ args }) => args.from === ZeroAddress) // only minted shares
      .reduce((acc, { args }) => acc + args.sharesValue, 0n);

    // TODO: check math, why it's not equal?
    // let stakingModulesSharesAsFees = 0n;
    // for (let i = 1; i <= stakingModulesCount; i++) {
    //   const transferSharesEvent = transferSharesEvents[i + (hasWithdrawals ? 1 : 0)];
    //   const stakingModuleSharesAsFees = transferSharesEvent?.args?.sharesValue || 0n;
    //   stakingModulesSharesAsFees += stakingModuleSharesAsFees;
    // }

    // const treasurySharesAsFees = transferSharesEvents[transferSharesEvents.length - 1 - Number(feeDistributionTransfer)];
    // expect(stakingModulesSharesAsFees).to.approximately(
    //   treasurySharesAsFees.args.sharesValue,
    //   100,
    //   "Shares minted to DAO and staking modules mismatch",
    // );

    const tokenRebasedEvent = ctx.getEvents(reportTxReceipt, "TokenRebased");
    expect(tokenRebasedEvent[0].args.sharesMintedAsFees).to.equal(
      mintedSharesSum,
      "TokenRebased: sharesMintedAsFee mismatch",
    );

    const totalSharesAfter = await lido.getTotalShares();
    expect(totalSharesBefore + mintedSharesSum).to.equal(
      totalSharesAfter + sharesBurntAmount,
      "TotalShares change mismatch",
    );

    const { sharesRateBefore, sharesRateAfter } = shareRateFromEvent(tokenRebasedEvent[0]);
    expect(sharesRateAfter).to.be.greaterThan(sharesRateBefore, "Shares rate has not increased");

    const ethDistributedEvent = ctx.getEvents(reportTxReceipt, "ETHDistributed");
    expect(ethDistributedEvent[0].args.preClBalance + rebaseAmount).to.equal(
      ethDistributedEvent[0].args.postCLBalance,
      "ETHDistributed: CL balance has not increased",
    );
  });

  it("Should account correctly if no EL rewards", async () => {
    const { lido, accountingOracle } = ctx.contracts;

    const lastProcessingRefSlotBefore = await accountingOracle.getLastProcessingRefSlot();
    const totalELRewardsCollectedBefore = await lido.getTotalELRewardsCollected();
    const totalPooledEtherBefore = await lido.getTotalPooledEther();
    const totalSharesBefore = await lido.getTotalShares();
    const ethBalanceBefore = await ethers.provider.getBalance(lido.address);

    const params = { clDiff: 0n, excludeVaultsBalances: true };
    const { reportTx } = (await report(ctx, params)) as {
      reportTx: TransactionResponse;
      extraDataTx: TransactionResponse;
    };

    const reportTxReceipt = (await reportTx.wait()) as ContractTransactionReceipt;
    const { amountOfETHLocked, sharesBurntAmount } = getWithdrawalParams(reportTxReceipt);

    const lastProcessingRefSlotAfter = await accountingOracle.getLastProcessingRefSlot();
    expect(lastProcessingRefSlotBefore).to.be.lessThan(
      lastProcessingRefSlotAfter,
      "LastProcessingRefSlot should be updated",
    );

    const totalELRewardsCollectedAfter = await lido.getTotalELRewardsCollected();
    expect(totalELRewardsCollectedBefore).to.equal(totalELRewardsCollectedAfter);

    const totalPooledEtherAfter = await lido.getTotalPooledEther();
    expect(totalPooledEtherBefore).to.equal(totalPooledEtherAfter + amountOfETHLocked);

    const totalSharesAfter = await lido.getTotalShares();
    expect(totalSharesBefore).to.equal(totalSharesAfter + sharesBurntAmount);

    const ethBalanceAfter = await ethers.provider.getBalance(lido.address);
    expect(ethBalanceBefore).to.equal(ethBalanceAfter + amountOfETHLocked);

    expect(ctx.getEvents(reportTxReceipt, "WithdrawalsReceived")).to.be.empty;
    expect(ctx.getEvents(reportTxReceipt, "ELRewardsReceived")).to.be.empty;
  });

  it("Should account correctly normal EL rewards", async () => {
    const { lido, accountingOracle, elRewardsVault } = ctx.contracts;

    await updateBalance(elRewardsVault.address, ether("1"));

    const elRewards = await ethers.provider.getBalance(elRewardsVault.address);
    expect(elRewards).to.be.greaterThan(0, "Expected EL vault to be non-empty");

    const lastProcessingRefSlotBefore = await accountingOracle.getLastProcessingRefSlot();
    const totalELRewardsCollectedBefore = await lido.getTotalELRewardsCollected();
    const totalPooledEtherBefore = await lido.getTotalPooledEther();
    const totalSharesBefore = await lido.getTotalShares();
    const lidoBalanceBefore = await ethers.provider.getBalance(lido.address);

    const params = { clDiff: 0n, reportElVault: true, reportWithdrawalsVault: false };
    const { reportTx } = (await report(ctx, params)) as {
      reportTx: TransactionResponse;
      extraDataTx: TransactionResponse;
    };

    const reportTxReceipt = (await reportTx.wait()) as ContractTransactionReceipt;
    const { amountOfETHLocked, sharesBurntAmount } = getWithdrawalParams(reportTxReceipt);

    const lastProcessingRefSlotAfter = await accountingOracle.getLastProcessingRefSlot();
    expect(lastProcessingRefSlotBefore).to.be.lessThan(
      lastProcessingRefSlotAfter,
      "LastProcessingRefSlot should be updated",
    );

    const totalELRewardsCollectedAfter = await lido.getTotalELRewardsCollected();
    expect(totalELRewardsCollectedBefore + elRewards).to.equal(totalELRewardsCollectedAfter);

    const elRewardsReceivedEvent = getFirstEvent(reportTxReceipt, "ELRewardsReceived");
    expect(elRewardsReceivedEvent.args.amount).to.equal(elRewards);

    const totalPooledEtherAfter = await lido.getTotalPooledEther();
    expect(totalPooledEtherBefore + elRewards).to.equal(totalPooledEtherAfter + amountOfETHLocked);

    const totalSharesAfter = await lido.getTotalShares();
    expect(totalSharesBefore).to.equal(totalSharesAfter + sharesBurntAmount);

    const lidoBalanceAfter = await ethers.provider.getBalance(lido.address);
    expect(lidoBalanceBefore + elRewards).to.equal(lidoBalanceAfter + amountOfETHLocked);

    const elVaultBalanceAfter = await ethers.provider.getBalance(elRewardsVault.address);
    expect(elVaultBalanceAfter).to.equal(0, "Expected EL vault to be empty");
  });

  it("Should account correctly EL rewards at limits", async () => {
    const { lido, accountingOracle, elRewardsVault } = ctx.contracts;

    const elRewards = await rebaseLimitWei();

    await impersonate(elRewardsVault.address, elRewards);

    const lastProcessingRefSlotBefore = await accountingOracle.getLastProcessingRefSlot();
    const totalELRewardsCollectedBefore = await lido.getTotalELRewardsCollected();
    const totalPooledEtherBefore = await lido.getTotalPooledEther();
    const totalSharesBefore = await lido.getTotalShares();
    const lidoBalanceBefore = await ethers.provider.getBalance(lido.address);

    // Report
    const params = { clDiff: 0n, reportElVault: true, reportWithdrawalsVault: false };
    const { reportTx } = (await report(ctx, params)) as {
      reportTx: TransactionResponse;
      extraDataTx: TransactionResponse;
    };

    const reportTxReceipt = (await reportTx.wait()) as ContractTransactionReceipt;
    const { amountOfETHLocked, sharesBurntAmount } = getWithdrawalParams(reportTxReceipt);

    const lastProcessingRefSlotAfter = await accountingOracle.getLastProcessingRefSlot();
    expect(lastProcessingRefSlotBefore).to.be.lessThan(
      lastProcessingRefSlotAfter,
      "LastProcessingRefSlot should be updated",
    );

    const totalELRewardsCollectedAfter = await lido.getTotalELRewardsCollected();
    expect(totalELRewardsCollectedBefore + elRewards).to.equal(totalELRewardsCollectedAfter);

    const elRewardsReceivedEvent = await ctx.getEvents(reportTxReceipt, "ELRewardsReceived")[0];
    expect(elRewardsReceivedEvent.args.amount).to.equal(elRewards);

    const totalPooledEtherAfter = await lido.getTotalPooledEther();
    expect(totalPooledEtherBefore + elRewards).to.equal(totalPooledEtherAfter + amountOfETHLocked);

    const totalSharesAfter = await lido.getTotalShares();
    expect(totalSharesBefore).to.equal(totalSharesAfter + sharesBurntAmount);

    const lidoBalanceAfter = await ethers.provider.getBalance(lido.address);
    expect(lidoBalanceBefore + elRewards).to.equal(lidoBalanceAfter + amountOfETHLocked);

    const elVaultBalanceAfter = await ethers.provider.getBalance(elRewardsVault.address);
    expect(elVaultBalanceAfter).to.equal(0, "Expected EL vault to be empty");
  });

  it("Should account correctly EL rewards above limits", async () => {
    const { lido, accountingOracle, elRewardsVault } = ctx.contracts;

    const rewardsExcess = ether("10");
    const expectedRewards = await rebaseLimitWei();
    const elRewards = expectedRewards + rewardsExcess;

    await impersonate(elRewardsVault.address, elRewards);

    const lastProcessingRefSlotBefore = await accountingOracle.getLastProcessingRefSlot();
    const totalELRewardsCollectedBefore = await lido.getTotalELRewardsCollected();
    const totalPooledEtherBefore = await lido.getTotalPooledEther();
    const totalSharesBefore = await lido.getTotalShares();
    const lidoBalanceBefore = await ethers.provider.getBalance(lido.address);

    const params = { clDiff: 0n, reportElVault: true, reportWithdrawalsVault: false };
    const { reportTx } = (await report(ctx, params)) as {
      reportTx: TransactionResponse;
      extraDataTx: TransactionResponse;
    };

    const reportTxReceipt = (await reportTx.wait()) as ContractTransactionReceipt;
    const { amountOfETHLocked, sharesBurntAmount } = getWithdrawalParams(reportTxReceipt);

    const lastProcessingRefSlotAfter = await accountingOracle.getLastProcessingRefSlot();
    expect(lastProcessingRefSlotBefore).to.be.lessThan(
      lastProcessingRefSlotAfter,
      "LastProcessingRefSlot should be updated",
    );

    const totalELRewardsCollectedAfter = await lido.getTotalELRewardsCollected();
    expect(totalELRewardsCollectedBefore + expectedRewards).to.equal(
      totalELRewardsCollectedAfter,
      "TotalELRewardsCollected change mismatch",
    );

    const elRewardsReceivedEvent = getFirstEvent(reportTxReceipt, "ELRewardsReceived");
    expect(elRewardsReceivedEvent.args.amount).to.equal(expectedRewards);

    const totalPooledEtherAfter = await lido.getTotalPooledEther();
    expect(totalPooledEtherBefore + expectedRewards).to.equal(totalPooledEtherAfter + amountOfETHLocked);

    const totalSharesAfter = await lido.getTotalShares();
    expect(totalSharesBefore).to.equal(totalSharesAfter + sharesBurntAmount);

    const lidoBalanceAfter = await ethers.provider.getBalance(lido.address);
    expect(lidoBalanceBefore + expectedRewards).equal(lidoBalanceAfter + amountOfETHLocked);

    const elVaultBalanceAfter = await ethers.provider.getBalance(elRewardsVault.address);
    expect(elVaultBalanceAfter).to.equal(rewardsExcess, "Expected EL vault to be filled with excess rewards");
  });

  it("Should account correctly with no withdrawals", async () => {
    const { lido, accountingOracle } = ctx.contracts;

    const lastProcessingRefSlotBefore = await accountingOracle.getLastProcessingRefSlot();
    const totalELRewardsCollectedBefore = await lido.getTotalELRewardsCollected();
    const totalPooledEtherBefore = await lido.getTotalPooledEther();
    const totalSharesBefore = await lido.getTotalShares();
    const lidoBalanceBefore = await ethers.provider.getBalance(lido.address);

    // Report
    const params = { clDiff: 0n, excludeVaultsBalances: true };
    const { reportTx } = (await report(ctx, params)) as {
      reportTx: TransactionResponse;
      extraDataTx: TransactionResponse;
    };

    const reportTxReceipt = (await reportTx.wait()) as ContractTransactionReceipt;
    const { amountOfETHLocked, sharesBurntAmount } = getWithdrawalParams(reportTxReceipt);

    const lastProcessingRefSlotAfter = await accountingOracle.getLastProcessingRefSlot();
    expect(lastProcessingRefSlotBefore).to.be.lessThan(
      lastProcessingRefSlotAfter,
      "LastProcessingRefSlot should be updated",
    );

    const totalELRewardsCollectedAfter = await lido.getTotalELRewardsCollected();
    expect(totalELRewardsCollectedBefore).to.equal(totalELRewardsCollectedAfter);

    const totalPooledEtherAfter = await lido.getTotalPooledEther();
    expect(totalPooledEtherBefore).to.equal(totalPooledEtherAfter + amountOfETHLocked);

    const totalSharesAfter = await lido.getTotalShares();
    expect(totalSharesBefore).to.equal(totalSharesAfter + sharesBurntAmount);

    const lidoBalanceAfter = await ethers.provider.getBalance(lido.address);
    expect(lidoBalanceBefore).to.equal(lidoBalanceAfter + amountOfETHLocked);

    expect(ctx.getEvents(reportTxReceipt, "WithdrawalsReceived").length).be.equal(0);
    expect(ctx.getEvents(reportTxReceipt, "ELRewardsReceived").length).be.equal(0);
  });

  it("Should account correctly with withdrawals at limits", async () => {
    const { lido, accountingOracle, withdrawalVault, stakingRouter } = ctx.contracts;

    const withdrawals = await rebaseLimitWei();

    await impersonate(withdrawalVault.address, withdrawals);

    const lastProcessingRefSlotBefore = await accountingOracle.getLastProcessingRefSlot();
    const totalELRewardsCollectedBefore = await lido.getTotalELRewardsCollected();
    const totalPooledEtherBefore = await lido.getTotalPooledEther();
    const totalSharesBefore = await lido.getTotalShares();

    // Report
    const params = { clDiff: 0n, reportElVault: false, reportWithdrawalsVault: true };
    const { reportTx } = (await report(ctx, params)) as {
      reportTx: TransactionResponse;
      extraDataTx: TransactionResponse;
    };

    const reportTxReceipt = (await reportTx.wait()) as ContractTransactionReceipt;
    const { amountOfETHLocked, sharesBurntAmount } = getWithdrawalParams(reportTxReceipt);

    const lastProcessingRefSlotAfter = await accountingOracle.getLastProcessingRefSlot();
    expect(lastProcessingRefSlotBefore).to.be.lessThan(
      lastProcessingRefSlotAfter,
      "LastProcessingRefSlot should be updated",
    );

    const totalELRewardsCollectedAfter = await lido.getTotalELRewardsCollected();
    expect(totalELRewardsCollectedBefore).to.equal(totalELRewardsCollectedAfter);

    const totalPooledEtherAfter = await lido.getTotalPooledEther();
    expect(totalPooledEtherBefore + withdrawals).to.equal(
      totalPooledEtherAfter + amountOfETHLocked,
      "TotalPooledEther change mismatch",
    );

    const hasWithdrawals = amountOfETHLocked != 0;
    const stakingModulesCount = await stakingRouter.getStakingModulesCount();
    const transferSharesEvents = ctx.getEvents(reportTxReceipt, "TransferShares");

    const feeDistributionTransfer = ctx.flags.withCSM ? 1n : 0n;

    // Magic numbers here: 2 – burner and treasury, 1 – only treasury
    expect(transferSharesEvents.length).to.equal(
      (hasWithdrawals ? 2n : 1n) + stakingModulesCount + feeDistributionTransfer,
      "Expected transfer of shares to DAO and staking modules",
    );

    log.debug("Staking modules count", { stakingModulesCount });

    const mintedSharesSum = transferSharesEvents
      .slice(hasWithdrawals ? 1 : 0) // skip burner if withdrawals processed
      .filter(({ args }) => args.from === ZeroAddress) // only minted shares
      .reduce((acc, { args }) => acc + args.sharesValue, 0n);

    // TODO: check math, why it's not equal?
    // let stakingModulesSharesAsFees = 0n;
    // for (let i = 1; i <= stakingModulesCount; i++) {
    //   const transferSharesEvent = transferSharesEvents[i + (hasWithdrawals ? 1 : 0)];
    //   const stakingModuleSharesAsFees = transferSharesEvent?.args?.sharesValue || 0n;
    //   stakingModulesSharesAsFees += stakingModuleSharesAsFees;
    // }

    // const treasurySharesAsFees = transferSharesEvents[transferSharesEvents.length - 1 - Number(feeDistributionTransfer)];
    // expect(stakingModulesSharesAsFees).to.approximately(
    //   treasurySharesAsFees.args.sharesValue,
    //   100,
    //   "Shares minted to DAO and staking modules mismatch",
    // );

    const tokenRebasedEvent = getFirstEvent(reportTxReceipt, "TokenRebased");
    expect(tokenRebasedEvent.args.sharesMintedAsFees).to.equal(mintedSharesSum);

    const totalSharesAfter = await lido.getTotalShares();
    expect(totalSharesBefore + mintedSharesSum).to.equal(totalSharesAfter + sharesBurntAmount);

    const [sharesRateBefore, sharesRateAfter] = sharesRateFromEvent(reportTxReceipt);
    expect(sharesRateAfter).to.be.greaterThan(sharesRateBefore);

    const withdrawalsReceivedEvent = ctx.getEvents(reportTxReceipt, "WithdrawalsReceived")[0];
    expect(withdrawalsReceivedEvent.args.amount).to.equal(withdrawals);

    const withdrawalVaultBalanceAfter = await ethers.provider.getBalance(withdrawalVault.address);
    expect(withdrawalVaultBalanceAfter).to.equal(0, "Expected withdrawals vault to be empty");
  });

  it("Should account correctly with withdrawals above limits", async () => {
    const { lido, accountingOracle, withdrawalVault, stakingRouter } = ctx.contracts;

    const expectedWithdrawals = await rebaseLimitWei();
    const withdrawalsExcess = ether("10");
    const withdrawals = expectedWithdrawals + withdrawalsExcess;

    await impersonate(withdrawalVault.address, withdrawals);

    const lastProcessingRefSlotBefore = await accountingOracle.getLastProcessingRefSlot();
    const totalELRewardsCollectedBefore = await lido.getTotalELRewardsCollected();
    const totalPooledEtherBefore = await lido.getTotalPooledEther();
    const totalSharesBefore = await lido.getTotalShares();

    const params = { clDiff: 0n, reportElVault: false, reportWithdrawalsVault: true };
    const { reportTx } = (await report(ctx, params)) as {
      reportTx: TransactionResponse;
      extraDataTx: TransactionResponse;
    };

    const reportTxReceipt = (await reportTx.wait()) as ContractTransactionReceipt;
    const { amountOfETHLocked, sharesBurntAmount } = getWithdrawalParams(reportTxReceipt);

    const lastProcessingRefSlotAfter = await accountingOracle.getLastProcessingRefSlot();
    expect(lastProcessingRefSlotBefore).to.be.lessThan(
      lastProcessingRefSlotAfter,
      "LastProcessingRefSlot should be updated",
    );

    const totalELRewardsCollectedAfter = await lido.getTotalELRewardsCollected();
    expect(totalELRewardsCollectedBefore).to.equal(totalELRewardsCollectedAfter);

    const totalPooledEtherAfter = await lido.getTotalPooledEther();
    expect(totalPooledEtherBefore + expectedWithdrawals).to.equal(totalPooledEtherAfter + amountOfETHLocked);

    const hasWithdrawals = amountOfETHLocked != 0;
    const stakingModulesCount = await stakingRouter.getStakingModulesCount();
    const transferSharesEvents = ctx.getEvents(reportTxReceipt, "TransferShares");
    const feeDistributionTransfer = ctx.flags.withCSM ? 1n : 0n;

    // Magic numbers here: 2 – burner and treasury, 1 – only treasury
    expect(transferSharesEvents.length).to.equal(
      (hasWithdrawals ? 2n : 1n) + stakingModulesCount + feeDistributionTransfer,
      "Expected transfer of shares to DAO and staking modules",
    );

    log.debug("Staking modules count", { stakingModulesCount });

    const mintedSharesSum = transferSharesEvents
      .slice(hasWithdrawals ? 1 : 0) // skip burner if withdrawals processed
      .filter(({ args }) => args.from === ZeroAddress) // only minted shares
      .reduce((acc, { args }) => acc + args.sharesValue, 0n);

    // TODO: check math, why it's not equal?
    // let stakingModulesSharesAsFees = 0n;
    // for (let i = 1; i <= stakingModulesCount; i++) {
    //   const transferSharesEvent = transferSharesEvents[i + (hasWithdrawals ? 1 : 0)];
    //   const stakingModuleSharesAsFees = transferSharesEvent?.args?.sharesValue || 0n;
    //   stakingModulesSharesAsFees += stakingModuleSharesAsFees;
    // }

    // const treasurySharesAsFees = transferSharesEvents[transferSharesEvents.length - 1 - Number(feeDistributionTransfer)];
    // expect(stakingModulesSharesAsFees).to.approximately(
    //   treasurySharesAsFees.args.sharesValue,
    //   100,
    //   "Shares minted to DAO and staking modules mismatch",
    // );

    const tokenRebasedEvent = getFirstEvent(reportTxReceipt, "TokenRebased");
    expect(tokenRebasedEvent.args.sharesMintedAsFees).to.equal(mintedSharesSum);

    const totalSharesAfter = await lido.getTotalShares();
    expect(totalSharesBefore + mintedSharesSum).to.equal(totalSharesAfter + sharesBurntAmount);

    const [sharesRateBefore, sharesRateAfter] = sharesRateFromEvent(reportTxReceipt);
    expect(sharesRateAfter).to.be.greaterThan(sharesRateBefore);

    const withdrawalsReceivedEvent = getFirstEvent(reportTxReceipt, "WithdrawalsReceived");
    expect(withdrawalsReceivedEvent.args.amount).to.equal(expectedWithdrawals);

    const withdrawalVaultBalanceAfter = await ethers.provider.getBalance(withdrawalVault.address);
    expect(withdrawalVaultBalanceAfter).to.equal(
      withdrawalsExcess,
      "Expected withdrawal vault to be filled with excess rewards",
    );
  });

  it("Should account correctly shares burn at limits", async () => {
    const { lido, burner, wstETH } = ctx.contracts;

    const sharesLimit = await sharesBurnLimitNoPooledEtherChanges();
    const initialBurnerBalance = await lido.sharesOf(burner.address);

    await ensureWhaleHasFunds();

    expect(await lido.sharesOf(wstETH.address)).to.be.greaterThan(sharesLimit, "Not enough shares on whale account");

    const stethOfShares = await lido.getPooledEthByShares(sharesLimit);

    const wstEthSigner = await impersonate(wstETH.address, ether("1"));
    await lido.connect(wstEthSigner).approve(burner.address, stethOfShares);

    const coverShares = sharesLimit / 3n;
    const noCoverShares = sharesLimit - sharesLimit / 3n;

    const lidoSigner = await impersonate(lido.address);

    const burnTx = await burner.connect(lidoSigner).requestBurnShares(wstETH.address, noCoverShares);
    const burnTxReceipt = (await burnTx.wait()) as ContractTransactionReceipt;
    const sharesBurntEvent = getFirstEvent(burnTxReceipt, "StETHBurnRequested");

    expect(sharesBurntEvent.args.amountOfShares).to.equal(noCoverShares, "StETHBurnRequested: amountOfShares mismatch");
    expect(sharesBurntEvent.args.isCover, "StETHBurnRequested: isCover mismatch").to.be.false;
    expect(await lido.sharesOf(burner.address)).to.equal(
      noCoverShares + initialBurnerBalance,
      "Burner shares mismatch",
    );

    const burnForCoverTx = await burner.connect(lidoSigner).requestBurnSharesForCover(wstETH.address, coverShares);
    const burnForCoverTxReceipt = (await burnForCoverTx.wait()) as ContractTransactionReceipt;
    const sharesBurntForCoverEvent = getFirstEvent(burnForCoverTxReceipt, "StETHBurnRequested");

    expect(sharesBurntForCoverEvent.args.amountOfShares).to.equal(coverShares);
    expect(sharesBurntForCoverEvent.args.isCover, "StETHBurnRequested: isCover mismatch").to.be.true;

    const burnerShares = await lido.sharesOf(burner.address);
    expect(burnerShares).to.equal(sharesLimit + initialBurnerBalance, "Burner shares mismatch");

    const totalSharesBefore = await lido.getTotalShares();

    // Report
    const params = { clDiff: 0n, excludeVaultsBalances: true };
    const { reportTx } = (await report(ctx, params)) as {
      reportTx: TransactionResponse;
      extraDataTx: TransactionResponse;
    };

    const reportTxReceipt = (await reportTx.wait()) as ContractTransactionReceipt;
    const { sharesBurntAmount, sharesToBurn } = getWithdrawalParams(reportTxReceipt);

    const burntDueToWithdrawals = sharesToBurn - (await lido.sharesOf(burner.address)) + initialBurnerBalance;
    expect(burntDueToWithdrawals).to.be.greaterThanOrEqual(0);
    expect(sharesBurntAmount - burntDueToWithdrawals).to.equal(sharesLimit, "SharesBurnt: sharesAmount mismatch");

    const [sharesRateBefore, sharesRateAfter] = sharesRateFromEvent(reportTxReceipt);
    expect(sharesRateAfter).to.be.greaterThan(sharesRateBefore, "Shares rate has not increased");
    expect(totalSharesBefore - sharesLimit).to.equal(
      (await lido.getTotalShares()) + burntDueToWithdrawals,
      "TotalShares change mismatch",
    );
  });

  it("Should account correctly shares burn above limits", async () => {
    const { lido, burner, wstETH } = ctx.contracts;

    await ensureRequestsFinalized();

    await ensureWhaleHasFunds();

    const limit = await sharesBurnLimitNoPooledEtherChanges();
    const excess = 42n;
    const limitWithExcess = limit + excess;

    const initialBurnerBalance = await lido.sharesOf(burner.address);
    expect(initialBurnerBalance).to.equal(0);
    expect(await lido.sharesOf(wstETH.address)).to.be.greaterThan(
      limitWithExcess,
      "Not enough shares on whale account",
    );

    const stethOfShares = await lido.getPooledEthByShares(limitWithExcess);

    const wstEthSigner = await impersonate(wstETH.address, ether("1"));
    await lido.connect(wstEthSigner).approve(burner.address, stethOfShares);

    const coverShares = limit / 3n;
    const noCoverShares = limit - limit / 3n + excess;

    const lidoSigner = await impersonate(lido.address);

    const burnTx = await burner.connect(lidoSigner).requestBurnShares(wstETH.address, noCoverShares);
    const burnTxReceipt = (await burnTx.wait()) as ContractTransactionReceipt;
    const sharesBurntEvent = getFirstEvent(burnTxReceipt, "StETHBurnRequested");

    expect(sharesBurntEvent.args.amountOfShares).to.equal(noCoverShares, "StETHBurnRequested: amountOfShares mismatch");
    expect(sharesBurntEvent.args.isCover, "StETHBurnRequested: isCover mismatch").to.be.false;
    expect(await lido.sharesOf(burner.address)).to.equal(
      noCoverShares + initialBurnerBalance,
      "Burner shares mismatch",
    );

    const burnForCoverRequest = await burner.connect(lidoSigner).requestBurnSharesForCover(wstETH.address, coverShares);
    const burnForCoverRequestReceipt = (await burnForCoverRequest.wait()) as ContractTransactionReceipt;
    const sharesBurntForCoverEvent = getFirstEvent(burnForCoverRequestReceipt, "StETHBurnRequested");

    expect(sharesBurntForCoverEvent.args.amountOfShares).to.equal(
      coverShares,
      "StETHBurnRequested: amountOfShares mismatch",
    );
    expect(sharesBurntForCoverEvent.args.isCover, "StETHBurnRequested: isCover mismatch").to.be.true;
    expect(await lido.sharesOf(burner.address)).to.equal(
      limitWithExcess + initialBurnerBalance,
      "Burner shares mismatch",
    );

    const totalSharesBefore = await lido.getTotalShares();

    // Report
    const params = { clDiff: 0n, excludeVaultsBalances: true };
    const { reportTx } = (await report(ctx, params)) as {
      reportTx: TransactionResponse;
      extraDataTx: TransactionResponse;
    };

    const reportTxReceipt = (await reportTx.wait()) as ContractTransactionReceipt;
    const { sharesBurntAmount, sharesToBurn } = getWithdrawalParams(reportTxReceipt);
    const burnerShares = await lido.sharesOf(burner.address);
    const burntDueToWithdrawals = sharesToBurn - burnerShares + initialBurnerBalance + excess;
    expect(burntDueToWithdrawals).to.be.greaterThanOrEqual(0);
    expect(sharesBurntAmount - burntDueToWithdrawals).to.equal(limit, "SharesBurnt: sharesAmount mismatch");

    const [sharesRateBefore, sharesRateAfter] = sharesRateFromEvent(reportTxReceipt);
    expect(sharesRateAfter).to.be.greaterThan(sharesRateBefore, "Shares rate has not increased");

    const totalSharesAfter = await lido.getTotalShares();
    expect(totalSharesBefore - limit).to.equal(totalSharesAfter + burntDueToWithdrawals, "TotalShares change mismatch");

    const extraShares = await lido.sharesOf(burner.address);
    expect(extraShares).to.be.greaterThanOrEqual(excess, "Expected burner to have excess shares");

    // Second report
    const secondReportParams = { clDiff: 0n, excludeVaultsBalances: true };
    const { reportTx: secondReportTx } = (await report(ctx, secondReportParams)) as {
      reportTx: TransactionResponse;
      extraDataTx: TransactionResponse;
    };

    const secondReportTxReceipt = (await secondReportTx.wait()) as ContractTransactionReceipt;

    const withdrawalParams = getWithdrawalParams(secondReportTxReceipt);
    expect(withdrawalParams.sharesBurntAmount).to.equal(extraShares, "SharesBurnt: sharesAmount mismatch");

    const burnerSharesAfter = await lido.sharesOf(burner.address);
    expect(burnerSharesAfter).to.equal(0, "Expected burner to have no shares");
  });

  it("Should account correctly overfill both vaults", async () => {
    const { lido, withdrawalVault, elRewardsVault } = ctx.contracts;

    await ensureRequestsFinalized();

    const limit = await rebaseLimitWei();
    const excess = ether("10");
    const limitWithExcess = limit + excess;

    await setBalance(withdrawalVault.address, limitWithExcess);
    await setBalance(elRewardsVault.address, limitWithExcess);

    const totalELRewardsCollectedBefore = await lido.getTotalELRewardsCollected();
    const totalPooledEtherBefore = await lido.getTotalPooledEther();
    const ethBalanceBefore = await ethers.provider.getBalance(lido.address);

    let elVaultExcess = 0n;
    let amountOfETHLocked = 0n;
    let updatedLimit = 0n;
    {
      const params = { clDiff: 0n, reportElVault: true, reportWithdrawalsVault: true };
      const { reportTx } = (await report(ctx, params)) as {
        reportTx: TransactionResponse;
        extraDataTx: TransactionResponse;
      };
      const reportTxReceipt = (await reportTx.wait()) as ContractTransactionReceipt;

      updatedLimit = await rebaseLimitWei();
      elVaultExcess = limitWithExcess - (updatedLimit - excess);

      amountOfETHLocked = getWithdrawalParams(reportTxReceipt).amountOfETHLocked;

      expect(await ethers.provider.getBalance(withdrawalVault.address)).to.equal(
        excess,
        "Expected withdrawals vault to be filled with excess rewards",
      );

      const withdrawalsReceivedEvent = getFirstEvent(reportTxReceipt, "WithdrawalsReceived");
      expect(withdrawalsReceivedEvent.args.amount).to.equal(limit, "WithdrawalsReceived: amount mismatch");

      const elRewardsVaultBalance = await ethers.provider.getBalance(elRewardsVault.address);
      expect(elRewardsVaultBalance).to.equal(limitWithExcess, "Expected EL vault to be kept unchanged");
      expect(ctx.getEvents(reportTxReceipt, "ELRewardsReceived")).to.be.empty;
    }
    {
      const params = { clDiff: 0n, reportElVault: true, reportWithdrawalsVault: true };
      const { reportTx } = (await report(ctx, params)) as {
        reportTx: TransactionResponse;
        extraDataTx: TransactionResponse;
      };
      const reportTxReceipt = (await reportTx.wait()) as ContractTransactionReceipt;

      const withdrawalVaultBalance = await ethers.provider.getBalance(withdrawalVault.address);
      expect(withdrawalVaultBalance).to.equal(0, "Expected withdrawals vault to be emptied");

      const withdrawalsReceivedEvent = getFirstEvent(reportTxReceipt, "WithdrawalsReceived");
      expect(withdrawalsReceivedEvent.args.amount).to.equal(excess, "WithdrawalsReceived: amount mismatch");

      const elRewardsVaultBalance = await ethers.provider.getBalance(elRewardsVault.address);
      expect(elRewardsVaultBalance).to.equal(elVaultExcess, "Expected EL vault to be filled with excess rewards");

      const elRewardsEvent = getFirstEvent(reportTxReceipt, "ELRewardsReceived");
      expect(elRewardsEvent.args.amount).to.equal(updatedLimit - excess, "ELRewardsReceived: amount mismatch");
    }
    {
      const params = { clDiff: 0n, reportElVault: true, reportWithdrawalsVault: true };
      const { reportTx } = (await report(ctx, params)) as {
        reportTx: TransactionResponse;
        extraDataTx: TransactionResponse;
      };
      const reportTxReceipt = (await reportTx.wait()) as ContractTransactionReceipt;

      expect(ctx.getEvents(reportTxReceipt, "WithdrawalsReceived")).to.be.empty;

      const elRewardsVaultBalance = await ethers.provider.getBalance(elRewardsVault.address);
      expect(elRewardsVaultBalance).to.equal(0, "Expected EL vault to be emptied");

      const rewardsEvent = getFirstEvent(reportTxReceipt, "ELRewardsReceived");
      expect(rewardsEvent.args.amount).to.equal(elVaultExcess, "ELRewardsReceived: amount mismatch");

      const totalELRewardsCollected = totalELRewardsCollectedBefore + limitWithExcess;
      const totalELRewardsCollectedAfter = await lido.getTotalELRewardsCollected();
      expect(totalELRewardsCollected).to.equal(totalELRewardsCollectedAfter, "TotalELRewardsCollected change mismatch");

      const expectedTotalPooledEther = totalPooledEtherBefore + limitWithExcess * 2n;
      const totalPooledEtherAfter = await lido.getTotalPooledEther();
      expect(expectedTotalPooledEther).to.equal(
        totalPooledEtherAfter + amountOfETHLocked,
        "TotalPooledEther change mismatch",
      );

      const expectedEthBalance = ethBalanceBefore + limitWithExcess * 2n;
      const ethBalanceAfter = await ethers.provider.getBalance(lido.address);
      expect(expectedEthBalance).to.equal(ethBalanceAfter + amountOfETHLocked, "Lido ETH balance change mismatch");
    }
  });
});<|MERGE_RESOLUTION|>--- conflicted
+++ resolved
@@ -10,28 +10,14 @@
 import { getReportTimeElapsed, report } from "lib/protocol/helpers";
 
 import { Snapshot } from "test/suite";
-import {
-  CURATED_MODULE_ID,
-  LIMITER_PRECISION_BASE,
-  MAX_BASIS_POINTS,
-  MAX_DEPOSIT,
-  ONE_DAY,
-  SHARE_RATE_PRECISION,
-  SIMPLE_DVT_MODULE_ID,
-  ZERO_HASH,
-} from "test/suite/constants";
-
-<<<<<<< HEAD
-const AMOUNT = ether("100");
-=======
+
 const LIMITER_PRECISION_BASE = BigInt(10 ** 9);
 
 const SHARE_RATE_PRECISION = BigInt(10 ** 27);
 const ONE_DAY = 86400n;
 const MAX_BASIS_POINTS = 10000n;
->>>>>>> 25b4edac
-
-describe("Integration: Accounting", () => {
+
+describe("Accounting", () => {
   let ctx: ProtocolContext;
 
   let ethHolder: HardhatEthersSigner;
@@ -230,7 +216,7 @@
     expect(sharesRateAfter).to.be.lessThan(sharesRateBefore);
 
     const ethDistributedEvent = ctx.getEvents(reportTxReceipt, "ETHDistributed");
-    expect(ethDistributedEvent[0].args.preClBalance + REBASE_AMOUNT).to.equal(
+    expect(ethDistributedEvent[0].args.preCLBalance + REBASE_AMOUNT).to.equal(
       ethDistributedEvent[0].args.postCLBalance,
       "ETHDistributed: CL balance differs from expected",
     );
@@ -332,7 +318,7 @@
     expect(sharesRateAfter).to.be.greaterThan(sharesRateBefore, "Shares rate has not increased");
 
     const ethDistributedEvent = ctx.getEvents(reportTxReceipt, "ETHDistributed");
-    expect(ethDistributedEvent[0].args.preClBalance + rebaseAmount).to.equal(
+    expect(ethDistributedEvent[0].args.preCLBalance + rebaseAmount).to.equal(
       ethDistributedEvent[0].args.postCLBalance,
       "ETHDistributed: CL balance has not increased",
     );
