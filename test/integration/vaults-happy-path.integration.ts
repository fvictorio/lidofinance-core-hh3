import { expect } from "chai";
import { ContractTransactionReceipt, TransactionResponse, ZeroAddress } from "ethers";
import { ethers } from "hardhat";

import { HardhatEthersSigner } from "@nomicfoundation/hardhat-ethers/signers";

import { Delegation, StakingVault } from "typechain-types";

import { impersonate, log, trace, updateBalance } from "lib";
import { getProtocolContext, ProtocolContext } from "lib/protocol";
import {
  getReportTimeElapsed,
  norEnsureOperators,
  OracleReportParams,
  report,
  sdvtEnsureOperators,
} from "lib/protocol/helpers";
import { ether } from "lib/units";

import { bailOnFailure, Snapshot } from "test/suite";
import { CURATED_MODULE_ID, MAX_DEPOSIT, ONE_DAY, SIMPLE_DVT_MODULE_ID, ZERO_HASH } from "test/suite/constants";

const PUBKEY_LENGTH = 48n;
const SIGNATURE_LENGTH = 96n;

const LIDO_DEPOSIT = ether("640");

const VALIDATORS_PER_VAULT = 2n;
const VALIDATOR_DEPOSIT_SIZE = ether("32");
const VAULT_DEPOSIT = VALIDATOR_DEPOSIT_SIZE * VALIDATORS_PER_VAULT;

const ONE_YEAR = 365n * ONE_DAY;
const TARGET_APR = 3_00n; // 3% APR
const PROTOCOL_FEE = 10_00n; // 10% fee (5% treasury + 5% node operators)
const TOTAL_BASIS_POINTS = 100_00n; // 100%

const VAULT_OWNER_FEE = 1_00n; // 1% AUM owner fee
const VAULT_NODE_OPERATOR_FEE = 3_00n; // 3% node operator fee

describe("Scenario: Staking Vaults Happy Path", () => {
  let ctx: ProtocolContext;

  let ethHolder: HardhatEthersSigner;
  let owner: HardhatEthersSigner;
  let operator: HardhatEthersSigner;
  let manager: HardhatEthersSigner;
  let staker: HardhatEthersSigner;
  let tokenMaster: HardhatEthersSigner;

  let depositContract: string;

  const reserveRatio = 10_00n; // 10% of ETH allocation as reserve
  const reserveRatioThreshold = 8_00n; // 8% of reserve ratio
  const mintableRatio = TOTAL_BASIS_POINTS - reserveRatio; // 90% LTV

  let delegation: Delegation;
  let stakingVault: StakingVault;
  let stakingVaultAddress: string;
  let stakingVaultBeaconBalance = 0n;
  let stakingVaultMintingMaximum = 0n;

  const treasuryFeeBP = 5_00n; // 5% of the treasury fee

  let pubKeysBatch: Uint8Array;
  let signaturesBatch: Uint8Array;

  let snapshot: string;

  before(async () => {
    ctx = await getProtocolContext();

    [ethHolder, owner, operator, manager, staker, tokenMaster] = await ethers.getSigners();

    const { depositSecurityModule } = ctx.contracts;
    depositContract = await depositSecurityModule.DEPOSIT_CONTRACT();

    snapshot = await Snapshot.take();
  });

  after(async () => await Snapshot.restore(snapshot));

  beforeEach(bailOnFailure);

  async function calculateReportParams() {
    const { beaconBalance } = await ctx.contracts.lido.getBeaconStat();
    const { timeElapsed } = await getReportTimeElapsed(ctx);

    log.debug("Report time elapsed", { timeElapsed });

    const gross = (TARGET_APR * TOTAL_BASIS_POINTS) / (TOTAL_BASIS_POINTS - PROTOCOL_FEE); // take into account 10% Lido fee
    const elapsedProtocolReward = (beaconBalance * gross * timeElapsed) / TOTAL_BASIS_POINTS / ONE_YEAR;
    const elapsedVaultReward = (VAULT_DEPOSIT * gross * timeElapsed) / TOTAL_BASIS_POINTS / ONE_YEAR;

    log.debug("Report values", {
      "Elapsed rewards": elapsedProtocolReward,
      "Elapsed vault rewards": elapsedVaultReward,
    });

    return { elapsedProtocolReward, elapsedVaultReward };
  }

  async function addRewards(rewards: bigint) {
    if (!stakingVaultAddress || !stakingVault) {
      throw new Error("Staking Vault is not initialized");
    }

    const vault101Balance = (await ethers.provider.getBalance(stakingVaultAddress)) + rewards;
    await updateBalance(stakingVaultAddress, vault101Balance);

    // Use beacon balance to calculate the vault value
    return vault101Balance + stakingVaultBeaconBalance;
  }

  it("Should have at least 10 deposited node operators in NOR", async () => {
    const { depositSecurityModule, lido } = ctx.contracts;

    await norEnsureOperators(ctx, 10n, 1n);
    await sdvtEnsureOperators(ctx, 10n, 1n);
    expect(await ctx.contracts.nor.getNodeOperatorsCount()).to.be.at.least(10n);
    expect(await ctx.contracts.sdvt.getNodeOperatorsCount()).to.be.at.least(10n);

    // Send 640 ETH to lido
    await lido.connect(ethHolder).submit(ZeroAddress, { value: LIDO_DEPOSIT });

    const dsmSigner = await impersonate(depositSecurityModule.address, LIDO_DEPOSIT);
    const depositNorTx = await lido.connect(dsmSigner).deposit(MAX_DEPOSIT, CURATED_MODULE_ID, ZERO_HASH);
    await trace("lido.deposit", depositNorTx);

    const depositSdvtTx = await lido.connect(dsmSigner).deposit(MAX_DEPOSIT, SIMPLE_DVT_MODULE_ID, ZERO_HASH);
    await trace("lido.deposit", depositSdvtTx);

    const reportData: Partial<OracleReportParams> = {
      clDiff: LIDO_DEPOSIT,
      clAppearedValidators: 20n,
    };

    await report(ctx, reportData);
  });

  it("Should have vaults factory deployed and adopted by DAO", async () => {
    const { stakingVaultFactory } = ctx.contracts;

    const implAddress = await stakingVaultFactory.implementation();
    const adminContractImplAddress = await stakingVaultFactory.delegationImpl();

    const vaultImpl = await ethers.getContractAt("StakingVault", implAddress);
    const vaultFactoryAdminContract = await ethers.getContractAt("Delegation", adminContractImplAddress);

    expect(await vaultImpl.vaultHub()).to.equal(ctx.contracts.accounting.address);
    expect(await vaultImpl.DEPOSIT_CONTRACT()).to.equal(depositContract);
    expect(await vaultFactoryAdminContract.STETH()).to.equal(ctx.contracts.lido.address);

    // TODO: check what else should be validated here
  });

  it("Should allow Owner to create vaults and assign Operator as node operator", async () => {
    const { stakingVaultFactory } = ctx.contracts;

    // Owner can create a vault with operator as a node operator
    const deployTx = await stakingVaultFactory.connect(owner).createVault(
      {
        managementFee: VAULT_OWNER_FEE,
        performanceFee: VAULT_NODE_OPERATOR_FEE,
        manager: manager,
        operator: operator,
      },
      "0x",
    );

    const createVaultTxReceipt = await trace<ContractTransactionReceipt>("vaultsFactory.createVault", deployTx);
    const createVaultEvents = ctx.getEvents(createVaultTxReceipt, "VaultCreated");

    expect(createVaultEvents.length).to.equal(1n);

    stakingVault = await ethers.getContractAt("StakingVault", createVaultEvents[0].args?.vault);
    delegation = await ethers.getContractAt("Delegation", createVaultEvents[0].args?.owner);

    expect(await delegation.hasRole(await delegation.DEFAULT_ADMIN_ROLE(), owner)).to.be.true;
    expect(await delegation.hasRole(await delegation.MANAGER_ROLE(), manager)).to.be.true;
    expect(await delegation.hasRole(await delegation.OPERATOR_ROLE(), operator)).to.be.true;

<<<<<<< HEAD
    expect(await delegation.hasRole(await delegation.TOKEN_MASTER_ROLE(), owner)).to.be.false;
    expect(await delegation.hasRole(await delegation.TOKEN_MASTER_ROLE(), operator)).to.be.false;
    expect(await delegation.hasRole(await delegation.TOKEN_MASTER_ROLE(), staker)).to.be.false;
    expect(await delegation.hasRole(await delegation.TOKEN_MASTER_ROLE(), tokenMaster)).to.be.false;
=======
    expect(await vault101AdminContract.hasRole(await vault101AdminContract.TOKEN_MASTER_ROLE(), alice)).to.be.false;
    expect(await vault101AdminContract.hasRole(await vault101AdminContract.TOKEN_MASTER_ROLE(), bob)).to.be.false;
  });

  it("Should allow Alice to assign staker and TOKEN_MASTER_ROLE roles", async () => {
    await vault101AdminContract.connect(alice).grantRole(await vault101AdminContract.STAKER_ROLE(), alice);
    await vault101AdminContract.connect(alice).grantRole(await vault101AdminContract.TOKEN_MASTER_ROLE(), mario);
>>>>>>> d9888f06

    expect(await delegation.hasRole(await delegation.STAKER_ROLE(), staker)).to.be.false;
    expect(await delegation.hasRole(await delegation.STAKER_ROLE(), tokenMaster)).to.be.false;
    expect(await delegation.hasRole(await delegation.STAKER_ROLE(), manager)).to.be.false;
    expect(await delegation.hasRole(await delegation.STAKER_ROLE(), owner)).to.be.false;
  });

<<<<<<< HEAD
  it("Should allow Owner to assign Staker and Token Master roles", async () => {
    await delegation.connect(owner).grantRole(await delegation.STAKER_ROLE(), staker);
    await delegation.connect(owner).grantRole(await delegation.TOKEN_MASTER_ROLE(), tokenMaster);
=======
  it("Should allow Bob to assign the KEY_MASTER_ROLE role", async () => {
    await vault101AdminContract.connect(bob).grantRole(await vault101AdminContract.KEY_MASTER_ROLE(), bob);
>>>>>>> d9888f06

    expect(await delegation.hasRole(await delegation.STAKER_ROLE(), staker)).to.be.true;
    expect(await delegation.hasRole(await delegation.TOKEN_MASTER_ROLE(), tokenMaster)).to.be.true;
  });

  it("Should allow Lido to recognize vaults and connect them to accounting", async () => {
    const { lido, accounting } = ctx.contracts;

    const votingSigner = await ctx.getSigner("voting");
    await lido.connect(votingSigner).setMaxExternalRatioBP(20_00n);

    // only equivalent of 10.0% of TVL can be minted as stETH on the vault
    const shareLimit = (await lido.getTotalShares()) / 10n; // 10% of total shares

    const agentSigner = await ctx.getSigner("agent");

    await accounting
      .connect(agentSigner)
      .connectVault(stakingVault, shareLimit, reserveRatio, reserveRatioThreshold, treasuryFeeBP);

    expect(await accounting.vaultsCount()).to.equal(1n);
  });

  it("Should allow Staker to fund vault via delegation contract", async () => {
    const depositTx = await delegation.connect(staker).fund({ value: VAULT_DEPOSIT });
    await trace("delegation.fund", depositTx);

    const vaultBalance = await ethers.provider.getBalance(stakingVault);

    expect(vaultBalance).to.equal(VAULT_DEPOSIT);
    expect(await stakingVault.valuation()).to.equal(VAULT_DEPOSIT);
  });

  it("Should allow Operator to deposit validators from the vault", async () => {
    const keysToAdd = VALIDATORS_PER_VAULT;
    pubKeysBatch = ethers.randomBytes(Number(keysToAdd * PUBKEY_LENGTH));
    signaturesBatch = ethers.randomBytes(Number(keysToAdd * SIGNATURE_LENGTH));

    const topUpTx = await stakingVault.connect(operator).depositToBeaconChain(keysToAdd, pubKeysBatch, signaturesBatch);

    await trace("stakingVault.depositToBeaconChain", topUpTx);

    stakingVaultBeaconBalance += VAULT_DEPOSIT;
    stakingVaultAddress = await stakingVault.getAddress();

    const vaultBalance = await ethers.provider.getBalance(stakingVault);
    expect(vaultBalance).to.equal(0n);
    expect(await stakingVault.valuation()).to.equal(VAULT_DEPOSIT);
  });

<<<<<<< HEAD
  it("Should allow Token Master to mint max stETH", async () => {
    const { accounting } = ctx.contracts;

    // Calculate the max stETH that can be minted on the vault 101 with the given LTV
    stakingVaultMintingMaximum = (VAULT_DEPOSIT * vault101LTV) / MAX_BASIS_POINTS;

    log.debug("Staking Vault", {
      "Staking Vault Address": stakingVaultAddress,
      "Total ETH": await stakingVault.valuation(),
      "Max stETH": stakingVaultMintingMaximum,
=======
  it("Should allow Mario to mint max stETH", async () => {
    const { accounting, lido } = ctx.contracts;

    // Calculate the max stETH that can be minted on the vault 101 with the given LTV
    vault101MintingMaximum = await lido.getSharesByPooledEth((VAULT_DEPOSIT * mintableRatio) / TOTAL_BASIS_POINTS);

    log.debug("Vault 101", {
      "Vault 101 Address": vault101Address,
      "Total ETH": await vault101.valuation(),
      "Max shares": vault101MintingMaximum,
>>>>>>> d9888f06
    });

    // Validate minting with the cap
    const mintOverLimitTx = delegation.connect(tokenMaster).mint(tokenMaster, stakingVaultMintingMaximum + 1n);
    await expect(mintOverLimitTx)
      .to.be.revertedWithCustomError(accounting, "InsufficientValuationToMint")
      .withArgs(stakingVault, stakingVault.valuation());

    const mintTx = await delegation.connect(tokenMaster).mint(tokenMaster, stakingVaultMintingMaximum);
    const mintTxReceipt = await trace<ContractTransactionReceipt>("delegation.mint", mintTx);

    const mintEvents = ctx.getEvents(mintTxReceipt, "MintedSharesOnVault");
    expect(mintEvents.length).to.equal(1n);
<<<<<<< HEAD
    expect(mintEvents[0].args.sender).to.equal(stakingVaultAddress);
    expect(mintEvents[0].args.tokens).to.equal(stakingVaultMintingMaximum);
=======
    expect(mintEvents[0].args.vault).to.equal(vault101Address);
    expect(mintEvents[0].args.amountOfShares).to.equal(vault101MintingMaximum);
>>>>>>> d9888f06

    const lockedEvents = ctx.getEvents(mintTxReceipt, "LockedIncreased", [stakingVault.interface]);
    expect(lockedEvents.length).to.equal(1n);
    expect(lockedEvents[0].args?.locked).to.equal(VAULT_DEPOSIT);

    expect(await stakingVault.locked()).to.equal(VAULT_DEPOSIT);

    log.debug("Staking Vault", {
      "Staking Vault Minted": stakingVaultMintingMaximum,
      "Staking Vault Locked": VAULT_DEPOSIT,
    });
  });

  it("Should rebase simulating 3% APR", async () => {
    const { elapsedProtocolReward, elapsedVaultReward } = await calculateReportParams();
    const vaultValue = await addRewards(elapsedVaultReward);

    const params = {
      clDiff: elapsedProtocolReward,
      excludeVaultsBalances: true,
      vaultValues: [vaultValue],
      netCashFlows: [VAULT_DEPOSIT],
    } as OracleReportParams;

    const { reportTx } = (await report(ctx, params)) as {
      reportTx: TransactionResponse;
      extraDataTx: TransactionResponse;
    };
    const reportTxReceipt = (await reportTx.wait()) as ContractTransactionReceipt;

    const errorReportingEvent = ctx.getEvents(reportTxReceipt, "OnReportFailed", [stakingVault.interface]);
    expect(errorReportingEvent.length).to.equal(0n);

    const vaultReportedEvent = ctx.getEvents(reportTxReceipt, "Reported", [stakingVault.interface]);
    expect(vaultReportedEvent.length).to.equal(1n);

    expect(vaultReportedEvent[0].args?.valuation).to.equal(vaultValue);
    expect(vaultReportedEvent[0].args?.inOutDelta).to.equal(VAULT_DEPOSIT);
    // TODO: add assertions or locked values and rewards

    expect(await delegation.managementDue()).to.be.gt(0n);
    expect(await delegation.performanceDue()).to.be.gt(0n);
  });

  it("Should allow Operator to claim performance fees", async () => {
    const performanceFee = await delegation.performanceDue();
    log.debug("Staking Vault stats", {
      "Staking Vault performance fee": ethers.formatEther(performanceFee),
    });

    const operatorBalanceBefore = await ethers.provider.getBalance(operator);

    const claimPerformanceFeesTx = await delegation.connect(operator).claimPerformanceDue(operator, false);
    const claimPerformanceFeesTxReceipt = await trace<ContractTransactionReceipt>(
      "delegation.claimPerformanceDue",
      claimPerformanceFeesTx,
    );

    const operatorBalanceAfter = await ethers.provider.getBalance(operator);
    const gasFee = claimPerformanceFeesTxReceipt.gasPrice * claimPerformanceFeesTxReceipt.cumulativeGasUsed;

    log.debug("Operator's StETH balance", {
      "Balance before": ethers.formatEther(operatorBalanceBefore),
      "Balance after": ethers.formatEther(operatorBalanceAfter),
      "Gas used": claimPerformanceFeesTxReceipt.cumulativeGasUsed,
      "Gas fees": ethers.formatEther(gasFee),
    });

    expect(operatorBalanceAfter).to.equal(operatorBalanceBefore + performanceFee - gasFee);
  });

  it("Should stop Manager from claiming management fee is stETH after reserve limit reached", async () => {
    await expect(delegation.connect(manager).claimManagementDue(manager, true))
      .to.be.revertedWithCustomError(ctx.contracts.accounting, "InsufficientValuationToMint")
      .withArgs(stakingVaultAddress, await stakingVault.valuation());
  });

  it("Should stop Manager from claiming management fee in ETH if not not enough unlocked ETH", async () => {
    const feesToClaim = await delegation.managementDue();
    const availableToClaim = (await stakingVault.valuation()) - (await stakingVault.locked());

    await expect(delegation.connect(owner).connect(manager).claimManagementDue(manager, false))
      .to.be.revertedWithCustomError(delegation, "InsufficientUnlockedAmount")
      .withArgs(availableToClaim, feesToClaim);
  });

  it("Should allow Owner to trigger validator exit to cover fees", async () => {
    // simulate validator exit
    const secondValidatorKey = pubKeysBatch.slice(Number(PUBKEY_LENGTH), Number(PUBKEY_LENGTH) * 2);
    await delegation.connect(owner).requestValidatorExit(secondValidatorKey);
    await updateBalance(stakingVaultAddress, VALIDATOR_DEPOSIT_SIZE);

    const { elapsedProtocolReward, elapsedVaultReward } = await calculateReportParams();
    const vaultValue = await addRewards(elapsedVaultReward / 2n); // Half the vault rewards value to simulate the validator exit

    const params = {
      clDiff: elapsedProtocolReward,
      excludeVaultsBalances: true,
      vaultValues: [vaultValue],
      netCashFlows: [VAULT_DEPOSIT],
    } as OracleReportParams;

    await report(ctx, params);
  });

  it("Should allow Manager to claim manager rewards in ETH after rebase with exited validator", async () => {
    const feesToClaim = await delegation.managementDue();

    log.debug("Staking Vault stats after operator exit", {
      "Staking Vault management fee": ethers.formatEther(feesToClaim),
      "Staking Vault balance": ethers.formatEther(await ethers.provider.getBalance(stakingVaultAddress)),
    });

    const managerBalanceBefore = await ethers.provider.getBalance(manager.address);

    const claimEthTx = await delegation.connect(manager).claimManagementDue(manager, false);
    const { gasUsed, gasPrice } = await trace("delegation.claimManagementDue", claimEthTx);

    const managerBalanceAfter = await ethers.provider.getBalance(manager.address);
    const vaultBalance = await ethers.provider.getBalance(stakingVaultAddress);

    log.debug("Balances after owner fee claim", {
      "Manager's ETH balance before": ethers.formatEther(managerBalanceBefore),
      "Manager's ETH balance after": ethers.formatEther(managerBalanceAfter),
      "Manager's ETH balance diff": ethers.formatEther(managerBalanceAfter - managerBalanceBefore),
      "Staking Vault owner fee": ethers.formatEther(feesToClaim),
      "Staking Vault balance": ethers.formatEther(vaultBalance),
    });

    expect(managerBalanceAfter).to.equal(managerBalanceBefore + feesToClaim - gasUsed * gasPrice);
  });

  it("Should allow Token Master to burn shares to repay debt", async () => {
    const { lido } = ctx.contracts;

<<<<<<< HEAD
    // Token master can approve the vault to burn the shares
    const approveVaultTx = await lido.connect(tokenMaster).approve(delegation, stakingVaultMintingMaximum);
=======
    // Mario can approve the vault to burn the shares
    const approveVaultTx = await lido
      .connect(mario)
      .approve(vault101AdminContract, await lido.getPooledEthByShares(vault101MintingMaximum));
>>>>>>> d9888f06
    await trace("lido.approve", approveVaultTx);

    const burnTx = await delegation.connect(tokenMaster).burn(stakingVaultMintingMaximum);
    await trace("delegation.burn", burnTx);

    const { elapsedProtocolReward, elapsedVaultReward } = await calculateReportParams();
    const vaultValue = await addRewards(elapsedVaultReward / 2n); // Half the vault rewards value after validator exit

    const params = {
      clDiff: elapsedProtocolReward,
      excludeVaultsBalances: true,
      vaultValues: [vaultValue],
      netCashFlows: [VAULT_DEPOSIT],
    } as OracleReportParams;

    const { reportTx } = (await report(ctx, params)) as {
      reportTx: TransactionResponse;
      extraDataTx: TransactionResponse;
    };
    await trace("report", reportTx);

    const lockedOnVault = await stakingVault.locked();
    expect(lockedOnVault).to.be.gt(0n); // lockedOnVault should be greater than 0, because of the debt

    // TODO: add more checks here
  });

  it("Should allow Manager to rebalance the vault to reduce the debt", async () => {
    const { accounting, lido } = ctx.contracts;

<<<<<<< HEAD
    const socket = await accounting["vaultSocket(address)"](stakingVaultAddress);
    const sharesMinted = (await lido.getPooledEthByShares(socket.sharesMinted)) + 1n; // +1 to avoid rounding errors

    const rebalanceTx = await delegation.connect(manager).rebalanceVault(sharesMinted, { value: sharesMinted });
=======
    const socket = await accounting["vaultSocket(address)"](vault101Address);
    const stETHMinted = await lido.getPooledEthByShares(socket.sharesMinted);

    const rebalanceTx = await vault101AdminContract.connect(alice).rebalanceVault(stETHMinted, { value: stETHMinted });
>>>>>>> d9888f06

    await trace("delegation.rebalanceVault", rebalanceTx);
  });

<<<<<<< HEAD
  it("Should allow Manager to disconnect vaults from the hub", async () => {
    const disconnectTx = await delegation.connect(manager).disconnectFromVaultHub();
    const disconnectTxReceipt = await trace<ContractTransactionReceipt>("manager.disconnectFromVaultHub", disconnectTx);
=======
  it("Should allow Alice to disconnect vaults from the hub providing the debt in ETH", async () => {
    const disconnectTx = await vault101AdminContract.connect(alice).voluntaryDisconnect();
    const disconnectTxReceipt = await trace<ContractTransactionReceipt>("vault.voluntaryDisconnect", disconnectTx);
>>>>>>> d9888f06

    const disconnectEvents = ctx.getEvents(disconnectTxReceipt, "VaultDisconnected");

    expect(disconnectEvents.length).to.equal(1n);

    // TODO: add more assertions for values during the disconnection
  });
});<|MERGE_RESOLUTION|>--- conflicted
+++ resolved
@@ -17,7 +17,7 @@
 } from "lib/protocol/helpers";
 import { ether } from "lib/units";
 
-import { bailOnFailure, Snapshot } from "test/suite";
+import { Snapshot } from "test/suite";
 import { CURATED_MODULE_ID, MAX_DEPOSIT, ONE_DAY, SIMPLE_DVT_MODULE_ID, ZERO_HASH } from "test/suite/constants";
 
 const PUBKEY_LENGTH = 48n;
@@ -41,11 +41,10 @@
   let ctx: ProtocolContext;
 
   let ethHolder: HardhatEthersSigner;
-  let owner: HardhatEthersSigner;
-  let operator: HardhatEthersSigner;
-  let manager: HardhatEthersSigner;
-  let staker: HardhatEthersSigner;
-  let tokenMaster: HardhatEthersSigner;
+  let alice: HardhatEthersSigner;
+  let bob: HardhatEthersSigner;
+  let mario: HardhatEthersSigner;
+  let lidoAgent: HardhatEthersSigner;
 
   let depositContract: string;
 
@@ -53,11 +52,11 @@
   const reserveRatioThreshold = 8_00n; // 8% of reserve ratio
   const mintableRatio = TOTAL_BASIS_POINTS - reserveRatio; // 90% LTV
 
-  let delegation: Delegation;
-  let stakingVault: StakingVault;
-  let stakingVaultAddress: string;
-  let stakingVaultBeaconBalance = 0n;
-  let stakingVaultMintingMaximum = 0n;
+  let vault101: StakingVault;
+  let vault101Address: string;
+  let vault101AdminContract: Delegation;
+  let vault101BeaconBalance = 0n;
+  let vault101MintingMaximum = 0n;
 
   const treasuryFeeBP = 5_00n; // 5% of the treasury fee
 
@@ -69,7 +68,7 @@
   before(async () => {
     ctx = await getProtocolContext();
 
-    [ethHolder, owner, operator, manager, staker, tokenMaster] = await ethers.getSigners();
+    [ethHolder, alice, bob, mario, lidoAgent] = await ethers.getSigners();
 
     const { depositSecurityModule } = ctx.contracts;
     depositContract = await depositSecurityModule.DEPOSIT_CONTRACT();
@@ -78,8 +77,6 @@
   });
 
   after(async () => await Snapshot.restore(snapshot));
-
-  beforeEach(bailOnFailure);
 
   async function calculateReportParams() {
     const { beaconBalance } = await ctx.contracts.lido.getBeaconStat();
@@ -100,15 +97,15 @@
   }
 
   async function addRewards(rewards: bigint) {
-    if (!stakingVaultAddress || !stakingVault) {
-      throw new Error("Staking Vault is not initialized");
+    if (!vault101Address || !vault101) {
+      throw new Error("Vault 101 is not initialized");
     }
 
-    const vault101Balance = (await ethers.provider.getBalance(stakingVaultAddress)) + rewards;
-    await updateBalance(stakingVaultAddress, vault101Balance);
+    const vault101Balance = (await ethers.provider.getBalance(vault101Address)) + rewards;
+    await updateBalance(vault101Address, vault101Balance);
 
     // Use beacon balance to calculate the vault value
-    return vault101Balance + stakingVaultBeaconBalance;
+    return vault101Balance + vault101BeaconBalance;
   }
 
   it("Should have at least 10 deposited node operators in NOR", async () => {
@@ -146,25 +143,26 @@
     const vaultImpl = await ethers.getContractAt("StakingVault", implAddress);
     const vaultFactoryAdminContract = await ethers.getContractAt("Delegation", adminContractImplAddress);
 
-    expect(await vaultImpl.vaultHub()).to.equal(ctx.contracts.accounting.address);
+    expect(await vaultImpl.VAULT_HUB()).to.equal(ctx.contracts.accounting.address);
     expect(await vaultImpl.DEPOSIT_CONTRACT()).to.equal(depositContract);
     expect(await vaultFactoryAdminContract.STETH()).to.equal(ctx.contracts.lido.address);
 
     // TODO: check what else should be validated here
   });
 
-  it("Should allow Owner to create vaults and assign Operator as node operator", async () => {
+  it("Should allow Alice to create vaults and assign Bob as node operator", async () => {
     const { stakingVaultFactory } = ctx.contracts;
 
-    // Owner can create a vault with operator as a node operator
-    const deployTx = await stakingVaultFactory.connect(owner).createVault(
+    // Alice can create a vault with Bob as a node operator
+    const deployTx = await stakingVaultFactory.connect(alice).createVault(
+      "0x",
       {
         managementFee: VAULT_OWNER_FEE,
         performanceFee: VAULT_NODE_OPERATOR_FEE,
-        manager: manager,
-        operator: operator,
+        manager: alice,
+        operator: bob,
       },
-      "0x",
+      lidoAgent,
     );
 
     const createVaultTxReceipt = await trace<ContractTransactionReceipt>("vaultsFactory.createVault", deployTx);
@@ -172,19 +170,16 @@
 
     expect(createVaultEvents.length).to.equal(1n);
 
-    stakingVault = await ethers.getContractAt("StakingVault", createVaultEvents[0].args?.vault);
-    delegation = await ethers.getContractAt("Delegation", createVaultEvents[0].args?.owner);
-
-    expect(await delegation.hasRole(await delegation.DEFAULT_ADMIN_ROLE(), owner)).to.be.true;
-    expect(await delegation.hasRole(await delegation.MANAGER_ROLE(), manager)).to.be.true;
-    expect(await delegation.hasRole(await delegation.OPERATOR_ROLE(), operator)).to.be.true;
-
-<<<<<<< HEAD
-    expect(await delegation.hasRole(await delegation.TOKEN_MASTER_ROLE(), owner)).to.be.false;
-    expect(await delegation.hasRole(await delegation.TOKEN_MASTER_ROLE(), operator)).to.be.false;
-    expect(await delegation.hasRole(await delegation.TOKEN_MASTER_ROLE(), staker)).to.be.false;
-    expect(await delegation.hasRole(await delegation.TOKEN_MASTER_ROLE(), tokenMaster)).to.be.false;
-=======
+    vault101 = await ethers.getContractAt("StakingVault", createVaultEvents[0].args?.vault);
+    vault101AdminContract = await ethers.getContractAt("Delegation", createVaultEvents[0].args?.owner);
+
+    expect(await vault101AdminContract.hasRole(await vault101AdminContract.DEFAULT_ADMIN_ROLE(), alice)).to.be.true;
+    expect(await vault101AdminContract.hasRole(await vault101AdminContract.MANAGER_ROLE(), alice)).to.be.true;
+    expect(await vault101AdminContract.hasRole(await vault101AdminContract.OPERATOR_ROLE(), bob)).to.be.true;
+
+    expect(await vault101AdminContract.hasRole(await vault101AdminContract.KEY_MASTER_ROLE(), alice)).to.be.false;
+    expect(await vault101AdminContract.hasRole(await vault101AdminContract.KEY_MASTER_ROLE(), bob)).to.be.false;
+
     expect(await vault101AdminContract.hasRole(await vault101AdminContract.TOKEN_MASTER_ROLE(), alice)).to.be.false;
     expect(await vault101AdminContract.hasRole(await vault101AdminContract.TOKEN_MASTER_ROLE(), bob)).to.be.false;
   });
@@ -192,25 +187,15 @@
   it("Should allow Alice to assign staker and TOKEN_MASTER_ROLE roles", async () => {
     await vault101AdminContract.connect(alice).grantRole(await vault101AdminContract.STAKER_ROLE(), alice);
     await vault101AdminContract.connect(alice).grantRole(await vault101AdminContract.TOKEN_MASTER_ROLE(), mario);
->>>>>>> d9888f06
-
-    expect(await delegation.hasRole(await delegation.STAKER_ROLE(), staker)).to.be.false;
-    expect(await delegation.hasRole(await delegation.STAKER_ROLE(), tokenMaster)).to.be.false;
-    expect(await delegation.hasRole(await delegation.STAKER_ROLE(), manager)).to.be.false;
-    expect(await delegation.hasRole(await delegation.STAKER_ROLE(), owner)).to.be.false;
-  });
-
-<<<<<<< HEAD
-  it("Should allow Owner to assign Staker and Token Master roles", async () => {
-    await delegation.connect(owner).grantRole(await delegation.STAKER_ROLE(), staker);
-    await delegation.connect(owner).grantRole(await delegation.TOKEN_MASTER_ROLE(), tokenMaster);
-=======
+
+    expect(await vault101AdminContract.hasRole(await vault101AdminContract.TOKEN_MASTER_ROLE(), mario)).to.be.true;
+    expect(await vault101AdminContract.hasRole(await vault101AdminContract.TOKEN_MASTER_ROLE(), mario)).to.be.true;
+  });
+
   it("Should allow Bob to assign the KEY_MASTER_ROLE role", async () => {
     await vault101AdminContract.connect(bob).grantRole(await vault101AdminContract.KEY_MASTER_ROLE(), bob);
->>>>>>> d9888f06
-
-    expect(await delegation.hasRole(await delegation.STAKER_ROLE(), staker)).to.be.true;
-    expect(await delegation.hasRole(await delegation.TOKEN_MASTER_ROLE(), tokenMaster)).to.be.true;
+
+    expect(await vault101AdminContract.hasRole(await vault101AdminContract.KEY_MASTER_ROLE(), bob)).to.be.true;
   });
 
   it("Should allow Lido to recognize vaults and connect them to accounting", async () => {
@@ -226,50 +211,40 @@
 
     await accounting
       .connect(agentSigner)
-      .connectVault(stakingVault, shareLimit, reserveRatio, reserveRatioThreshold, treasuryFeeBP);
+      .connectVault(vault101, shareLimit, reserveRatio, reserveRatioThreshold, treasuryFeeBP);
 
     expect(await accounting.vaultsCount()).to.equal(1n);
   });
 
-  it("Should allow Staker to fund vault via delegation contract", async () => {
-    const depositTx = await delegation.connect(staker).fund({ value: VAULT_DEPOSIT });
-    await trace("delegation.fund", depositTx);
-
-    const vaultBalance = await ethers.provider.getBalance(stakingVault);
+  it("Should allow Alice to fund vault via admin contract", async () => {
+    const depositTx = await vault101AdminContract.connect(alice).fund({ value: VAULT_DEPOSIT });
+    await trace("vaultAdminContract.fund", depositTx);
+
+    const vaultBalance = await ethers.provider.getBalance(vault101);
 
     expect(vaultBalance).to.equal(VAULT_DEPOSIT);
-    expect(await stakingVault.valuation()).to.equal(VAULT_DEPOSIT);
-  });
-
-  it("Should allow Operator to deposit validators from the vault", async () => {
+    expect(await vault101.valuation()).to.equal(VAULT_DEPOSIT);
+  });
+
+  it("Should allow Bob to deposit validators from the vault", async () => {
     const keysToAdd = VALIDATORS_PER_VAULT;
     pubKeysBatch = ethers.randomBytes(Number(keysToAdd * PUBKEY_LENGTH));
     signaturesBatch = ethers.randomBytes(Number(keysToAdd * SIGNATURE_LENGTH));
 
-    const topUpTx = await stakingVault.connect(operator).depositToBeaconChain(keysToAdd, pubKeysBatch, signaturesBatch);
-
-    await trace("stakingVault.depositToBeaconChain", topUpTx);
-
-    stakingVaultBeaconBalance += VAULT_DEPOSIT;
-    stakingVaultAddress = await stakingVault.getAddress();
-
-    const vaultBalance = await ethers.provider.getBalance(stakingVault);
+    const topUpTx = await vault101AdminContract
+      .connect(bob)
+      .depositToBeaconChain(keysToAdd, pubKeysBatch, signaturesBatch);
+
+    await trace("vaultAdminContract.depositToBeaconChain", topUpTx);
+
+    vault101BeaconBalance += VAULT_DEPOSIT;
+    vault101Address = await vault101.getAddress();
+
+    const vaultBalance = await ethers.provider.getBalance(vault101);
     expect(vaultBalance).to.equal(0n);
-    expect(await stakingVault.valuation()).to.equal(VAULT_DEPOSIT);
-  });
-
-<<<<<<< HEAD
-  it("Should allow Token Master to mint max stETH", async () => {
-    const { accounting } = ctx.contracts;
-
-    // Calculate the max stETH that can be minted on the vault 101 with the given LTV
-    stakingVaultMintingMaximum = (VAULT_DEPOSIT * vault101LTV) / MAX_BASIS_POINTS;
-
-    log.debug("Staking Vault", {
-      "Staking Vault Address": stakingVaultAddress,
-      "Total ETH": await stakingVault.valuation(),
-      "Max stETH": stakingVaultMintingMaximum,
-=======
+    expect(await vault101.valuation()).to.equal(VAULT_DEPOSIT);
+  });
+
   it("Should allow Mario to mint max stETH", async () => {
     const { accounting, lido } = ctx.contracts;
 
@@ -280,37 +255,31 @@
       "Vault 101 Address": vault101Address,
       "Total ETH": await vault101.valuation(),
       "Max shares": vault101MintingMaximum,
->>>>>>> d9888f06
     });
 
     // Validate minting with the cap
-    const mintOverLimitTx = delegation.connect(tokenMaster).mint(tokenMaster, stakingVaultMintingMaximum + 1n);
+    const mintOverLimitTx = vault101AdminContract.connect(mario).mint(mario, vault101MintingMaximum + 1n);
     await expect(mintOverLimitTx)
       .to.be.revertedWithCustomError(accounting, "InsufficientValuationToMint")
-      .withArgs(stakingVault, stakingVault.valuation());
-
-    const mintTx = await delegation.connect(tokenMaster).mint(tokenMaster, stakingVaultMintingMaximum);
-    const mintTxReceipt = await trace<ContractTransactionReceipt>("delegation.mint", mintTx);
+      .withArgs(vault101, vault101.valuation());
+
+    const mintTx = await vault101AdminContract.connect(mario).mint(mario, vault101MintingMaximum);
+    const mintTxReceipt = await trace<ContractTransactionReceipt>("vaultAdminContract.mint", mintTx);
 
     const mintEvents = ctx.getEvents(mintTxReceipt, "MintedSharesOnVault");
     expect(mintEvents.length).to.equal(1n);
-<<<<<<< HEAD
-    expect(mintEvents[0].args.sender).to.equal(stakingVaultAddress);
-    expect(mintEvents[0].args.tokens).to.equal(stakingVaultMintingMaximum);
-=======
     expect(mintEvents[0].args.vault).to.equal(vault101Address);
     expect(mintEvents[0].args.amountOfShares).to.equal(vault101MintingMaximum);
->>>>>>> d9888f06
-
-    const lockedEvents = ctx.getEvents(mintTxReceipt, "LockedIncreased", [stakingVault.interface]);
+
+    const lockedEvents = ctx.getEvents(mintTxReceipt, "Locked", [vault101.interface]);
     expect(lockedEvents.length).to.equal(1n);
     expect(lockedEvents[0].args?.locked).to.equal(VAULT_DEPOSIT);
 
-    expect(await stakingVault.locked()).to.equal(VAULT_DEPOSIT);
-
-    log.debug("Staking Vault", {
-      "Staking Vault Minted": stakingVaultMintingMaximum,
-      "Staking Vault Locked": VAULT_DEPOSIT,
+    expect(await vault101.locked()).to.equal(VAULT_DEPOSIT);
+
+    log.debug("Vault 101", {
+      "Vault 101 Minted": vault101MintingMaximum,
+      "Vault 101 Locked": VAULT_DEPOSIT,
     });
   });
 
@@ -331,67 +300,66 @@
     };
     const reportTxReceipt = (await reportTx.wait()) as ContractTransactionReceipt;
 
-    const errorReportingEvent = ctx.getEvents(reportTxReceipt, "OnReportFailed", [stakingVault.interface]);
+    const errorReportingEvent = ctx.getEvents(reportTxReceipt, "OnReportFailed", [vault101.interface]);
     expect(errorReportingEvent.length).to.equal(0n);
 
-    const vaultReportedEvent = ctx.getEvents(reportTxReceipt, "Reported", [stakingVault.interface]);
+    const vaultReportedEvent = ctx.getEvents(reportTxReceipt, "Reported", [vault101.interface]);
     expect(vaultReportedEvent.length).to.equal(1n);
 
+    expect(vaultReportedEvent[0].args?.vault).to.equal(vault101Address);
     expect(vaultReportedEvent[0].args?.valuation).to.equal(vaultValue);
     expect(vaultReportedEvent[0].args?.inOutDelta).to.equal(VAULT_DEPOSIT);
     // TODO: add assertions or locked values and rewards
 
-    expect(await delegation.managementDue()).to.be.gt(0n);
-    expect(await delegation.performanceDue()).to.be.gt(0n);
-  });
-
-  it("Should allow Operator to claim performance fees", async () => {
-    const performanceFee = await delegation.performanceDue();
-    log.debug("Staking Vault stats", {
-      "Staking Vault performance fee": ethers.formatEther(performanceFee),
-    });
-
-    const operatorBalanceBefore = await ethers.provider.getBalance(operator);
-
-    const claimPerformanceFeesTx = await delegation.connect(operator).claimPerformanceDue(operator, false);
-    const claimPerformanceFeesTxReceipt = await trace<ContractTransactionReceipt>(
-      "delegation.claimPerformanceDue",
-      claimPerformanceFeesTx,
-    );
-
-    const operatorBalanceAfter = await ethers.provider.getBalance(operator);
-    const gasFee = claimPerformanceFeesTxReceipt.gasPrice * claimPerformanceFeesTxReceipt.cumulativeGasUsed;
-
-    log.debug("Operator's StETH balance", {
-      "Balance before": ethers.formatEther(operatorBalanceBefore),
-      "Balance after": ethers.formatEther(operatorBalanceAfter),
-      "Gas used": claimPerformanceFeesTxReceipt.cumulativeGasUsed,
+    expect(await vault101AdminContract.managementDue()).to.be.gt(0n);
+    expect(await vault101AdminContract.performanceDue()).to.be.gt(0n);
+  });
+
+  it("Should allow Bob to withdraw node operator fees", async () => {
+    const nodeOperatorFee = await vault101AdminContract.performanceDue();
+    log.debug("Vault 101 stats", {
+      "Vault 101 node operator fee": ethers.formatEther(nodeOperatorFee),
+    });
+
+    const bobBalanceBefore = await ethers.provider.getBalance(bob);
+
+    const claimNOFeesTx = await vault101AdminContract.connect(bob).claimPerformanceDue(bob, false);
+    const claimNOFeesTxReceipt = await trace<ContractTransactionReceipt>("vault.claimNodeOperatorFee", claimNOFeesTx);
+
+    const bobBalanceAfter = await ethers.provider.getBalance(bob);
+
+    const gasFee = claimNOFeesTxReceipt.gasPrice * claimNOFeesTxReceipt.cumulativeGasUsed;
+
+    log.debug("Bob's StETH balance", {
+      "Bob's balance before": ethers.formatEther(bobBalanceBefore),
+      "Bob's balance after": ethers.formatEther(bobBalanceAfter),
+      "Gas used": claimNOFeesTxReceipt.cumulativeGasUsed,
       "Gas fees": ethers.formatEther(gasFee),
     });
 
-    expect(operatorBalanceAfter).to.equal(operatorBalanceBefore + performanceFee - gasFee);
-  });
-
-  it("Should stop Manager from claiming management fee is stETH after reserve limit reached", async () => {
-    await expect(delegation.connect(manager).claimManagementDue(manager, true))
+    expect(bobBalanceAfter).to.equal(bobBalanceBefore + nodeOperatorFee - gasFee);
+  });
+
+  it("Should stop Alice from claiming management fee is stETH after reserve limit reached", async () => {
+    await expect(vault101AdminContract.connect(alice).claimManagementDue(alice, true))
       .to.be.revertedWithCustomError(ctx.contracts.accounting, "InsufficientValuationToMint")
-      .withArgs(stakingVaultAddress, await stakingVault.valuation());
-  });
-
-  it("Should stop Manager from claiming management fee in ETH if not not enough unlocked ETH", async () => {
-    const feesToClaim = await delegation.managementDue();
-    const availableToClaim = (await stakingVault.valuation()) - (await stakingVault.locked());
-
-    await expect(delegation.connect(owner).connect(manager).claimManagementDue(manager, false))
-      .to.be.revertedWithCustomError(delegation, "InsufficientUnlockedAmount")
+      .withArgs(vault101Address, await vault101.valuation());
+  });
+
+  it("Should stop Alice from claiming management fee in ETH if not not enough unlocked ETH", async () => {
+    const feesToClaim = await vault101AdminContract.managementDue();
+    const availableToClaim = (await vault101.valuation()) - (await vault101.locked());
+
+    await expect(vault101AdminContract.connect(alice).connect(alice).claimManagementDue(alice, false))
+      .to.be.revertedWithCustomError(vault101AdminContract, "InsufficientUnlockedAmount")
       .withArgs(availableToClaim, feesToClaim);
   });
 
-  it("Should allow Owner to trigger validator exit to cover fees", async () => {
+  it("Should allow Alice to trigger validator exit to cover fees", async () => {
     // simulate validator exit
     const secondValidatorKey = pubKeysBatch.slice(Number(PUBKEY_LENGTH), Number(PUBKEY_LENGTH) * 2);
-    await delegation.connect(owner).requestValidatorExit(secondValidatorKey);
-    await updateBalance(stakingVaultAddress, VALIDATOR_DEPOSIT_SIZE);
+    await vault101AdminContract.connect(alice).requestValidatorExit(secondValidatorKey);
+    await updateBalance(vault101Address, VALIDATOR_DEPOSIT_SIZE);
 
     const { elapsedProtocolReward, elapsedVaultReward } = await calculateReportParams();
     const vaultValue = await addRewards(elapsedVaultReward / 2n); // Half the vault rewards value to simulate the validator exit
@@ -406,49 +374,44 @@
     await report(ctx, params);
   });
 
-  it("Should allow Manager to claim manager rewards in ETH after rebase with exited validator", async () => {
-    const feesToClaim = await delegation.managementDue();
-
-    log.debug("Staking Vault stats after operator exit", {
-      "Staking Vault management fee": ethers.formatEther(feesToClaim),
-      "Staking Vault balance": ethers.formatEther(await ethers.provider.getBalance(stakingVaultAddress)),
-    });
-
-    const managerBalanceBefore = await ethers.provider.getBalance(manager.address);
-
-    const claimEthTx = await delegation.connect(manager).claimManagementDue(manager, false);
-    const { gasUsed, gasPrice } = await trace("delegation.claimManagementDue", claimEthTx);
-
-    const managerBalanceAfter = await ethers.provider.getBalance(manager.address);
-    const vaultBalance = await ethers.provider.getBalance(stakingVaultAddress);
+  it("Should allow Alice to claim manager rewards in ETH after rebase with exited validator", async () => {
+    const feesToClaim = await vault101AdminContract.managementDue();
+
+    log.debug("Vault 101 stats after operator exit", {
+      "Vault 101 owner fee": ethers.formatEther(feesToClaim),
+      "Vault 101 balance": ethers.formatEther(await ethers.provider.getBalance(vault101Address)),
+    });
+
+    const aliceBalanceBefore = await ethers.provider.getBalance(alice.address);
+
+    const claimEthTx = await vault101AdminContract.connect(alice).claimManagementDue(alice, false);
+    const { gasUsed, gasPrice } = await trace("vaultAdmin.claimManagementDue", claimEthTx);
+
+    const aliceBalanceAfter = await ethers.provider.getBalance(alice.address);
+    const vaultBalance = await ethers.provider.getBalance(vault101Address);
 
     log.debug("Balances after owner fee claim", {
-      "Manager's ETH balance before": ethers.formatEther(managerBalanceBefore),
-      "Manager's ETH balance after": ethers.formatEther(managerBalanceAfter),
-      "Manager's ETH balance diff": ethers.formatEther(managerBalanceAfter - managerBalanceBefore),
-      "Staking Vault owner fee": ethers.formatEther(feesToClaim),
-      "Staking Vault balance": ethers.formatEther(vaultBalance),
-    });
-
-    expect(managerBalanceAfter).to.equal(managerBalanceBefore + feesToClaim - gasUsed * gasPrice);
-  });
-
-  it("Should allow Token Master to burn shares to repay debt", async () => {
+      "Alice's ETH balance before": ethers.formatEther(aliceBalanceBefore),
+      "Alice's ETH balance after": ethers.formatEther(aliceBalanceAfter),
+      "Alice's ETH balance diff": ethers.formatEther(aliceBalanceAfter - aliceBalanceBefore),
+      "Vault 101 owner fee": ethers.formatEther(feesToClaim),
+      "Vault 101 balance": ethers.formatEther(vaultBalance),
+    });
+
+    expect(aliceBalanceAfter).to.equal(aliceBalanceBefore + feesToClaim - gasUsed * gasPrice);
+  });
+
+  it("Should allow Mario to burn shares to repay debt", async () => {
     const { lido } = ctx.contracts;
 
-<<<<<<< HEAD
-    // Token master can approve the vault to burn the shares
-    const approveVaultTx = await lido.connect(tokenMaster).approve(delegation, stakingVaultMintingMaximum);
-=======
     // Mario can approve the vault to burn the shares
     const approveVaultTx = await lido
       .connect(mario)
       .approve(vault101AdminContract, await lido.getPooledEthByShares(vault101MintingMaximum));
->>>>>>> d9888f06
     await trace("lido.approve", approveVaultTx);
 
-    const burnTx = await delegation.connect(tokenMaster).burn(stakingVaultMintingMaximum);
-    await trace("delegation.burn", burnTx);
+    const burnTx = await vault101AdminContract.connect(mario).burn(vault101MintingMaximum);
+    await trace("vault.burn", burnTx);
 
     const { elapsedProtocolReward, elapsedVaultReward } = await calculateReportParams();
     const vaultValue = await addRewards(elapsedVaultReward / 2n); // Half the vault rewards value after validator exit
@@ -466,39 +429,26 @@
     };
     await trace("report", reportTx);
 
-    const lockedOnVault = await stakingVault.locked();
+    const lockedOnVault = await vault101.locked();
     expect(lockedOnVault).to.be.gt(0n); // lockedOnVault should be greater than 0, because of the debt
 
     // TODO: add more checks here
   });
 
-  it("Should allow Manager to rebalance the vault to reduce the debt", async () => {
+  it("Should allow Alice to rebalance the vault to reduce the debt", async () => {
     const { accounting, lido } = ctx.contracts;
 
-<<<<<<< HEAD
-    const socket = await accounting["vaultSocket(address)"](stakingVaultAddress);
-    const sharesMinted = (await lido.getPooledEthByShares(socket.sharesMinted)) + 1n; // +1 to avoid rounding errors
-
-    const rebalanceTx = await delegation.connect(manager).rebalanceVault(sharesMinted, { value: sharesMinted });
-=======
     const socket = await accounting["vaultSocket(address)"](vault101Address);
     const stETHMinted = await lido.getPooledEthByShares(socket.sharesMinted);
 
     const rebalanceTx = await vault101AdminContract.connect(alice).rebalanceVault(stETHMinted, { value: stETHMinted });
->>>>>>> d9888f06
-
-    await trace("delegation.rebalanceVault", rebalanceTx);
-  });
-
-<<<<<<< HEAD
-  it("Should allow Manager to disconnect vaults from the hub", async () => {
-    const disconnectTx = await delegation.connect(manager).disconnectFromVaultHub();
-    const disconnectTxReceipt = await trace<ContractTransactionReceipt>("manager.disconnectFromVaultHub", disconnectTx);
-=======
+
+    await trace("vault.rebalance", rebalanceTx);
+  });
+
   it("Should allow Alice to disconnect vaults from the hub providing the debt in ETH", async () => {
     const disconnectTx = await vault101AdminContract.connect(alice).voluntaryDisconnect();
     const disconnectTxReceipt = await trace<ContractTransactionReceipt>("vault.voluntaryDisconnect", disconnectTx);
->>>>>>> d9888f06
 
     const disconnectEvents = ctx.getEvents(disconnectTxReceipt, "VaultDisconnected");
 
