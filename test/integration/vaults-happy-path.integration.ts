--- conflicted
+++ resolved
@@ -147,15 +147,9 @@
     const _stakingVault = await ethers.getContractAt("StakingVault", implAddress);
     const _delegation = await ethers.getContractAt("Delegation", delegationAddress);
 
-<<<<<<< HEAD
-    expect(await vaultImpl.vaultHub()).to.equal(ctx.contracts.accounting.address);
-    expect(await vaultImpl.depositContract()).to.equal(depositContract);
-    expect(await vaultFactoryAdminContract.STETH()).to.equal(ctx.contracts.lido.address);
-=======
     expect(await _stakingVault.vaultHub()).to.equal(ctx.contracts.accounting.address);
-    expect(await _stakingVault.DEPOSIT_CONTRACT()).to.equal(depositContract);
+    expect(await _stakingVault.depositContract()).to.equal(depositContract);
     expect(await _delegation.STETH()).to.equal(ctx.contracts.lido.address);
->>>>>>> 292920a6
 
     // TODO: check what else should be validated here
   });
