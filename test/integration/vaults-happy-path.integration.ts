--- conflicted
+++ resolved
@@ -274,20 +274,14 @@
     });
 
     // Validate minting with the cap
-<<<<<<< HEAD
-    const mintOverLimitTx = delegation.connect(tokenMaster).mintShares(tokenMaster, stakingVaultMaxMintingShares + 1n);
-=======
-    const mintOverLimitTx = delegation.connect(minterBurner).mint(minterBurner, stakingVaultMaxMintingShares + 1n);
->>>>>>> 8cf34840
+    const mintOverLimitTx = delegation
+      .connect(minterBurner)
+      .mintShares(minterBurner, stakingVaultMaxMintingShares + 1n);
     await expect(mintOverLimitTx)
       .to.be.revertedWithCustomError(accounting, "InsufficientValuationToMint")
       .withArgs(stakingVault, stakingVault.valuation());
 
-<<<<<<< HEAD
-    const mintTx = await delegation.connect(tokenMaster).mintShares(tokenMaster, stakingVaultMaxMintingShares);
-=======
-    const mintTx = await delegation.connect(minterBurner).mint(minterBurner, stakingVaultMaxMintingShares);
->>>>>>> 8cf34840
+    const mintTx = await delegation.connect(minterBurner).mintShares(minterBurner, stakingVaultMaxMintingShares);
     const mintTxReceipt = await trace<ContractTransactionReceipt>("delegation.mint", mintTx);
 
     const mintEvents = ctx.getEvents(mintTxReceipt, "MintedSharesOnVault");
@@ -420,11 +414,7 @@
       .approve(delegation, await lido.getPooledEthByShares(stakingVaultMaxMintingShares));
     await trace("lido.approve", approveVaultTx);
 
-<<<<<<< HEAD
-    const burnTx = await delegation.connect(tokenMaster).burnShares(stakingVaultMaxMintingShares);
-=======
-    const burnTx = await delegation.connect(minterBurner).burn(stakingVaultMaxMintingShares);
->>>>>>> 8cf34840
+    const burnTx = await delegation.connect(minterBurner).burnShares(stakingVaultMaxMintingShares);
     await trace("delegation.burn", burnTx);
 
     const { elapsedProtocolReward, elapsedVaultReward } = await calculateReportParams();
