--- conflicted
+++ resolved
@@ -14,12 +14,8 @@
   sdvtEnsureOperators,
 } from "lib/protocol/helpers";
 
-<<<<<<< HEAD
-import { Snapshot } from "test/suite";
+import { bailOnFailure, Snapshot } from "test/suite";
 import { CURATED_MODULE_ID, MAX_DEPOSIT, SIMPLE_DVT_MODULE_ID, ZERO_HASH } from "test/suite/constants";
-=======
-import { bailOnFailure, Snapshot } from "test/suite";
->>>>>>> 39caac32
 
 const AMOUNT = ether("100");
 
