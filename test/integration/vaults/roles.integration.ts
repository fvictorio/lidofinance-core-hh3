--- conflicted
+++ resolved
@@ -13,6 +13,8 @@
 
 import { Snapshot } from "test/suite";
 
+import { ether } from "../../../lib/units";
+
 const VAULT_OWNER_FEE = 1_00n; // 1% AUM owner fee
 const VAULT_NODE_OPERATOR_FEE = 1_00n; // 3% node operator fee
 
@@ -25,11 +27,7 @@
 
 type DelegationMethods = Methods<Delegation>; // "foo" | "bar"
 
-<<<<<<< HEAD
-describe("Scenario: Staking Vaults Delegation Roles", () => {
-=======
 describe("Integration: Staking Vaults Delegation Roles Initial Setup", () => {
->>>>>>> 6283296c
   let ctx: ProtocolContext;
 
   let snapshot: string;
@@ -89,11 +87,7 @@
   afterEach(async () => await Snapshot.restore(snapshot));
 
   // initializing contracts with signers
-<<<<<<< HEAD
-  describe("Full contract initialization", () => {
-=======
   describe("Vault created with all the roles", () => {
->>>>>>> 6283296c
     let testDelegation: Delegation;
 
     before(async () => {
@@ -127,426 +121,8 @@
 
       const createVaultTxReceipt = (await deployTx.wait()) as ContractTransactionReceipt;
       const createVaultEvents = ctx.getEvents(createVaultTxReceipt, "VaultCreated");
-<<<<<<< HEAD
 
       testDelegation = await ethers.getContractAt("Delegation", createVaultEvents[0].args?.owner);
-    });
-
-    describe("Only roles", () => {
-=======
-
-      testDelegation = await ethers.getContractAt("Delegation", createVaultEvents[0].args?.owner);
-    });
-
-    describe("Verify ACL for methods that require only role", () => {
->>>>>>> 6283296c
-      describe("Delegation methods", () => {
-        it("setCuratorFeeBP", async () => {
-          await testMethod(
-            testDelegation,
-            "setCuratorFeeBP",
-            {
-              successUsers: [curatorFeeSetters],
-              failingUsers: allRoles.filter((r) => r !== curatorFeeSetters),
-            },
-            [1n],
-            await testDelegation.CURATOR_FEE_SET_ROLE(),
-          );
-
-          await testRevokingRole(
-            testDelegation,
-            "setCuratorFeeBP",
-            await testDelegation.CURATOR_FEE_SET_ROLE(),
-            curatorFeeSetters,
-            [1n],
-          );
-        });
-
-        it("claimCuratorFee", async () => {
-          await testMethod(
-            testDelegation,
-            "claimCuratorFee",
-            {
-              successUsers: [curatorFeeClaimers],
-              failingUsers: allRoles.filter((r) => r !== curatorFeeClaimers),
-            },
-            [stranger],
-            await testDelegation.CURATOR_FEE_CLAIM_ROLE(),
-          );
-
-          await testRevokingRole(
-            testDelegation,
-            "claimCuratorFee",
-            await testDelegation.CURATOR_FEE_CLAIM_ROLE(),
-            curatorFeeClaimers,
-            [stranger],
-          );
-        });
-
-        it("claimNodeOperatorFee", async () => {
-          await testMethod(
-            testDelegation,
-            "claimNodeOperatorFee",
-            {
-              successUsers: [nodeOperatorFeeClaimers],
-              failingUsers: allRoles.filter((r) => r !== nodeOperatorFeeClaimers),
-            },
-            [stranger],
-            await testDelegation.NODE_OPERATOR_FEE_CLAIM_ROLE(),
-          );
-        });
-      });
-
-      describe("Dashboard methods", () => {
-        it("recoverERC20", async () => {
-          await testMethod(
-            testDelegation,
-            "recoverERC20",
-            {
-              successUsers: [assetRecoverer],
-              failingUsers: allRoles.filter((r) => r !== assetRecoverer),
-            },
-            [ZeroAddress, owner, 1n],
-            await testDelegation.ASSET_RECOVERY_ROLE(),
-          );
-        });
-
-        it("recoverERC721", async () => {
-          await testMethod(
-            testDelegation,
-            "recoverERC721",
-            {
-              successUsers: [assetRecoverer],
-              failingUsers: allRoles.filter((r) => r !== assetRecoverer),
-            },
-            [ZeroAddress, 0, stranger],
-            await testDelegation.ASSET_RECOVERY_ROLE(),
-          );
-        });
-<<<<<<< HEAD
-      });
-    });
-
-    describe("Only confirmed roles", () => {
-      it("setNodeOperatorFeeBP", async () => {
-        await expect(testDelegation.connect(owner).setNodeOperatorFeeBP(1n)).not.to.emit(
-          testDelegation,
-          "NodeOperatorFeeBPSet",
-        );
-        await expect(testDelegation.connect(nodeOperatorManager).setNodeOperatorFeeBP(1n)).to.emit(
-          testDelegation,
-          "NodeOperatorFeeBPSet",
-        );
-
-        await testMethodConfirmedRoles(
-          testDelegation,
-          "setNodeOperatorFeeBP",
-          {
-            successUsers: [],
-            failingUsers: allRoles.filter((r) => r !== owner && r !== nodeOperatorManager),
-          },
-          [1n],
-        );
-=======
-
-        it("triggerValidatorWithdrawal", async () => {
-          await testMethod(
-            testDelegation,
-            "triggerValidatorWithdrawal",
-            {
-              successUsers: [validatorWithdrawalTriggerers],
-              failingUsers: allRoles.filter((r) => r !== validatorWithdrawalTriggerers),
-            },
-            ["0x", [0n], stranger],
-            await testDelegation.TRIGGER_VALIDATOR_WITHDRAWAL_ROLE(),
-          );
-        });
-
-        it("requestValidatorExit", async () => {
-          await testMethod(
-            testDelegation,
-            "requestValidatorExit",
-            {
-              successUsers: [validatorExitRequesters],
-              failingUsers: allRoles.filter((r) => r !== validatorExitRequesters),
-            },
-            ["0x" + "ab".repeat(48)],
-            await testDelegation.REQUEST_VALIDATOR_EXIT_ROLE(),
-          );
-        });
-
-        it("resumeBeaconChainDeposits", async () => {
-          await testMethod(
-            testDelegation,
-            "resumeBeaconChainDeposits",
-            {
-              successUsers: [depositResumers],
-              failingUsers: allRoles.filter((r) => r !== depositResumers),
-            },
-            [],
-            await testDelegation.RESUME_BEACON_CHAIN_DEPOSITS_ROLE(),
-          );
-        });
-
-        it("pauseBeaconChainDeposits", async () => {
-          await testMethod(
-            testDelegation,
-            "pauseBeaconChainDeposits",
-            {
-              successUsers: [depositPausers],
-              failingUsers: allRoles.filter((r) => r !== depositPausers),
-            },
-            [],
-            await testDelegation.PAUSE_BEACON_CHAIN_DEPOSITS_ROLE(),
-          );
-        });
-
-        it("compensateDisprovenPredepositFromPDG", async () => {
-          await testMethod(
-            testDelegation,
-            "compensateDisprovenPredepositFromPDG",
-            {
-              successUsers: [],
-              failingUsers: allRoles,
-            },
-            [SAMPLE_PUBKEY, stranger],
-            await testDelegation.PDG_WITHDRAWAL_ROLE(),
-          );
-        });
-
-        it("rebalanceVault", async () => {
-          await testMethod(
-            testDelegation,
-            "rebalanceVault",
-            {
-              successUsers: [rebalancer],
-              failingUsers: allRoles.filter((r) => r !== rebalancer),
-            },
-            [1n],
-            await testDelegation.REBALANCE_ROLE(),
-          );
-        });
-
-        // requires prepared state for this test to pass, skipping for now
-        it.skip("burnWstETHWithPermit", async () => {
-          await testMethod(
-            testDelegation,
-            "burnWstETHWithPermit",
-            {
-              successUsers: [burner],
-              failingUsers: allRoles.filter((r) => r !== burner),
-            },
-            [ZeroAddress, 0, stranger],
-            await testDelegation.BURN_ROLE(),
-          );
-        });
-
-        // requires prepared state for this test to pass, skipping for now
-        it.skip("burnStETHWithPermit", async () => {
-          await testMethod(
-            testDelegation,
-            "burnStETHWithPermit",
-            {
-              successUsers: [burner],
-              failingUsers: allRoles.filter((r) => r !== burner),
-            },
-            [ZeroAddress, 0, stranger],
-            await testDelegation.BURN_ROLE(),
-          );
-        });
-
-        // requires prepared state for this test to pass, skipping for now
-        it.skip("burnSharesWithPermit", async () => {
-          await testMethod(
-            testDelegation,
-            "burnSharesWithPermit",
-            {
-              successUsers: [burner],
-              failingUsers: allRoles.filter((r) => r !== burner),
-            },
-            [stranger],
-            await testDelegation.BURN_ROLE(),
-          );
-        });
-
-        it("mintWstETH", async () => {
-          await testMethod(
-            testDelegation,
-            "mintWstETH",
-            {
-              successUsers: [minter],
-              failingUsers: allRoles.filter((r) => r !== minter),
-            },
-            [ZeroAddress, 0, stranger],
-            await testDelegation.MINT_ROLE(),
-          );
-        });
-        it("mintStETH", async () => {
-          await testMethod(
-            testDelegation,
-            "mintStETH",
-            {
-              successUsers: [minter],
-              failingUsers: allRoles.filter((r) => r !== minter),
-            },
-            [stranger, 1n],
-            await testDelegation.MINT_ROLE(),
-          );
-        });
-
-        it("mintShares", async () => {
-          await testMethod(
-            testDelegation,
-            "mintShares",
-            {
-              successUsers: [minter],
-              failingUsers: allRoles.filter((r) => r !== minter),
-            },
-            [stranger, 100n],
-            await testDelegation.MINT_ROLE(),
-          );
-        });
-
-        // requires prepared state for this test to pass, skipping for now
-        it("withdraw", async () => {
-          await testDelegation.connect(funder).fund({ value: 1n });
-          await testMethod(
-            testDelegation,
-            "withdraw",
-            {
-              successUsers: [withdrawer],
-              failingUsers: allRoles.filter((r) => r !== withdrawer),
-            },
-            [stranger, 1n],
-            await testDelegation.WITHDRAW_ROLE(),
-          );
-        });
-
-        // requires prepared state for this test to pass, skipping for now
-        it.skip("withdrawWETH", async () => {
-          await testMethod(
-            testDelegation,
-            "withdrawWETH",
-            {
-              successUsers: [withdrawer],
-              failingUsers: allRoles.filter((r) => r !== withdrawer),
-            },
-            [stranger, ether("1")],
-            await testDelegation.WITHDRAW_ROLE(),
-          );
-        });
-
-        // requires prepared state for this test to pass, skipping for now
-        it.skip("fundWeth", async () => {
-          await testMethod(
-            testDelegation,
-            "fundWeth",
-            {
-              successUsers: [funder],
-              failingUsers: allRoles.filter((r) => r !== funder),
-            },
-            [ether("1"), { from: funder.address }],
-            await testDelegation.FUND_ROLE(),
-          );
-        });
-        it("fund", async () => {
-          await testMethod(
-            testDelegation,
-            "fund",
-            {
-              successUsers: [funder],
-              failingUsers: allRoles.filter((r) => r !== funder),
-            },
-            [{ value: 1n }],
-            await testDelegation.FUND_ROLE(),
-          );
-        });
-        //burnWstETH, burnStETH,burnShares
->>>>>>> 6283296c
-      });
-
-<<<<<<< HEAD
-      it("setConfirmExpiry", async () => {
-        await expect(testDelegation.connect(owner).setConfirmExpiry(days(7n))).not.to.emit(
-          testDelegation,
-          "ConfirmExpirySet",
-        );
-        await expect(testDelegation.connect(nodeOperatorManager).setConfirmExpiry(days(7n))).to.emit(
-          testDelegation,
-          "ConfirmExpirySet",
-=======
-    describe("Verify ACL for methods that require confirmations", () => {
-      it("setNodeOperatorFeeBP", async () => {
-        await expect(testDelegation.connect(owner).setNodeOperatorFeeBP(1n)).not.to.emit(
-          testDelegation,
-          "NodeOperatorFeeBPSet",
-        );
-        await expect(testDelegation.connect(nodeOperatorManager).setNodeOperatorFeeBP(1n)).to.emit(
-          testDelegation,
-          "NodeOperatorFeeBPSet",
->>>>>>> 6283296c
-        );
-
-        await testMethodConfirmedRoles(
-          testDelegation,
-<<<<<<< HEAD
-          "setConfirmExpiry",
-=======
-          "setNodeOperatorFeeBP",
->>>>>>> 6283296c
-          {
-            successUsers: [],
-            failingUsers: allRoles.filter((r) => r !== owner && r !== nodeOperatorManager),
-          },
-<<<<<<< HEAD
-          [days(7n)],
-        );
-      });
-
-      it.skip("transferStakingVaultOwnership", async () => {
-        // todo:      AssertionError: Event "OwnershipTransferred" doesn't exist in the contract
-        await expect(testDelegation.connect(owner).transferStakingVaultOwnership(stranger)).not.to.emit(
-          testDelegation,
-          "OwnershipTransferred",
-        );
-
-        await expect(testDelegation.connect(nodeOperatorManager).transferStakingVaultOwnership(stranger)).to.emit(
-          testDelegation,
-          "OwnershipTransferred",
-=======
-          [1n],
-        );
-      });
-
-      it("setConfirmExpiry", async () => {
-        await expect(testDelegation.connect(owner).setConfirmExpiry(days(7n))).not.to.emit(
-          testDelegation,
-          "ConfirmExpirySet",
-        );
-        await expect(testDelegation.connect(nodeOperatorManager).setConfirmExpiry(days(7n))).to.emit(
-          testDelegation,
-          "ConfirmExpirySet",
->>>>>>> 6283296c
-        );
-
-        await testMethodConfirmedRoles(
-          testDelegation,
-<<<<<<< HEAD
-          "transferStakingVaultOwnership",
-=======
-          "setConfirmExpiry",
->>>>>>> 6283296c
-          {
-            successUsers: [],
-            failingUsers: allRoles.filter((r) => r !== owner && r !== nodeOperatorManager),
-          },
-<<<<<<< HEAD
-          [stranger],
-=======
-          [days(7n)],
->>>>>>> 6283296c
-        );
-      });
     });
 
     it("Allows anyone to read public metrics of the vault", async () => {
@@ -559,7 +135,6 @@
     it("Allows to retrieve roles addresses", async () => {
       expect(await testDelegation.getRoleMembers(await testDelegation.MINT_ROLE())).to.deep.equal([minter.address]);
     });
-<<<<<<< HEAD
 
     it("Allows NO Manager to add and remove new managers", async () => {
       await testDelegation
@@ -576,16 +151,366 @@
         nodeOperatorManager.address,
       ]);
     });
-  });
-
-  // initializing contracts without signers
-  describe("Empty contract initialization", () => {
-=======
+
+    describe("Verify ACL for methods that require only role", () => {
+      describe("Delegation methods", () => {
+        it("setCuratorFeeBP", async () => {
+          await testMethod(
+            testDelegation,
+            "setCuratorFeeBP",
+            {
+              successUsers: [curatorFeeSetters],
+              failingUsers: allRoles.filter((r) => r !== curatorFeeSetters),
+            },
+            [1n],
+            await testDelegation.CURATOR_FEE_SET_ROLE(),
+          );
+
+          await testRevokingRole(
+            testDelegation,
+            "setCuratorFeeBP",
+            await testDelegation.CURATOR_FEE_SET_ROLE(),
+            curatorFeeSetters,
+            [1n],
+          );
+        });
+
+        it("claimCuratorFee", async () => {
+          await testMethod(
+            testDelegation,
+            "claimCuratorFee",
+            {
+              successUsers: [curatorFeeClaimers],
+              failingUsers: allRoles.filter((r) => r !== curatorFeeClaimers),
+            },
+            [stranger],
+            await testDelegation.CURATOR_FEE_CLAIM_ROLE(),
+          );
+
+          await testRevokingRole(
+            testDelegation,
+            "claimCuratorFee",
+            await testDelegation.CURATOR_FEE_CLAIM_ROLE(),
+            curatorFeeClaimers,
+            [stranger],
+          );
+        });
+
+        it("claimNodeOperatorFee", async () => {
+          await testMethod(
+            testDelegation,
+            "claimNodeOperatorFee",
+            {
+              successUsers: [nodeOperatorFeeClaimers],
+              failingUsers: allRoles.filter((r) => r !== nodeOperatorFeeClaimers),
+            },
+            [stranger],
+            await testDelegation.NODE_OPERATOR_FEE_CLAIM_ROLE(),
+          );
+        });
+      });
+
+      describe("Dashboard methods", () => {
+        it("recoverERC20", async () => {
+          await testMethod(
+            testDelegation,
+            "recoverERC20",
+            {
+              successUsers: [assetRecoverer],
+              failingUsers: allRoles.filter((r) => r !== assetRecoverer),
+            },
+            [ZeroAddress, owner, 1n],
+            await testDelegation.ASSET_RECOVERY_ROLE(),
+          );
+        });
+
+        it("recoverERC721", async () => {
+          await testMethod(
+            testDelegation,
+            "recoverERC721",
+            {
+              successUsers: [assetRecoverer],
+              failingUsers: allRoles.filter((r) => r !== assetRecoverer),
+            },
+            [ZeroAddress, 0, stranger],
+            await testDelegation.ASSET_RECOVERY_ROLE(),
+          );
+        });
+
+        it("triggerValidatorWithdrawal", async () => {
+          await testMethod(
+            testDelegation,
+            "triggerValidatorWithdrawal",
+            {
+              successUsers: [validatorWithdrawalTriggerers],
+              failingUsers: allRoles.filter((r) => r !== validatorWithdrawalTriggerers),
+            },
+            ["0x", [0n], stranger],
+            await testDelegation.TRIGGER_VALIDATOR_WITHDRAWAL_ROLE(),
+          );
+        });
+
+        it("requestValidatorExit", async () => {
+          await testMethod(
+            testDelegation,
+            "requestValidatorExit",
+            {
+              successUsers: [validatorExitRequesters],
+              failingUsers: allRoles.filter((r) => r !== validatorExitRequesters),
+            },
+            ["0x" + "ab".repeat(48)],
+            await testDelegation.REQUEST_VALIDATOR_EXIT_ROLE(),
+          );
+        });
+
+        it("resumeBeaconChainDeposits", async () => {
+          await testMethod(
+            testDelegation,
+            "resumeBeaconChainDeposits",
+            {
+              successUsers: [depositResumers],
+              failingUsers: allRoles.filter((r) => r !== depositResumers),
+            },
+            [],
+            await testDelegation.RESUME_BEACON_CHAIN_DEPOSITS_ROLE(),
+          );
+        });
+
+        it("pauseBeaconChainDeposits", async () => {
+          await testMethod(
+            testDelegation,
+            "pauseBeaconChainDeposits",
+            {
+              successUsers: [depositPausers],
+              failingUsers: allRoles.filter((r) => r !== depositPausers),
+            },
+            [],
+            await testDelegation.PAUSE_BEACON_CHAIN_DEPOSITS_ROLE(),
+          );
+        });
+
+        it("compensateDisprovenPredepositFromPDG", async () => {
+          await testMethod(
+            testDelegation,
+            "compensateDisprovenPredepositFromPDG",
+            {
+              successUsers: [],
+              failingUsers: allRoles,
+            },
+            [SAMPLE_PUBKEY, stranger],
+            await testDelegation.PDG_WITHDRAWAL_ROLE(),
+          );
+        });
+
+        it("rebalanceVault", async () => {
+          await testMethod(
+            testDelegation,
+            "rebalanceVault",
+            {
+              successUsers: [rebalancer],
+              failingUsers: allRoles.filter((r) => r !== rebalancer),
+            },
+            [1n],
+            await testDelegation.REBALANCE_ROLE(),
+          );
+        });
+
+        // requires prepared state for this test to pass, skipping for now
+        it.skip("burnWstETHWithPermit", async () => {
+          await testMethod(
+            testDelegation,
+            "burnWstETHWithPermit",
+            {
+              successUsers: [burner],
+              failingUsers: allRoles.filter((r) => r !== burner),
+            },
+            [ZeroAddress, 0, stranger],
+            await testDelegation.BURN_ROLE(),
+          );
+        });
+
+        // requires prepared state for this test to pass, skipping for now
+        it.skip("burnStETHWithPermit", async () => {
+          await testMethod(
+            testDelegation,
+            "burnStETHWithPermit",
+            {
+              successUsers: [burner],
+              failingUsers: allRoles.filter((r) => r !== burner),
+            },
+            [ZeroAddress, 0, stranger],
+            await testDelegation.BURN_ROLE(),
+          );
+        });
+
+        // requires prepared state for this test to pass, skipping for now
+        it.skip("burnSharesWithPermit", async () => {
+          await testMethod(
+            testDelegation,
+            "burnSharesWithPermit",
+            {
+              successUsers: [burner],
+              failingUsers: allRoles.filter((r) => r !== burner),
+            },
+            [stranger],
+            await testDelegation.BURN_ROLE(),
+          );
+        });
+
+        it("mintWstETH", async () => {
+          await testMethod(
+            testDelegation,
+            "mintWstETH",
+            {
+              successUsers: [minter],
+              failingUsers: allRoles.filter((r) => r !== minter),
+            },
+            [ZeroAddress, 0, stranger],
+            await testDelegation.MINT_ROLE(),
+          );
+        });
+        it("mintStETH", async () => {
+          await testMethod(
+            testDelegation,
+            "mintStETH",
+            {
+              successUsers: [minter],
+              failingUsers: allRoles.filter((r) => r !== minter),
+            },
+            [stranger, 1n],
+            await testDelegation.MINT_ROLE(),
+          );
+        });
+
+        it("mintShares", async () => {
+          await testMethod(
+            testDelegation,
+            "mintShares",
+            {
+              successUsers: [minter],
+              failingUsers: allRoles.filter((r) => r !== minter),
+            },
+            [stranger, 100n],
+            await testDelegation.MINT_ROLE(),
+          );
+        });
+
+        // requires prepared state for this test to pass, skipping for now
+        it("withdraw", async () => {
+          await testDelegation.connect(funder).fund({ value: 1n });
+          await testMethod(
+            testDelegation,
+            "withdraw",
+            {
+              successUsers: [withdrawer],
+              failingUsers: allRoles.filter((r) => r !== withdrawer),
+            },
+            [stranger, 1n],
+            await testDelegation.WITHDRAW_ROLE(),
+          );
+        });
+
+        // requires prepared state for this test to pass, skipping for now
+        it.skip("withdrawWETH", async () => {
+          await testMethod(
+            testDelegation,
+            "withdrawWETH",
+            {
+              successUsers: [withdrawer],
+              failingUsers: allRoles.filter((r) => r !== withdrawer),
+            },
+            [stranger, ether("1")],
+            await testDelegation.WITHDRAW_ROLE(),
+          );
+        });
+
+        // requires prepared state for this test to pass, skipping for now
+        it.skip("fundWeth", async () => {
+          await testMethod(
+            testDelegation,
+            "fundWeth",
+            {
+              successUsers: [funder],
+              failingUsers: allRoles.filter((r) => r !== funder),
+            },
+            [ether("1"), { from: funder.address }],
+            await testDelegation.FUND_ROLE(),
+          );
+        });
+        it("fund", async () => {
+          await testMethod(
+            testDelegation,
+            "fund",
+            {
+              successUsers: [funder],
+              failingUsers: allRoles.filter((r) => r !== funder),
+            },
+            [{ value: 1n }],
+            await testDelegation.FUND_ROLE(),
+          );
+        });
+        //burnWstETH, burnStETH,burnShares
+      });
+    });
+
+    describe("Verify ACL for methods that require confirmations", () => {
+      it("setNodeOperatorFeeBP", async () => {
+        await expect(testDelegation.connect(owner).setNodeOperatorFeeBP(1n)).not.to.emit(
+          testDelegation,
+          "NodeOperatorFeeBPSet",
+        );
+        await expect(testDelegation.connect(nodeOperatorManager).setNodeOperatorFeeBP(1n)).to.emit(
+          testDelegation,
+          "NodeOperatorFeeBPSet",
+        );
+
+        await testMethodConfirmedRoles(
+          testDelegation,
+          "setNodeOperatorFeeBP",
+          {
+            successUsers: [],
+            failingUsers: allRoles.filter((r) => r !== owner && r !== nodeOperatorManager),
+          },
+          [1n],
+        );
+      });
+
+      it("setConfirmExpiry", async () => {
+        await expect(testDelegation.connect(owner).setConfirmExpiry(days(7n))).not.to.emit(
+          testDelegation,
+          "ConfirmExpirySet",
+        );
+        await expect(testDelegation.connect(nodeOperatorManager).setConfirmExpiry(days(7n))).to.emit(
+          testDelegation,
+          "ConfirmExpirySet",
+        );
+
+        await testMethodConfirmedRoles(
+          testDelegation,
+          "setConfirmExpiry",
+          {
+            successUsers: [],
+            failingUsers: allRoles.filter((r) => r !== owner && r !== nodeOperatorManager),
+          },
+          [days(7n)],
+        );
+      });
+    });
+
+    it("Allows anyone to read public metrics of the vault", async () => {
+      expect(await testDelegation.connect(funder).unreserved()).to.equal(0);
+      expect(await testDelegation.connect(funder).curatorUnclaimedFee()).to.equal(0);
+      expect(await testDelegation.connect(funder).nodeOperatorUnclaimedFee()).to.equal(0);
+      expect(await testDelegation.connect(funder).withdrawableEther()).to.equal(0);
+    });
+
+    it("Allows to retrieve roles addresses", async () => {
+      expect(await testDelegation.getRoleMembers(await testDelegation.MINT_ROLE())).to.deep.equal([minter.address]);
+    });
   });
 
   // initializing contracts without signers
   describe('"Vault created with no roles', () => {
->>>>>>> 6283296c
     let testDelegation: Delegation;
 
     before(async () => {
@@ -624,9 +549,6 @@
       testDelegation = await ethers.getContractAt("Delegation", createVaultEvents[0].args?.owner);
     });
 
-<<<<<<< HEAD
-    describe("Only roles", () => {
-=======
     it("Verify that roles are not assigned", async () => {
       const roles = [
         await testDelegation.CURATOR_FEE_SET_ROLE(),
@@ -649,7 +571,6 @@
       }
     });
     describe("Verify ACL for methods that require only role", () => {
->>>>>>> 6283296c
       describe("Delegation methods", () => {
         it("setCuratorFeeBP", async () => {
           await testGrantingRole(
