--- conflicted
+++ resolved
@@ -1,9 +1,5 @@
 import { expect } from "chai";
-<<<<<<< HEAD
-import { ContractTransactionReceipt, hexlify, randomBytes, ZeroAddress } from "ethers";
-=======
-import { ContractTransactionReceipt, hexlify, TransactionResponse, ZeroAddress } from "ethers";
->>>>>>> 60182a31
+import { ContractTransactionReceipt, hexlify, ZeroAddress } from "ethers";
 import { ethers } from "hardhat";
 
 import { SecretKey } from "@chainsafe/blst";
@@ -12,9 +8,6 @@
 
 import { Delegation, SSZHelpers, StakingVault } from "typechain-types";
 
-<<<<<<< HEAD
-import { computeDepositDataRoot, days, ether, generateValidator, impersonate, log, prepareLocalMerkleTree } from "lib";
-=======
 import {
   days,
   deployBLSPrecompileStubs,
@@ -25,9 +18,7 @@
   impersonate,
   log,
   prepareLocalMerkleTree,
-  updateBalance,
 } from "lib";
->>>>>>> 60182a31
 import {
   getProtocolContext,
   norEnsureOperators,
