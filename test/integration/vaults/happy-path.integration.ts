import { expect } from "chai";
<<<<<<< HEAD
import { ContractTransactionReceipt, hexlify, TransactionResponse } from "ethers";
=======
import { ContractTransactionReceipt, hexlify, ZeroAddress } from "ethers";
>>>>>>> a9c7b2ae
import { ethers } from "hardhat";

import { SecretKey } from "@chainsafe/blst";
import { HardhatEthersSigner } from "@nomicfoundation/hardhat-ethers/signers";
import { setBalance } from "@nomicfoundation/hardhat-network-helpers";

import { Delegation, SSZHelpers, StakingVault } from "typechain-types";

import {
  days,
  ether,
  generatePostDeposit,
  generatePredeposit,
  generateValidator,
  impersonate,
  log,
  prepareLocalMerkleTree,
} from "lib";
<<<<<<< HEAD
import { getProtocolContext, getReportTimeElapsed, OracleReportParams, ProtocolContext, report } from "lib/protocol";

import { bailOnFailure, Snapshot } from "test/suite";
import { ONE_DAY } from "test/suite/constants";
=======
import {
  getProtocolContext,
  norEnsureOperators,
  OracleReportParams,
  ProtocolContext,
  report,
  sdvtEnsureOperators,
} from "lib/protocol";
import { reportVaultDataWithProof } from "lib/protocol/helpers/vaults";

import { bailOnFailure, Snapshot } from "test/suite";
import { CURATED_MODULE_ID, MAX_DEPOSIT, SIMPLE_DVT_MODULE_ID, ZERO_HASH } from "test/suite/constants";

const LIDO_DEPOSIT = ether("640");
>>>>>>> a9c7b2ae

const VALIDATORS_PER_VAULT = 2n;
const VALIDATOR_DEPOSIT_SIZE = ether("32");
const VAULT_DEPOSIT = VALIDATOR_DEPOSIT_SIZE * VALIDATORS_PER_VAULT;

// const ONE_YEAR = 365n * ONE_DAY;
// const TARGET_APR = 3_00n; // 3% APR
// const PROTOCOL_FEE = 10_00n; // 10% fee (5% treasury + 5% node operators)
const TOTAL_BASIS_POINTS = 100_00n; // 100%

const VAULT_CONNECTION_DEPOSIT = ether("1");
const VAULT_NODE_OPERATOR_FEE = 3_00n; // 3% node operator performance fee

describe("Scenario: Staking Vaults Happy Path", () => {
  let ctx: ProtocolContext;

  let owner: HardhatEthersSigner;
  let nodeOperator: HardhatEthersSigner;
  let curator: HardhatEthersSigner;
  let depositContract: string;

  const reserveRatio = 10_00n; // 10% of ETH allocation as reserve
  const rebalanceThreshold = 8_00n; // 8% is a threshold to force rebalance on the vault
  const mintableRatio = TOTAL_BASIS_POINTS - reserveRatio; // 90% LTV

  let delegation: Delegation;
  let stakingVault: StakingVault;
  let stakingVaultAddress: string;
  let stakingVaultBeaconBalance = 0n;
  let stakingVaultMaxMintingShares = 0n;

  const treasuryFeeBP = 5_00n; // 5% of the treasury fee

  let snapshot: string;

  before(async () => {
    ctx = await getProtocolContext();

    [owner, nodeOperator, curator] = await ethers.getSigners();

    const { depositSecurityModule } = ctx.contracts;
    depositContract = await depositSecurityModule.DEPOSIT_CONTRACT();

    // add ETH to NO for PDG deposit + gas
    await setBalance(nodeOperator.address, ether((VALIDATORS_PER_VAULT + 1n).toString()));

    snapshot = await Snapshot.take();
  });

  after(async () => await Snapshot.restore(snapshot));

  beforeEach(bailOnFailure);

  // async function calculateReportParams() {
  //   const { beaconBalance } = await ctx.contracts.lido.getBeaconStat();
  //   const { timeElapsed } = await getReportTimeElapsed(ctx);

  //   log.debug("Report time elapsed", { timeElapsed });

  //   const gross = (TARGET_APR * TOTAL_BASIS_POINTS) / (TOTAL_BASIS_POINTS - PROTOCOL_FEE); // take into account 10% Lido fee
  //   const elapsedProtocolReward = (beaconBalance * gross * timeElapsed) / TOTAL_BASIS_POINTS / ONE_YEAR;
  //   const elapsedVaultReward = (VAULT_DEPOSIT * gross * timeElapsed) / TOTAL_BASIS_POINTS / ONE_YEAR;

  //   log.debug("Report values", {
  //     "Elapsed rewards": elapsedProtocolReward,
  //     "Elapsed vault rewards": elapsedVaultReward,
  //   });

  //   return { elapsedProtocolReward, elapsedVaultReward };
  // }

  // async function addRewards(rewards: bigint) {
  //   if (!stakingVaultAddress || !stakingVault) {
  //     throw new Error("Staking Vault is not initialized");
  //   }

  //   const vault101Balance = (await ethers.provider.getBalance(stakingVaultAddress)) + rewards;
  //   await updateBalance(stakingVaultAddress, vault101Balance);

  //   // Use beacon balance to calculate the vault value
  //   return vault101Balance + stakingVaultBeaconBalance;
  // }

  it("Should have vaults factory deployed and adopted by DAO", async () => {
    const { stakingVaultFactory, stakingVaultBeacon } = ctx.contracts;

    const implAddress = await stakingVaultBeacon.implementation();
    const delegationAddress = await stakingVaultFactory.DELEGATION_IMPL();

    const _stakingVault = await ethers.getContractAt("StakingVault", implAddress);
    const _delegation = await ethers.getContractAt("Delegation", delegationAddress);

    expect(await _stakingVault.DEPOSIT_CONTRACT()).to.equal(depositContract);
    expect(await _delegation.STETH()).to.equal(ctx.contracts.lido.address);

    // TODO: check what else should be validated here
  });

  it("Should allow Owner to create vault and assign NodeOperator and Curator roles", async () => {
    const { stakingVaultFactory } = ctx.contracts;

    // Owner can create a vault with operator as a node operator
    const deployTx = await stakingVaultFactory.connect(owner).createVaultWithDelegation(
      {
        defaultAdmin: owner,
        nodeOperatorManager: nodeOperator,
        assetRecoverer: curator,
        nodeOperatorFeeBP: VAULT_NODE_OPERATOR_FEE,
        confirmExpiry: days(7n),
        funders: [curator],
        withdrawers: [curator],
        lockers: [curator],
        minters: [curator],
        burners: [curator],
        rebalancers: [curator],
        depositPausers: [curator],
        depositResumers: [curator],
        pdgCompensators: [curator],
        unknownValidatorProvers: [curator],
        unguaranteedBeaconChainDepositors: [curator],
        validatorExitRequesters: [curator],
        validatorWithdrawalTriggerers: [curator],
        disconnecters: [curator],
        lidoVaultHubAuthorizers: [curator],
        lidoVaultHubDeauthorizers: [curator],
        ossifiers: [curator],
        depositorSetters: [curator],
        lockedResetters: [curator],
        nodeOperatorFeeClaimers: [nodeOperator],
        nodeOperatorRewardAdjusters: [nodeOperator],
      },
      "0x",
    );

    const createVaultTxReceipt = (await deployTx.wait()) as ContractTransactionReceipt;
    const createVaultEvents = ctx.getEvents(createVaultTxReceipt, "VaultCreated");

    expect(createVaultEvents.length).to.equal(1n);

    stakingVault = await ethers.getContractAt("StakingVault", createVaultEvents[0].args?.vault);
    delegation = await ethers.getContractAt("Delegation", createVaultEvents[0].args?.owner);

    expect(await isSoleRoleMember(owner, await delegation.DEFAULT_ADMIN_ROLE())).to.be.true;

    expect(await isSoleRoleMember(nodeOperator, await delegation.NODE_OPERATOR_MANAGER_ROLE())).to.be.true;
    expect(await isSoleRoleMember(nodeOperator, await delegation.NODE_OPERATOR_FEE_CLAIM_ROLE())).to.be.true;

    expect(await isSoleRoleMember(curator, await delegation.FUND_ROLE())).to.be.true;
    expect(await isSoleRoleMember(curator, await delegation.WITHDRAW_ROLE())).to.be.true;
    expect(await isSoleRoleMember(curator, await delegation.LOCK_ROLE())).to.be.true;
    expect(await isSoleRoleMember(curator, await delegation.MINT_ROLE())).to.be.true;
    expect(await isSoleRoleMember(curator, await delegation.BURN_ROLE())).to.be.true;
    expect(await isSoleRoleMember(curator, await delegation.REBALANCE_ROLE())).to.be.true;
    expect(await isSoleRoleMember(curator, await delegation.PAUSE_BEACON_CHAIN_DEPOSITS_ROLE())).to.be.true;
    expect(await isSoleRoleMember(curator, await delegation.RESUME_BEACON_CHAIN_DEPOSITS_ROLE())).to.be.true;
    expect(await isSoleRoleMember(curator, await delegation.REQUEST_VALIDATOR_EXIT_ROLE())).to.be.true;
    expect(await isSoleRoleMember(curator, await delegation.TRIGGER_VALIDATOR_WITHDRAWAL_ROLE())).to.be.true;
    expect(await isSoleRoleMember(curator, await delegation.VOLUNTARY_DISCONNECT_ROLE())).to.be.true;
  });

  it("Should allow Lido to recognize vaults and connect them to accounting", async () => {
    const { lido, vaultHub } = ctx.contracts;

    expect(await stakingVault.locked()).to.equal(0n); // no ETH locked yet

    const votingSigner = await ctx.getSigner("voting");
    await lido.connect(votingSigner).setMaxExternalRatioBP(20_00n);

    // only equivalent of 10.0% of TVL can be minted as stETH on the vault
    const shareLimit = (await lido.getTotalShares()) / 10n; // 10% of total shares

    const agentSigner = await ctx.getSigner("agent");

    await delegation.connect(curator).fund({ value: ether("1") });
    await delegation.connect(curator).lock(ether("1"));

    await vaultHub
      .connect(agentSigner)
      .connectVault(stakingVault, shareLimit, reserveRatio, rebalanceThreshold, treasuryFeeBP);

    expect(await vaultHub.vaultsCount()).to.equal(1n);
    expect(await stakingVault.locked()).to.equal(VAULT_CONNECTION_DEPOSIT);
  });

  it("Should allow Curator to fund vault via delegation contract", async () => {
    await delegation.connect(curator).fund({ value: VAULT_DEPOSIT });

    const vaultBalance = await ethers.provider.getBalance(stakingVault);

    expect(vaultBalance).to.equal(VAULT_DEPOSIT + VAULT_CONNECTION_DEPOSIT);
    expect(await stakingVault.valuation()).to.equal(VAULT_DEPOSIT + VAULT_CONNECTION_DEPOSIT);
  });

  it("Should allow NodeOperator to deposit validators from the vault via PDG", async () => {
    const keysToAdd = VALIDATORS_PER_VAULT;

    const withdrawalCredentials = await stakingVault.withdrawalCredentials();
    const predepositAmount = await ctx.contracts.predepositGuarantee.PREDEPOSIT_AMOUNT();

    const validators: {
      container: SSZHelpers.ValidatorStruct;
      blsPrivateKey: SecretKey;
      index: number;
      proof: string[];
    }[] = [];

    for (let i = 0; i < keysToAdd; i++) {
      validators.push({ ...generateValidator(withdrawalCredentials), index: 0, proof: [] });
    }

    const predeposits = await Promise.all(
      validators.map((validator) => {
        return generatePredeposit(validator);
      }),
    );

    const pdg = ctx.contracts.predepositGuarantee.connect(nodeOperator);

    // top up PDG balance
    await pdg.topUpNodeOperatorBalance(nodeOperator, { value: ether(VALIDATORS_PER_VAULT.toString()) });

    // predeposit validators
    await pdg.predeposit(
      stakingVault,
      predeposits.map((p) => p.deposit),
      predeposits.map((p) => p.depositY),
    );

    const slot = await pdg.SLOT_CHANGE_GI_FIRST_VALIDATOR();

    const mockCLtree = await prepareLocalMerkleTree(await pdg.GI_FIRST_VALIDATOR_AFTER_CHANGE());

    for (let index = 0; index < validators.length; index++) {
      const validator = validators[index];
      validator.index = (await mockCLtree.addValidator(validator.container)).validatorIndex;
    }

    const { childBlockTimestamp, beaconBlockHeader } = await mockCLtree.commitChangesToBeaconRoot(Number(slot) + 100);

    for (let index = 0; index < validators.length; index++) {
      const validator = validators[index];
      validator.proof = await mockCLtree.buildProof(validator.index, beaconBlockHeader);
    }

    const witnesses = validators.map((validator) => ({
      proof: validator.proof,
      pubkey: hexlify(validator.container.pubkey),
      validatorIndex: validator.index,
      childBlockTimestamp,
    }));

    const postDepositAmount = VALIDATOR_DEPOSIT_SIZE - predepositAmount;
    const postdeposits = validators.map((validator) => {
      return generatePostDeposit(validator.container, postDepositAmount);
    });

    await pdg.proveAndDeposit(witnesses, postdeposits, stakingVault);

    stakingVaultBeaconBalance += VAULT_DEPOSIT;
    stakingVaultBeaconBalance;
    stakingVaultAddress = await stakingVault.getAddress();

    const vaultBalance = await ethers.provider.getBalance(stakingVault);
    expect(vaultBalance).to.equal(VAULT_CONNECTION_DEPOSIT);
    expect(await stakingVault.valuation()).to.equal(VAULT_DEPOSIT + VAULT_CONNECTION_DEPOSIT);
  });

  it("Should allow Curator to mint max stETH", async () => {
    const { lido } = ctx.contracts;

    // Calculate the max stETH that can be minted on the vault 101 with the given LTV
    stakingVaultMaxMintingShares = await lido.getSharesByPooledEth(
      (VAULT_DEPOSIT * mintableRatio) / TOTAL_BASIS_POINTS,
    );

    log.debug("Staking Vault", {
      "Staking Vault Address": stakingVaultAddress,
      "Total ETH": await stakingVault.valuation(),
      "Max shares": stakingVaultMaxMintingShares,
    });

    //report
    await reportVaultDataWithProof(stakingVault);

    // mint
    const mintTx = await delegation.connect(curator).mintShares(curator, stakingVaultMaxMintingShares);
    const mintTxReceipt = (await mintTx.wait()) as ContractTransactionReceipt;

    const mintEvents = ctx.getEvents(mintTxReceipt, "MintedSharesOnVault");
    expect(mintEvents.length).to.equal(1n);
    expect(mintEvents[0].args.vault).to.equal(stakingVaultAddress);
    expect(mintEvents[0].args.amountOfShares).to.equal(stakingVaultMaxMintingShares);

    const lockedEvents = ctx.getEvents(mintTxReceipt, "LockedIncreased", [stakingVault.interface]);
    expect(lockedEvents.length).to.equal(1n);

    expect(lockedEvents[0].args?.locked).to.equal(VAULT_DEPOSIT);
    expect(await stakingVault.locked()).to.equal(VAULT_DEPOSIT);

    log.debug("Staking Vault", {
      "Staking Vault Minted Shares": stakingVaultMaxMintingShares,
      "Staking Vault Locked": VAULT_DEPOSIT,
    });
  });

  // TODO: removed test as fees is 0 at the moment
  // it("Should rebase simulating 3% stETH APR", async () => {
  //   const { vaultHub } = ctx.contracts;

  //   const { elapsedProtocolReward, elapsedVaultReward } = await calculateReportParams();
  //   const vaultValue = await addRewards(elapsedVaultReward);

  //   const params = {
  //     clDiff: elapsedProtocolReward,
  //     excludeVaultsBalances: true,
  //     vaultsTotalTreasuryFeesShares: vaultValue,
  //   } as OracleReportParams;

  //   const { reportTx } = (await report(ctx, params)) as {
  //     reportTx: TransactionResponse;
  //     extraDataTx: TransactionResponse;
  //   };
  //   const reportTxReceipt = (await reportTx.wait()) as ContractTransactionReceipt;

  //   const socket = await vaultHub["vaultSocket(address)"](stakingVaultAddress);
  //   expect(socket.sharesMinted).to.be.gt(stakingVaultMaxMintingShares);

  //   const vaultReportedEvent = ctx.getEvents(reportTxReceipt, "Reported", [stakingVault.interface]);
  //   expect(vaultReportedEvent.length).to.equal(1n);

  //   expect(vaultReportedEvent[0].args?.valuation).to.equal(vaultValue);
  //   expect(vaultReportedEvent[0].args?.inOutDelta).to.equal(VAULT_DEPOSIT);
  //   // TODO: add assertions or locked values and rewards

  //   expect(await delegation.nodeOperatorUnclaimedFee()).to.be.gt(0n);
  // });

  // it("Should allow Operator to claim performance fees", async () => {
  //   const performanceFee = await delegation.nodeOperatorUnclaimedFee();
  //   log.debug("Staking Vault stats", {
  //     "Staking Vault performance fee": ethers.formatEther(performanceFee),
  //   });

  //   const operatorBalanceBefore = await ethers.provider.getBalance(nodeOperator);

  //   const claimPerformanceFeesTx = await delegation.connect(nodeOperator).claimNodeOperatorFee(nodeOperator);
  //   const claimPerformanceFeesTxReceipt = (await claimPerformanceFeesTx.wait()) as ContractTransactionReceipt;

  //   const operatorBalanceAfter = await ethers.provider.getBalance(nodeOperator);
  //   const gasFee = claimPerformanceFeesTxReceipt.gasPrice * claimPerformanceFeesTxReceipt.cumulativeGasUsed;

  //   log.debug("Operator's StETH balance", {
  //     "Balance before": ethers.formatEther(operatorBalanceBefore),
  //     "Balance after": ethers.formatEther(operatorBalanceAfter),
  //     "Gas used": claimPerformanceFeesTxReceipt.cumulativeGasUsed,
  //     "Gas fees": ethers.formatEther(gasFee),
  //   });

  //   expect(operatorBalanceAfter).to.equal(operatorBalanceBefore + performanceFee - gasFee);
  // });

  // it("Should allow Curator to burn minted shares", async () => {
  //   const { lido, vaultHub } = ctx.contracts;

  //   // Token master can approve the vault to burn the shares
  //   await lido.connect(curator).approve(delegation, await lido.getPooledEthByShares(stakingVaultMaxMintingShares));
  //   await delegation.connect(curator).burnShares(stakingVaultMaxMintingShares);

  //   const { elapsedProtocolReward, elapsedVaultReward } = await calculateReportParams();
  //   const vaultValue = await addRewards(elapsedVaultReward / 2n); // Half the vault rewards value after validator exit

  //   const params = {
  //     clDiff: elapsedProtocolReward,
  //     excludeVaultsBalances: true,
  //     vaultValues: [vaultValue],
  //     inOutDeltas: [VAULT_DEPOSIT],
  //   } as OracleReportParams;

  //   await report(ctx, params);

  //   const socket = await vaultHub["vaultSocket(address)"](stakingVaultAddress);
  //   const mintedShares = socket.sharesMinted;
  //   expect(mintedShares).to.be.gt(0n); // we still have the protocol fees minted

  //   const lockedOnVault = await stakingVault.locked();
  //   expect(lockedOnVault).to.be.gt(0n);
  // });

  // it("Should allow Manager to rebalance the vault to reduce the debt", async () => {
  //   const { vaultHub, lido } = ctx.contracts;

  //   const socket = await vaultHub["vaultSocket(address)"](stakingVaultAddress);
  //   const stETHToRebalance = await lido.getPooledEthByShares(socket.sharesMinted);

  //   await delegation.connect(curator).rebalanceVault(stETHToRebalance, { value: stETHToRebalance });

  //   expect(await stakingVault.locked()).to.equal(VAULT_CONNECTION_DEPOSIT); // 1 ETH locked as a connection fee
  // });

  // it("Should allow Manager to disconnect vaults from the hub", async () => {
  //   const disconnectTx = await delegation.connect(curator).voluntaryDisconnect();
  //   const disconnectTxReceipt = (await disconnectTx.wait()) as ContractTransactionReceipt;

  //   const disconnectEvents = ctx.getEvents(disconnectTxReceipt, "VaultDisconnected");
  //   expect(disconnectEvents.length).to.equal(1n);

  //   expect(await stakingVault.locked()).to.equal(0);
  // });

  async function isSoleRoleMember(account: HardhatEthersSigner, role: string) {
    return (await delegation.getRoleMemberCount(role)).toString() === "1" && (await delegation.hasRole(role, account));
  }
});<|MERGE_RESOLUTION|>--- conflicted
+++ resolved
@@ -1,9 +1,5 @@
 import { expect } from "chai";
-<<<<<<< HEAD
-import { ContractTransactionReceipt, hexlify, TransactionResponse } from "ethers";
-=======
-import { ContractTransactionReceipt, hexlify, ZeroAddress } from "ethers";
->>>>>>> a9c7b2ae
+import { ContractTransactionReceipt, hexlify } from "ethers";
 import { ethers } from "hardhat";
 
 import { SecretKey } from "@chainsafe/blst";
@@ -18,31 +14,13 @@
   generatePostDeposit,
   generatePredeposit,
   generateValidator,
-  impersonate,
   log,
   prepareLocalMerkleTree,
 } from "lib";
-<<<<<<< HEAD
-import { getProtocolContext, getReportTimeElapsed, OracleReportParams, ProtocolContext, report } from "lib/protocol";
+import { getProtocolContext, ProtocolContext } from "lib/protocol";
+import { reportVaultDataWithProof } from "lib/protocol/helpers/vaults";
 
 import { bailOnFailure, Snapshot } from "test/suite";
-import { ONE_DAY } from "test/suite/constants";
-=======
-import {
-  getProtocolContext,
-  norEnsureOperators,
-  OracleReportParams,
-  ProtocolContext,
-  report,
-  sdvtEnsureOperators,
-} from "lib/protocol";
-import { reportVaultDataWithProof } from "lib/protocol/helpers/vaults";
-
-import { bailOnFailure, Snapshot } from "test/suite";
-import { CURATED_MODULE_ID, MAX_DEPOSIT, SIMPLE_DVT_MODULE_ID, ZERO_HASH } from "test/suite/constants";
-
-const LIDO_DEPOSIT = ether("640");
->>>>>>> a9c7b2ae
 
 const VALIDATORS_PER_VAULT = 2n;
 const VALIDATOR_DEPOSIT_SIZE = ether("32");
