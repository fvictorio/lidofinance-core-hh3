--- conflicted
+++ resolved
@@ -1,7 +1,4 @@
 export { Snapshot, resetState } from "./snapshot";
 export { Tracing } from "./tracing";
-<<<<<<< HEAD
-export * from "./constants";
-=======
 export { bailOnFailure } from "./bail";
->>>>>>> 39caac32
+export * from "./constants";