const { ethers, artifacts, contract, web3 } = require('hardhat')
const { ZERO_ADDRESS } = require('../../helpers/constants')
const { assert } = require('../../helpers/assert')
const { hex, toBN } = require('../../helpers/utils')
const { EvmSnapshot } = require('../../helpers/blockchain')
const {
  updateLocatorImplementation,
  deployLocatorWithDummyAddressesImplementation,
} = require('../../helpers/locator-deploy')
const { calcAccountingReportDataHash, getAccountingReportDataItems } = require('../../helpers/reportData')

const {
  SLOTS_PER_EPOCH,
  SECONDS_PER_SLOT,
  GENESIS_TIME,
  SECONDS_PER_EPOCH,
  EPOCHS_PER_FRAME,
  SLOTS_PER_FRAME,
  SECONDS_PER_FRAME,
  computeSlotAt,
  computeEpochAt,
  computeEpochFirstSlotAt,
  computeEpochFirstSlot,
  computeTimestampAtSlot,
  computeTimestampAtEpoch,
  ZERO_HASH,
  HASH_1,
  HASH_2,
  HASH_3,
  HASH_4,
  HASH_5,
  CONSENSUS_VERSION,
  deployHashConsensus,
} = require('./hash-consensus-deploy.test')

const AccountingOracle = artifacts.require('AccountingOracleTimeTravellable')
const MockLido = artifacts.require('MockLidoForAccountingOracle')
const MockStakingRouter = artifacts.require('MockStakingRouterForAccountingOracle')
const MockWithdrawalQueue = artifacts.require('MockWithdrawalQueueForAccountingOracle')
const MockLegacyOracle = artifacts.require('MockLegacyOracle')

const V1_ORACLE_LAST_COMPLETED_EPOCH = 2 * EPOCHS_PER_FRAME
const V1_ORACLE_LAST_REPORT_SLOT = V1_ORACLE_LAST_COMPLETED_EPOCH * SLOTS_PER_EPOCH

const EXTRA_DATA_FORMAT_EMPTY = 0
const EXTRA_DATA_FORMAT_LIST = 1

const EXTRA_DATA_TYPE_STUCK_VALIDATORS = 1
const EXTRA_DATA_TYPE_EXITED_VALIDATORS = 2

<<<<<<< HEAD
function getReportDataItems(r) {
  return [
    r.consensusVersion,
    +r.refSlot,
    r.numValidators,
    r.clBalanceGwei,
    r.stakingModuleIdsWithNewlyExitedValidators,
    r.numExitedValidatorsByStakingModule,
    r.withdrawalVaultBalance,
    r.elRewardsVaultBalance,
    r.sharesRequestedToBurn,
    r.withdrawalFinalizationBatches,
    r.simulatedShareRate,
    r.isBunkerMode,
    r.extraDataFormat,
    r.extraDataHash,
    r.extraDataItemsCount,
  ]
}

function calcReportDataHash(reportItems) {
  const data = web3.eth.abi.encodeParameters(
    [
      '(uint256,uint256,uint256,uint256,uint256[],uint256[],uint256,uint256,uint256,uint256[],uint256,bool,uint256,bytes32,uint256)',
    ],
    [reportItems]
  )
  return web3.utils.keccak256(data)
}

=======
>>>>>>> e579c0e1
function encodeExtraDataItem(itemIndex, itemType, moduleId, nodeOperatorIds, keysCounts) {
  const itemHeader = hex(itemIndex, 3) + hex(itemType, 2)
  const payloadHeader = hex(moduleId, 3) + hex(nodeOperatorIds.length, 8)
  const operatorIdsPayload = nodeOperatorIds.map((id) => hex(id, 8)).join('')
  const keysCountsPayload = keysCounts.map((count) => hex(count, 16)).join('')
  return '0x' + itemHeader + payloadHeader + operatorIdsPayload + keysCountsPayload
}

function encodeExtraDataItems({ stuckKeys, exitedKeys }) {
  const items = []
  const encodeItem = (item, type) =>
    encodeExtraDataItem(items.length, type, item.moduleId, item.nodeOpIds, item.keysCounts)
  stuckKeys.forEach((item) => items.push(encodeItem(item, EXTRA_DATA_TYPE_STUCK_VALIDATORS)))
  exitedKeys.forEach((item) => items.push(encodeItem(item, EXTRA_DATA_TYPE_EXITED_VALIDATORS)))
  return items
}

function packExtraDataList(extraDataItems) {
  return '0x' + extraDataItems.map((s) => s.substr(2)).join('')
}

function calcExtraDataListHash(packedExtraDataList) {
  return web3.utils.keccak256(packedExtraDataList)
}
<<<<<<< HEAD

async function deployOracleReportSanityCheckerForAccounting(lidoLocator, admin) {
  const churnValidatorsPerDayLimit = 100
  const limitsList = [churnValidatorsPerDayLimit, 0, 0, 0, 32 * 12, 15, 16, 0, 0]
  const managersRoster = [[admin], [admin], [admin], [admin], [admin], [admin], [admin], [admin], [admin], [admin]]

  const OracleReportSanityChecker = artifacts.require('OracleReportSanityChecker')

  const oracleReportSanityChecker = await OracleReportSanityChecker.new(
    lidoLocator,
    admin,
    limitsList,
    managersRoster,
    {
      from: admin,
    }
  )
  return oracleReportSanityChecker
}
=======
>>>>>>> e579c0e1

module.exports = {
  SLOTS_PER_EPOCH,
  SECONDS_PER_SLOT,
  GENESIS_TIME,
  SECONDS_PER_EPOCH,
  EPOCHS_PER_FRAME,
  SLOTS_PER_FRAME,
  SECONDS_PER_FRAME,
  ZERO_HASH,
  HASH_1,
  HASH_2,
  HASH_3,
  HASH_4,
  HASH_5,
  computeSlotAt,
  computeEpochAt,
  computeEpochFirstSlotAt,
  computeEpochFirstSlot,
  computeTimestampAtSlot,
  computeTimestampAtEpoch,
  CONSENSUS_VERSION,
  V1_ORACLE_LAST_COMPLETED_EPOCH,
  V1_ORACLE_LAST_REPORT_SLOT,
  EXTRA_DATA_FORMAT_EMPTY,
  EXTRA_DATA_FORMAT_LIST,
  EXTRA_DATA_TYPE_STUCK_VALIDATORS,
  EXTRA_DATA_TYPE_EXITED_VALIDATORS,
  deployAndConfigureAccountingOracle,
  deployAccountingOracleSetup,
  initAccountingOracle,
  configureAccountingOracleSetup,
  deployMockLegacyOracle,
  deployMockLidoAndStakingRouter,
  getAccountingReportDataItems,
  calcAccountingReportDataHash,
  encodeExtraDataItem,
  encodeExtraDataItems,
  packExtraDataList,
  calcExtraDataListHash,
  getInitialFrameStartTime,
}

<<<<<<< HEAD
=======
async function deployOracleReportSanityCheckerForAccounting(lidoLocator, admin) {
  const churnValidatorsPerDayLimit = 100
  const limitsList = [churnValidatorsPerDayLimit, 0, 0, 0, 32 * 12, 15, 16, 0, 0]
  const managersRoster = [[admin], [admin], [admin], [admin], [admin], [admin], [admin], [admin], [admin], [admin]]

  const OracleReportSanityChecker = artifacts.require('OracleReportSanityChecker')

  const oracleReportSanityChecker = await OracleReportSanityChecker.new(
    lidoLocator,
    admin,
    limitsList,
    managersRoster,
    {
      from: admin,
    }
  )
  return oracleReportSanityChecker
}

>>>>>>> e579c0e1
async function deployMockLegacyOracle({
  epochsPerFrame = EPOCHS_PER_FRAME,
  slotsPerEpoch = SLOTS_PER_EPOCH,
  secondsPerSlot = SECONDS_PER_SLOT,
  genesisTime = GENESIS_TIME,
  lastCompletedEpochId = V1_ORACLE_LAST_COMPLETED_EPOCH,
} = {}) {
  const legacyOracle = await MockLegacyOracle.new()
  await legacyOracle.setParams(epochsPerFrame, slotsPerEpoch, secondsPerSlot, genesisTime, lastCompletedEpochId)
  return legacyOracle
}

async function deployMockLidoAndStakingRouter() {
  const stakingRouter = await MockStakingRouter.new()
  const withdrawalQueue = await MockWithdrawalQueue.new()
  const lido = await MockLido.new()
  return { lido, stakingRouter, withdrawalQueue }
}

async function deployAccountingOracleSetup(
  admin,
  {
    epochsPerFrame = EPOCHS_PER_FRAME,
    slotsPerEpoch = SLOTS_PER_EPOCH,
    secondsPerSlot = SECONDS_PER_SLOT,
    genesisTime = GENESIS_TIME,
    getLidoAndStakingRouter = deployMockLidoAndStakingRouter,
    getLegacyOracle = deployMockLegacyOracle,
    lidoLocatorAddr = null,
    legacyOracleAddr = null,
  } = {}
) {
  const locatorAddr = (await deployLocatorWithDummyAddressesImplementation(admin)).address
  const { lido, stakingRouter, withdrawalQueue } = await getLidoAndStakingRouter()
  const oracleReportSanityChecker = await deployOracleReportSanityCheckerForAccounting(locatorAddr, admin)

  await updateLocatorImplementation(locatorAddr, admin, {
    lido: lido.address,
    stakingRouter: stakingRouter.address,
    withdrawalQueue: withdrawalQueue.address,
    oracleReportSanityChecker: oracleReportSanityChecker.address,
  })

  const legacyOracle = await getLegacyOracle()

  const oracle = await AccountingOracle.new(
    lidoLocatorAddr || locatorAddr,
    lido.address,
    legacyOracleAddr || legacyOracle.address,
    secondsPerSlot,
    genesisTime,
    { from: admin }
  )

  // deploy hash consensus without setting the initial epoch since we won't know at the moment of the actual deploy
  const { consensus } = await deployHashConsensus(admin, {
    reportProcessor: oracle,
    initialEpoch: null,
    epochsPerFrame,
    slotsPerEpoch,
    secondsPerSlot,
    genesisTime,
  })

  await consensus.setTime(genesisTime)

  return {
    admin,
    lido,
    stakingRouter,
    withdrawalQueue,
    locatorAddr,
    legacyOracle,
    oracle,
    consensus,
    oracleReportSanityChecker,
  }
}

async function configureAccountingOracleSetup({
  admin,
  consensus,
  oracle,
  legacyOracle,
  dataSubmitter = null,
  consensusVersion = CONSENSUS_VERSION,
} = {}) {
  // this is done as a part of the protocol upgrade voting execution

  const frameConfig = await consensus.getFrameConfig()
  const initialEpoch = +(await legacyOracle.getLastCompletedEpochId()) + +frameConfig.epochsPerFrame

  const updateInitialEpochIx = await consensus.updateInitialEpoch(initialEpoch, { from: admin })
  const initTx = await initAccountingOracle({ admin, oracle, consensus, dataSubmitter, consensusVersion })

  return { updateInitialEpochIx, initTx }
}

async function initAccountingOracle({
  admin,
  oracle,
  consensus,
  dataSubmitter = null,
  consensusVersion = CONSENSUS_VERSION,
}) {
  const initTx = await oracle.initialize(admin, consensus.address, consensusVersion, { from: admin })

  await oracle.grantRole(await oracle.MANAGE_CONSENSUS_CONTRACT_ROLE(), admin, { from: admin })
  await oracle.grantRole(await oracle.MANAGE_CONSENSUS_VERSION_ROLE(), admin, { from: admin })

  if (dataSubmitter != null) {
    await oracle.grantRole(await oracle.SUBMIT_DATA_ROLE(), dataSubmitter, { from: admin })
  }

  assert.equals(await oracle.EXTRA_DATA_FORMAT_EMPTY(), EXTRA_DATA_FORMAT_EMPTY)
  assert.equals(await oracle.EXTRA_DATA_FORMAT_LIST(), EXTRA_DATA_FORMAT_LIST)
  assert.equals(await oracle.EXTRA_DATA_TYPE_STUCK_VALIDATORS(), EXTRA_DATA_TYPE_STUCK_VALIDATORS)
  assert.equals(await oracle.EXTRA_DATA_TYPE_EXITED_VALIDATORS(), EXTRA_DATA_TYPE_EXITED_VALIDATORS)

  return initTx
}

async function deployAndConfigureAccountingOracle(admin) {
  /// this is done (far) before the protocol upgrade voting initiation:
  ///   1. deploy HashConsensus
  ///   2. deploy AccountingOracle impl
  const deployed = await deployAccountingOracleSetup(admin)

  // pretend we're after the legacy oracle's last proc epoch but before the new oracle's initial epoch
  assert.isAbove(EPOCHS_PER_FRAME, 1)
  const voteExecTime = GENESIS_TIME + (V1_ORACLE_LAST_COMPLETED_EPOCH + 1) * SLOTS_PER_EPOCH * SECONDS_PER_SLOT
  await deployed.consensus.setTime(voteExecTime)

  /// this is done as a part of the protocol upgrade voting execution:
  ///   1. calculate HashConsensus initial epoch as the last finalized legacy epoch + frame size
  ///   2. set HashConsensus initial epoch
  ///   3. deploy AccountingOracle proxy (skipped in these tests as they're not testing the proxy setup)
  ///   4. initialize AccountingOracle
  const finalizeResult = await configureAccountingOracleSetup(deployed)

  // pretend we're at the first slot of the new oracle's initial epoch
  const initialEpoch = V1_ORACLE_LAST_COMPLETED_EPOCH + EPOCHS_PER_FRAME
  await deployed.consensus.setTime(GENESIS_TIME + initialEpoch * SLOTS_PER_EPOCH * SECONDS_PER_SLOT)

  return { ...deployed, ...finalizeResult }
}

async function getInitialFrameStartTime(consensus) {
  const chainConfig = await consensus.getChainConfig()
  const frameConfig = await consensus.getFrameConfig()
  return toBN(frameConfig.initialEpoch)
    .muln(+chainConfig.slotsPerEpoch)
    .muln(+chainConfig.secondsPerSlot)
    .add(toBN(chainConfig.genesisTime))
}

contract('AccountingOracle', ([admin, member1]) => {
  let consensus
  let oracle
  let mockLido
  let mockStakingRouter
  let mockWithdrawalQueue
  let legacyOracle

  context('Deployment and initial configuration', () => {
    const updateInitialEpoch = async (consensus) => {
      // pretend we're after the legacy oracle's last proc epoch but before the new oracle's initial epoch
      const voteExecTime = GENESIS_TIME + (V1_ORACLE_LAST_COMPLETED_EPOCH + 1) * SLOTS_PER_EPOCH * SECONDS_PER_SLOT
      await consensus.setTime(voteExecTime)
      await consensus.updateInitialEpoch(V1_ORACLE_LAST_COMPLETED_EPOCH + EPOCHS_PER_FRAME)
    }

    it('init fails if the chain config is different from the one of the legacy oracle', async () => {
      let deployed = await deployAccountingOracleSetup(admin, {
        getLegacyOracle: () => deployMockLegacyOracle({ slotsPerEpoch: SLOTS_PER_EPOCH + 1 }),
      })
      await updateInitialEpoch(deployed.consensus)
      await assert.reverts(initAccountingOracle({ admin, ...deployed }), 'IncorrectOracleMigration(0)')

      deployed = await deployAccountingOracleSetup(admin, {
        getLegacyOracle: () => deployMockLegacyOracle({ secondsPerSlot: SECONDS_PER_SLOT + 1 }),
      })
      await updateInitialEpoch(deployed.consensus)
      await assert.reverts(initAccountingOracle({ admin, ...deployed }), 'IncorrectOracleMigration(0)')

      deployed = await deployAccountingOracleSetup(admin, {
        getLegacyOracle: () => deployMockLegacyOracle({ genesisTime: GENESIS_TIME + 1 }),
      })
      await updateInitialEpoch(deployed.consensus)
      await assert.reverts(initAccountingOracle({ admin, ...deployed }), 'IncorrectOracleMigration(0)')
    })

    it('init fails if the frame size is different from the one of the legacy oracle', async () => {
      const deployed = await deployAccountingOracleSetup(admin, {
        getLegacyOracle: () => deployMockLegacyOracle({ epochsPerFrame: EPOCHS_PER_FRAME - 1 }),
      })
      await updateInitialEpoch(deployed.consensus)
      await assert.reverts(initAccountingOracle({ admin, ...deployed }), 'IncorrectOracleMigration(1)')
    })

    it(`init fails if the initial epoch of the new oracle is not the next frame's first epoch`, async () => {
      const deployed = await deployAccountingOracleSetup(admin)

      const voteExecTime = GENESIS_TIME + (V1_ORACLE_LAST_COMPLETED_EPOCH + 1) * SLOTS_PER_EPOCH * SECONDS_PER_SLOT
      await deployed.consensus.setTime(voteExecTime)

      const snapshot = new EvmSnapshot(ethers.provider)
      await snapshot.make()

      await deployed.consensus.updateInitialEpoch(V1_ORACLE_LAST_COMPLETED_EPOCH + EPOCHS_PER_FRAME - 1)
      await assert.reverts(initAccountingOracle({ admin, ...deployed }), 'IncorrectOracleMigration(2)')
      await snapshot.rollback()

      await deployed.consensus.updateInitialEpoch(V1_ORACLE_LAST_COMPLETED_EPOCH + EPOCHS_PER_FRAME + 1)
      await assert.reverts(initAccountingOracle({ admin, ...deployed }), 'IncorrectOracleMigration(2)')
      await snapshot.rollback()

      await deployed.consensus.updateInitialEpoch(V1_ORACLE_LAST_COMPLETED_EPOCH + 2 * EPOCHS_PER_FRAME)
      await assert.reverts(initAccountingOracle({ admin, ...deployed }), 'IncorrectOracleMigration(2)')
      await snapshot.rollback()
    })

    it('deployment and init finishes successfully otherwise', async () => {
      const deployed = await deployAccountingOracleSetup(admin)

      const voteExecTime = GENESIS_TIME + (V1_ORACLE_LAST_COMPLETED_EPOCH + 1) * SLOTS_PER_EPOCH * SECONDS_PER_SLOT
      await deployed.consensus.setTime(voteExecTime)
      await deployed.consensus.updateInitialEpoch(V1_ORACLE_LAST_COMPLETED_EPOCH + EPOCHS_PER_FRAME)

      await initAccountingOracle({ admin, ...deployed })

      const refSlot = await deployed.oracle.getLastProcessingRefSlot()
      const epoch = await deployed.legacyOracle.getLastCompletedEpochId()
      assert.equals(refSlot, epoch.muln(SLOTS_PER_EPOCH))
    })

    it('deployment and init finishes successfully (default setup)', async () => {
      const deployed = await deployAndConfigureAccountingOracle(admin)
      consensus = deployed.consensus
      oracle = deployed.oracle
      mockLido = deployed.lido
      mockStakingRouter = deployed.stakingRouter
      mockWithdrawalQueue = deployed.withdrawalQueue
      legacyOracle = deployed.legacyOracle
    })

    it('mock setup is correct', async () => {
      // check the mock time-travellable setup
      const time1 = +(await consensus.getTime())
      assert.equals(await oracle.getTime(), time1)

      await consensus.advanceTimeBy(SECONDS_PER_SLOT)

      const time2 = +(await consensus.getTime())
      assert.equal(time2, time1 + SECONDS_PER_SLOT)
      assert.equals(await oracle.getTime(), time2)

      const handleOracleReportCallData = await mockLido.getLastCall_handleOracleReport()
      assert.equals(handleOracleReportCallData.callCount, 0)

      const updateExitedKeysByModuleCallData = await mockStakingRouter.lastCall_updateExitedKeysByModule()
      assert.equals(updateExitedKeysByModuleCallData.callCount, 0)

      assert.equals(await mockStakingRouter.totalCalls_reportExitedKeysByNodeOperator(), 0)
      assert.equals(await mockStakingRouter.totalCalls_reportStuckKeysByNodeOperator(), 0)

      const onOracleReportLastCall = await mockWithdrawalQueue.lastCall__onOracleReport()
      assert.equals(onOracleReportLastCall.callCount, 0)
    })

    it('the initial reference slot is greater than the last one of the legacy oracle', async () => {
      const legacyRefSlot = +(await legacyOracle.getLastCompletedEpochId()) * SLOTS_PER_EPOCH
      assert.isAbove(+(await consensus.getCurrentFrame()).refSlot, legacyRefSlot)
    })

    it('initial configuration is correct', async () => {
      assert.equal(await oracle.getConsensusContract(), consensus.address)
      assert.equals(await oracle.getConsensusVersion(), CONSENSUS_VERSION)
      assert.equal(await oracle.LIDO(), mockLido.address)
      assert.equals(await oracle.SECONDS_PER_SLOT(), SECONDS_PER_SLOT)
    })

    it('constructor reverts if lido locator address is zero', async () => {
      await assert.reverts(
        deployAccountingOracleSetup(admin, { lidoLocatorAddr: ZERO_ADDRESS }),
        'LidoLocatorCannotBeZero()'
      )
    })

    it('constructor reverts if legacy oracle address is zero', async () => {
      await assert.reverts(
        deployAccountingOracleSetup(admin, { legacyOracleAddr: ZERO_ADDRESS }),
        'LegacyOracleCannotBeZero()'
      )
    })

    it('initialize reverts if admin address is zero', async () => {
      const deployed = await deployAccountingOracleSetup(admin)
      await updateInitialEpoch(deployed.consensus)
      await assert.reverts(
        deployed.oracle.initialize(ZERO_ADDRESS, deployed.consensus.address, CONSENSUS_VERSION, { from: admin }),
        'AdminCannotBeZero()'
      )
    })

    it('initializeWithoutMigration reverts if admin address is zero', async () => {
      const deployed = await deployAccountingOracleSetup(admin)
      await updateInitialEpoch(deployed.consensus)

      await assert.reverts(
        deployed.oracle.initializeWithoutMigration(ZERO_ADDRESS, deployed.consensus.address, CONSENSUS_VERSION, 0, {
          from: admin,
        }),
        'AdminCannotBeZero()'
      )
    })

    it('initializeWithoutMigration succeeds otherwise', async () => {
      const deployed = await deployAccountingOracleSetup(admin)
      await updateInitialEpoch(deployed.consensus)
      await deployed.oracle.initializeWithoutMigration(admin, deployed.consensus.address, CONSENSUS_VERSION, 0, {
        from: admin,
      })
    })
  })
})<|MERGE_RESOLUTION|>--- conflicted
+++ resolved
@@ -48,39 +48,6 @@
 const EXTRA_DATA_TYPE_STUCK_VALIDATORS = 1
 const EXTRA_DATA_TYPE_EXITED_VALIDATORS = 2
 
-<<<<<<< HEAD
-function getReportDataItems(r) {
-  return [
-    r.consensusVersion,
-    +r.refSlot,
-    r.numValidators,
-    r.clBalanceGwei,
-    r.stakingModuleIdsWithNewlyExitedValidators,
-    r.numExitedValidatorsByStakingModule,
-    r.withdrawalVaultBalance,
-    r.elRewardsVaultBalance,
-    r.sharesRequestedToBurn,
-    r.withdrawalFinalizationBatches,
-    r.simulatedShareRate,
-    r.isBunkerMode,
-    r.extraDataFormat,
-    r.extraDataHash,
-    r.extraDataItemsCount,
-  ]
-}
-
-function calcReportDataHash(reportItems) {
-  const data = web3.eth.abi.encodeParameters(
-    [
-      '(uint256,uint256,uint256,uint256,uint256[],uint256[],uint256,uint256,uint256,uint256[],uint256,bool,uint256,bytes32,uint256)',
-    ],
-    [reportItems]
-  )
-  return web3.utils.keccak256(data)
-}
-
-=======
->>>>>>> e579c0e1
 function encodeExtraDataItem(itemIndex, itemType, moduleId, nodeOperatorIds, keysCounts) {
   const itemHeader = hex(itemIndex, 3) + hex(itemType, 2)
   const payloadHeader = hex(moduleId, 3) + hex(nodeOperatorIds.length, 8)
@@ -105,7 +72,6 @@
 function calcExtraDataListHash(packedExtraDataList) {
   return web3.utils.keccak256(packedExtraDataList)
 }
-<<<<<<< HEAD
 
 async function deployOracleReportSanityCheckerForAccounting(lidoLocator, admin) {
   const churnValidatorsPerDayLimit = 100
@@ -125,8 +91,6 @@
   )
   return oracleReportSanityChecker
 }
-=======
->>>>>>> e579c0e1
 
 module.exports = {
   SLOTS_PER_EPOCH,
@@ -170,28 +134,6 @@
   getInitialFrameStartTime,
 }
 
-<<<<<<< HEAD
-=======
-async function deployOracleReportSanityCheckerForAccounting(lidoLocator, admin) {
-  const churnValidatorsPerDayLimit = 100
-  const limitsList = [churnValidatorsPerDayLimit, 0, 0, 0, 32 * 12, 15, 16, 0, 0]
-  const managersRoster = [[admin], [admin], [admin], [admin], [admin], [admin], [admin], [admin], [admin], [admin]]
-
-  const OracleReportSanityChecker = artifacts.require('OracleReportSanityChecker')
-
-  const oracleReportSanityChecker = await OracleReportSanityChecker.new(
-    lidoLocator,
-    admin,
-    limitsList,
-    managersRoster,
-    {
-      from: admin,
-    }
-  )
-  return oracleReportSanityChecker
-}
-
->>>>>>> e579c0e1
 async function deployMockLegacyOracle({
   epochsPerFrame = EPOCHS_PER_FRAME,
   slotsPerEpoch = SLOTS_PER_EPOCH,
