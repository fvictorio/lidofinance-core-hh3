--- conflicted
+++ resolved
@@ -1,10 +1,5 @@
-<<<<<<< HEAD
-const { assert } = require('../../helpers/assert')
-const { assertBn } = require('@aragon/contract-helpers-test/src/asserts')
-=======
 const { contract } = require('hardhat')
 const { assert } = require('../../helpers/assert')
->>>>>>> b6093065
 const { e9, e18, e27, hex } = require('../../helpers/utils')
 
 const {
@@ -24,14 +19,8 @@
   calcReportDataHash,
   encodeExtraDataItems,
   packExtraDataList,
-<<<<<<< HEAD
-  calcExtraDataListHash
-} = require('./accounting-oracle-deploy.test')
-
-=======
   calcExtraDataListHash,
 } = require('./accounting-oracle-deploy.test')
->>>>>>> b6093065
 
 contract('AccountingOracle', ([admin, member1, member2, member3, stranger]) => {
   context('Happy path', () => {
@@ -91,17 +80,10 @@
       assert.equal(procState.mainDataHash, ZERO_HASH)
       assert.isFalse(procState.mainDataSubmitted)
       assert.equal(procState.extraDataHash, ZERO_HASH)
-<<<<<<< HEAD
-      assert.equal(+procState.extraDataFormat, 0)
-      assert.isFalse(procState.extraDataSubmitted)
-      assert.equal(+procState.extraDataItemsCount, 0)
-      assert.equal(+procState.extraDataItemsSubmitted, 0)
-=======
       assert.equals(procState.extraDataFormat, 0)
       assert.isFalse(procState.extraDataSubmitted)
       assert.equals(procState.extraDataItemsCount, 0)
       assert.equals(procState.extraDataItemsSubmitted, 0)
->>>>>>> b6093065
     })
 
     it(`reference slot of the empty initial consensus report is set to the last processed slot of the legacy oracle`, async () => {
@@ -166,17 +148,10 @@
       assert.equal(procState.mainDataHash, reportHash)
       assert.isFalse(procState.mainDataSubmitted)
       assert.equal(procState.extraDataHash, ZERO_HASH)
-<<<<<<< HEAD
-      assert.equal(+procState.extraDataFormat, 0)
-      assert.isFalse(procState.extraDataSubmitted)
-      assert.equal(+procState.extraDataItemsCount, 0)
-      assert.equal(+procState.extraDataItemsSubmitted, 0)
-=======
       assert.equals(procState.extraDataFormat, 0)
       assert.isFalse(procState.extraDataSubmitted)
       assert.equals(procState.extraDataItemsCount, 0)
       assert.equals(procState.extraDataItemsSubmitted, 0)
->>>>>>> b6093065
     })
 
     it('some time passes', async () => {
@@ -185,22 +160,14 @@
 
     it('non-member cannot submit the data', async () => {
       await assert.reverts(
-<<<<<<< HEAD
-        oracle.submitReportData(reportItems, oracleVersion, {from: stranger}),
-=======
         oracle.submitReportData(reportItems, oracleVersion, { from: stranger }),
->>>>>>> b6093065
         'SenderNotAllowed()'
       )
     })
 
     it('the data cannot be submitted passing a different contract version', async () => {
       await assert.reverts(
-<<<<<<< HEAD
-        oracle.submitReportData(reportItems, oracleVersion - 1, {from: member1}),
-=======
         oracle.submitReportData(reportItems, oracleVersion - 1, { from: member1 }),
->>>>>>> b6093065
         `UnexpectedContractVersion(${oracleVersion}, ${oracleVersion - 1})`
       )
     })
@@ -210,11 +177,7 @@
       const invalidReportItems = getReportDataItems(invalidReport)
       const invalidReportHash = calcReportDataHash(invalidReportItems)
       await assert.reverts(
-<<<<<<< HEAD
-        oracle.submitReportData(invalidReportItems, oracleVersion, {from: member1}),
-=======
         oracle.submitReportData(invalidReportItems, oracleVersion, { from: member1 }),
->>>>>>> b6093065
         `UnexpectedDataHash("${reportHash}", "${invalidReportHash}")`
       )
     })
@@ -222,15 +185,9 @@
     let prevProcessingRefSlot
 
     it(`a committee member submits the rebase data`, async () => {
-<<<<<<< HEAD
-      prevProcessingRefSlot = +await oracle.getLastProcessingRefSlot()
-      const tx = await oracle.submitReportData(reportItems, oracleVersion, {from: member1})
-      assert.emits(tx, 'ProcessingStarted', {refSlot: reportFields.refSlot})
-=======
       prevProcessingRefSlot = +(await oracle.getLastProcessingRefSlot())
       const tx = await oracle.submitReportData(reportItems, oracleVersion, { from: member1 })
       assert.emits(tx, 'ProcessingStarted', { refSlot: reportFields.refSlot })
->>>>>>> b6093065
       assert.isTrue((await oracle.getConsensusReport()).processingStarted)
       assert.isAbove(+(await oracle.getLastProcessingRefSlot()), prevProcessingRefSlot)
     })
@@ -244,17 +201,10 @@
       assert.equal(procState.mainDataHash, reportHash)
       assert.isTrue(procState.mainDataSubmitted)
       assert.equal(procState.extraDataHash, reportFields.extraDataHash)
-<<<<<<< HEAD
-      assert.equal(+procState.extraDataFormat, reportFields.extraDataFormat)
-      assert.isFalse(procState.extraDataSubmitted)
-      assert.equal(+procState.extraDataItemsCount, reportFields.extraDataItemsCount)
-      assert.equal(+procState.extraDataItemsSubmitted, 0)
-=======
       assert.equals(procState.extraDataFormat, reportFields.extraDataFormat)
       assert.isFalse(procState.extraDataSubmitted)
       assert.equals(procState.extraDataItemsCount, reportFields.extraDataItemsCount)
       assert.equals(procState.extraDataItemsSubmitted, 0)
->>>>>>> b6093065
     })
 
     it(`Lido got the oracle report`, async () => {
@@ -264,14 +214,6 @@
         +lastOracleReportCall.secondsElapsedSinceLastReport,
         (reportFields.refSlot - V1_ORACLE_LAST_REPORT_SLOT) * SECONDS_PER_SLOT
       )
-<<<<<<< HEAD
-      assert.equal(+lastOracleReportCall.numValidators, reportFields.numValidators)
-      assertBn(lastOracleReportCall.clBalance, e9(reportFields.clBalanceGwei))
-      assertBn(lastOracleReportCall.withdrawalVaultBalance, reportFields.withdrawalVaultBalance)
-      assertBn(lastOracleReportCall.elRewardsVaultBalance, reportFields.elRewardsVaultBalance)
-      assertBn(lastOracleReportCall.lastWithdrawalRequestIdToFinalize, reportFields.lastWithdrawalRequestIdToFinalize)
-      assertBn(lastOracleReportCall.finalizationShareRate, reportFields.finalizationShareRate)
-=======
       assert.equals(lastOracleReportCall.numValidators, reportFields.numValidators)
       assert.equals(lastOracleReportCall.clBalance, e9(reportFields.clBalanceGwei))
       assert.equals(lastOracleReportCall.withdrawalVaultBalance, reportFields.withdrawalVaultBalance)
@@ -281,7 +223,6 @@
         reportFields.lastWithdrawalRequestIdToFinalize
       )
       assert.equals(lastOracleReportCall.finalizationShareRate, reportFields.finalizationShareRate)
->>>>>>> b6093065
     })
 
     it(`withdrawal queue got bunker mode report`, async () => {
@@ -322,27 +263,13 @@
       )
     })
 
-    it(`no data can be submitted for the same reference slot again`, async () => {
-      await assert.reverts(
-        oracle.submitReportData(reportItems, oracleVersion, {from: member2}),
-        'RefSlotAlreadyProcessing()'
-      )
-    })
-
     it('some time passes', async () => {
       const deadline = (await oracle.getConsensusReport()).processingDeadlineTime
       await consensus.setTime(deadline)
     })
 
     it('a non-member cannot submit extra data', async () => {
-<<<<<<< HEAD
-      await assert.reverts(
-        oracle.submitReportExtraDataList(extraDataList, {from: stranger}),
-        'SenderNotAllowed()'
-      )
-=======
       await assert.reverts(oracle.submitReportExtraDataList(extraDataList, { from: stranger }), 'SenderNotAllowed()')
->>>>>>> b6093065
     })
 
     it(`an extra data not matching the consensus hash cannot be submitted`, async () => {
@@ -356,22 +283,14 @@
       const invalidExtraDataList = packExtraDataList(invalidExtraDataItems)
       const invalidExtraDataHash = calcExtraDataListHash(invalidExtraDataList)
       await assert.reverts(
-<<<<<<< HEAD
-        oracle.submitReportExtraDataList(invalidExtraDataList, {from: member2}),
-=======
         oracle.submitReportExtraDataList(invalidExtraDataList, { from: member2 }),
->>>>>>> b6093065
         `UnexpectedExtraDataHash("${extraDataHash}", "${invalidExtraDataHash}")`
       )
     })
 
     it(`an empty extra data cannot be submitted`, async () => {
       await assert.reverts(
-<<<<<<< HEAD
-        oracle.submitReportExtraDataEmpty({from: member2}),
-=======
         oracle.submitReportExtraDataEmpty({ from: member2 }),
->>>>>>> b6093065
         `UnexpectedExtraDataFormat(${EXTRA_DATA_FORMAT_LIST}, ${EXTRA_DATA_FORMAT_EMPTY})`
       )
     })
@@ -393,17 +312,10 @@
       assert.equal(procState.mainDataHash, reportHash)
       assert.isTrue(procState.mainDataSubmitted)
       assert.equal(procState.extraDataHash, reportFields.extraDataHash)
-<<<<<<< HEAD
-      assert.equal(+procState.extraDataFormat, reportFields.extraDataFormat)
-      assert.isTrue(procState.extraDataSubmitted)
-      assert.equal(+procState.extraDataItemsCount, reportFields.extraDataItemsCount)
-      assert.equal(+procState.extraDataItemsSubmitted, extraDataItems.length)
-=======
       assert.equals(procState.extraDataFormat, reportFields.extraDataFormat)
       assert.isTrue(procState.extraDataSubmitted)
       assert.equals(procState.extraDataItemsCount, reportFields.extraDataItemsCount)
       assert.equals(procState.extraDataItemsSubmitted, extraDataItems.length)
->>>>>>> b6093065
     })
 
     it('Staking router got the exited keys by node op report', async () => {
@@ -554,123 +466,5 @@
     it(`extra data for the same reference slot cannot be re-submitted`, async () => {
       await assert.reverts(oracle.submitReportExtraDataEmpty({ from: member1 }), 'ExtraDataAlreadyProcessed()')
     })
-
-    it('Staking router was told that stuck and exited keys updating is finished', async () => {
-      const totalFinishedCalls = +await mockStakingRouter.totalCalls_onValidatorsCountsByNodeOperatorReportingFinished()
-      assert.equal(totalFinishedCalls, 1)
-    })
-
-    it(`extra data for the same reference slot cannot be re-submitted`, async () => {
-      await assert.reverts(
-        oracle.submitReportExtraDataList(extraDataList, {from: member1}),
-        'ExtraDataAlreadyProcessed()'
-      )
-    })
-
-    it('some time passes, a new reporting frame starts', async () => {
-      await consensus.advanceTimeToNextFrameStart()
-
-      const frame = await consensus.getCurrentFrame()
-      const procState = await oracle.getProcessingState()
-
-      assert.equal(+procState.currentFrameRefSlot, +frame.refSlot)
-      assert.equal(+procState.processingDeadlineTime, 0)
-      assert.equal(procState.mainDataHash, ZERO_HASH)
-      assert.isFalse(procState.mainDataSubmitted)
-      assert.equal(procState.extraDataHash, ZERO_HASH)
-      assert.equal(+procState.extraDataFormat, 0)
-      assert.isFalse(procState.extraDataSubmitted)
-      assert.equal(+procState.extraDataItemsCount, 0)
-      assert.equal(+procState.extraDataItemsSubmitted, 0)
-    })
-
-    it('new data report with empty extra data is agreed upon and submitted', async () => {
-      const {refSlot} = await consensus.getCurrentFrame()
-
-      reportFields = {
-        ...reportFields,
-        refSlot: +refSlot,
-        extraDataFormat: EXTRA_DATA_FORMAT_EMPTY,
-        extraDataHash: ZERO_HASH,
-        extraDataItemsCount: 0,
-      }
-      reportItems = getReportDataItems(reportFields)
-      reportHash = calcReportDataHash(reportItems)
-
-      await triggerConsensusOnHash(reportHash)
-
-      const tx = await oracle.submitReportData(reportItems, oracleVersion, {from: member2})
-      assert.emits(tx, 'ProcessingStarted', {refSlot: reportFields.refSlot})
-    })
-
-    it(`Lido got the oracle report`, async () => {
-      const lastOracleReportCall = await mockLido.getLastCall_handleOracleReport()
-      assert.equal(lastOracleReportCall.callCount, 2)
-    })
-
-    it(`withdrawal queue got bunker mode report`, async () => {
-      const updateBunkerModeLastCall = await mockWithdrawalQueue.lastCall__updateBunkerMode()
-      assert.equal(+updateBunkerModeLastCall.callCount, 2)
-    })
-
-    it(`Staking router got the exited keys report`, async () => {
-      const lastExitedKeysByModuleCall = await mockStakingRouter.lastCall_updateExitedKeysByModule()
-      assert.equal(lastExitedKeysByModuleCall.callCount, 2)
-    })
-
-    it(`a non-empty extra data cannot be submitted`, async () => {
-      await assert.reverts(
-        oracle.submitReportExtraDataList(extraDataList, {from: member2}),
-        `UnexpectedExtraDataFormat(${EXTRA_DATA_FORMAT_EMPTY}, ${EXTRA_DATA_FORMAT_LIST})`
-      )
-    })
-
-    it('a committee member submits empty extra data', async () => {
-      const tx = await oracle.submitReportExtraDataEmpty({from: member3})
-
-      assert.emits(tx, 'ExtraDataSubmitted', {
-        refSlot: reportFields.refSlot,
-        itemsProcessed: 0,
-        itemsCount: 0,
-      })
-
-      const frame = await consensus.getCurrentFrame()
-      const procState = await oracle.getProcessingState()
-
-      assert.equal(+procState.currentFrameRefSlot, +frame.refSlot)
-      assert.equal(
-        +procState.processingDeadlineTime,
-        computeTimestampAtSlot(+frame.reportProcessingDeadlineSlot)
-      )
-      assert.equal(procState.mainDataHash, reportHash)
-      assert.isTrue(procState.mainDataSubmitted)
-      assert.equal(procState.extraDataHash, ZERO_HASH)
-      assert.equal(+procState.extraDataFormat, EXTRA_DATA_FORMAT_EMPTY)
-      assert.isTrue(procState.extraDataSubmitted)
-      assert.equal(+procState.extraDataItemsCount, 0)
-      assert.equal(+procState.extraDataItemsSubmitted, 0)
-    })
-
-    it(`Staking router didn't get the exited keys by node op report`, async () => {
-      const totalReportCalls = +await mockStakingRouter.totalCalls_reportExitedKeysByNodeOperator()
-      assert.equal(totalReportCalls, 2)
-    })
-
-    it(`Staking router didn't get the stuck keys by node op report`, async () => {
-      const totalReportCalls = +await mockStakingRouter.totalCalls_reportStuckKeysByNodeOperator()
-      assert.equal(totalReportCalls, 3)
-    })
-
-    it('Staking router was told that stuck and exited keys updating is finished', async () => {
-      const totalFinishedCalls = +await mockStakingRouter.totalCalls_onValidatorsCountsByNodeOperatorReportingFinished()
-      assert.equal(totalFinishedCalls, 2)
-    })
-
-    it(`extra data for the same reference slot cannot be re-submitted`, async () => {
-      await assert.reverts(
-        oracle.submitReportExtraDataEmpty({from: member1}),
-        'ExtraDataAlreadyProcessed()'
-      )
-    })
   })
 })