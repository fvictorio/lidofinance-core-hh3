import { expect } from "chai";
import { ZeroAddress } from "ethers";
import { ethers } from "hardhat";

import { HardhatEthersSigner } from "@nomicfoundation/hardhat-ethers/signers";

import {
  Accounting__MockForAccountingOracle,
  AccountingOracle,
  AccountingOracle__Harness,
  HashConsensus__Harness,
  LegacyOracle,
<<<<<<< HEAD
  Lido__MockForAccountingOracle,
  StakingRouter__MockForAccountingOracle,
  WithdrawalQueue__MockForAccountingOracle,
=======
  MockStakingRouterForAccountingOracle,
  MockWithdrawalQueueForAccountingOracle,
>>>>>>> f79b9279
} from "typechain-types";

import { CONSENSUS_VERSION, EPOCHS_PER_FRAME, GENESIS_TIME, SECONDS_PER_SLOT, SLOTS_PER_EPOCH } from "lib";

import {
  deployAccountingOracleSetup,
  deployAndConfigureAccountingOracle,
  deployMockLegacyOracle,
  initAccountingOracle,
  V1_ORACLE_LAST_COMPLETED_EPOCH,
} from "test/deploy";
import { Snapshot } from "test/suite";

describe("AccountingOracle.sol:deploy", () => {
  context("Deployment and initial configuration", () => {
    let admin: HardhatEthersSigner;
    let defaultOracle: AccountingOracle;

    before(async () => {
      [admin] = await ethers.getSigners();
      defaultOracle = (await deployAccountingOracleSetup(admin.address)).oracle;
    });

    const updateInitialEpoch = async (consensus: HashConsensus__Harness) => {
      // pretend we're after the legacy oracle's last proc epoch but before the new oracle's initial epoch
      const voteExecTime = GENESIS_TIME + (V1_ORACLE_LAST_COMPLETED_EPOCH + 1n) * SLOTS_PER_EPOCH * SECONDS_PER_SLOT;
      await consensus.setTime(voteExecTime);
      await consensus.updateInitialEpoch(V1_ORACLE_LAST_COMPLETED_EPOCH + EPOCHS_PER_FRAME);
    };

    it("init fails if the chain config is different from the one of the legacy oracle", async () => {
      let deployed = await deployAccountingOracleSetup(admin.address, {
        getLegacyOracle: () => deployMockLegacyOracle({ slotsPerEpoch: SLOTS_PER_EPOCH + 1n }),
      });
      await updateInitialEpoch(deployed.consensus);
      await expect(initAccountingOracle({ admin: admin.address, ...deployed }))
        .to.be.revertedWithCustomError(deployed.oracle, "IncorrectOracleMigration")
        .withArgs(0);

      deployed = await deployAccountingOracleSetup(admin.address, {
        getLegacyOracle: () => deployMockLegacyOracle({ secondsPerSlot: SECONDS_PER_SLOT + 1n }),
      });
      await updateInitialEpoch(deployed.consensus);
      await expect(initAccountingOracle({ admin: admin.address, ...deployed }))
        .to.be.revertedWithCustomError(deployed.oracle, "IncorrectOracleMigration")
        .withArgs(0);

      deployed = await deployAccountingOracleSetup(admin.address, {
        getLegacyOracle: () => deployMockLegacyOracle({ genesisTime: GENESIS_TIME + 1n }),
      });
      await updateInitialEpoch(deployed.consensus);
      await expect(initAccountingOracle({ admin: admin.address, ...deployed }))
        .to.be.revertedWithCustomError(deployed.oracle, "IncorrectOracleMigration")
        .withArgs(0);
    });

    it("init fails if the frame size is different from the one of the legacy oracle", async () => {
      const deployed = await deployAccountingOracleSetup(admin.address, {
        getLegacyOracle: () => deployMockLegacyOracle({ epochsPerFrame: EPOCHS_PER_FRAME - 1n }),
      });
      await updateInitialEpoch(deployed.consensus);
      await expect(initAccountingOracle({ admin: admin.address, ...deployed }))
        .to.be.revertedWithCustomError(deployed.oracle, "IncorrectOracleMigration")
        .withArgs(1);
    });

    it(`init fails if the initial epoch of the new oracle is not the next frame's first epoch`, async () => {
      const deployed = await deployAccountingOracleSetup(admin.address);

      const voteExecTime = GENESIS_TIME + (V1_ORACLE_LAST_COMPLETED_EPOCH + 1n) * SLOTS_PER_EPOCH * SECONDS_PER_SLOT;
      await deployed.consensus.setTime(voteExecTime);

      let originalState = await Snapshot.take();
      await deployed.consensus.updateInitialEpoch(V1_ORACLE_LAST_COMPLETED_EPOCH + EPOCHS_PER_FRAME - 1n);
      await expect(initAccountingOracle({ admin: admin.address, ...deployed }))
        .to.be.revertedWithCustomError(deployed.oracle, "IncorrectOracleMigration")
        .withArgs(2);
      await Snapshot.restore(originalState);

      originalState = await Snapshot.take();
      await deployed.consensus.updateInitialEpoch(V1_ORACLE_LAST_COMPLETED_EPOCH + EPOCHS_PER_FRAME + 1n);
      await expect(initAccountingOracle({ admin: admin.address, ...deployed }))
        .to.be.revertedWithCustomError(deployed.oracle, "IncorrectOracleMigration")
        .withArgs(2);
      await Snapshot.restore(originalState);

      originalState = await Snapshot.take();
      await deployed.consensus.updateInitialEpoch(V1_ORACLE_LAST_COMPLETED_EPOCH + 2n * EPOCHS_PER_FRAME);
      await expect(initAccountingOracle({ admin: admin.address, ...deployed }))
        .to.be.revertedWithCustomError(deployed.oracle, "IncorrectOracleMigration")
        .withArgs(2);
      await Snapshot.restore(originalState);
    });

    it("reverts when slotsPerSecond is zero", async () => {
      await expect(deployAccountingOracleSetup(admin.address, { secondsPerSlot: 0n })).to.be.revertedWithCustomError(
        defaultOracle,
        "SecondsPerSlotCannotBeZero",
      );
    });

    it("deployment and init finishes successfully otherwise", async () => {
      const deployed = await deployAccountingOracleSetup(admin.address);

      const voteExecTime = GENESIS_TIME + (V1_ORACLE_LAST_COMPLETED_EPOCH + 1n) * SLOTS_PER_EPOCH * SECONDS_PER_SLOT;
      await deployed.consensus.setTime(voteExecTime);
      await deployed.consensus.updateInitialEpoch(V1_ORACLE_LAST_COMPLETED_EPOCH + EPOCHS_PER_FRAME);

      await initAccountingOracle({ admin: admin.address, ...deployed });

      const refSlot = await deployed.oracle.getLastProcessingRefSlot();
      const epoch = await deployed.legacyOracle.getLastCompletedEpochId();
      expect(refSlot).to.equal(epoch * BigInt(SLOTS_PER_EPOCH));
    });

    describe("deployment and init finishes successfully (default setup)", async () => {
<<<<<<< HEAD
      let consensus: HashConsensus__Harness;
      let oracle: AccountingOracle__Harness;
      let mockLido: Lido__MockForAccountingOracle;
      let mockStakingRouter: StakingRouter__MockForAccountingOracle;
      let mockWithdrawalQueue: WithdrawalQueue__MockForAccountingOracle;
=======
      let consensus: HashConsensusTimeTravellable;
      let oracle: AccountingOracleTimeTravellable;
      let mockAccounting: Accounting__MockForAccountingOracle;
      let mockStakingRouter: MockStakingRouterForAccountingOracle;
      let mockWithdrawalQueue: MockWithdrawalQueueForAccountingOracle;
>>>>>>> f79b9279
      let legacyOracle: LegacyOracle;
      let locatorAddr: string;

      before(async () => {
        const deployed = await deployAndConfigureAccountingOracle(admin.address);
        consensus = deployed.consensus;
        oracle = deployed.oracle;
        mockStakingRouter = deployed.stakingRouter;
        mockWithdrawalQueue = deployed.withdrawalQueue;
        legacyOracle = deployed.legacyOracle;
        locatorAddr = deployed.locatorAddr;
        mockAccounting = deployed.accounting;
      });

      it("mock setup is correct", async () => {
        // check the mock time-travellable setup
        const time1 = await consensus.getTime();
        expect(await oracle.getTime()).to.equal(time1);

        await consensus.advanceTimeBy(SECONDS_PER_SLOT);

        const time2 = await consensus.getTime();
        expect(time2).to.equal(time1 + BigInt(SECONDS_PER_SLOT));
        expect(await oracle.getTime()).to.equal(time2);

        const handleOracleReportCallData = await mockAccounting.lastCall__handleOracleReport();
        expect(handleOracleReportCallData.callCount).to.be.equal(0);

        const updateExitedKeysByModuleCallData = await mockStakingRouter.lastCall_updateExitedKeysByModule();
        expect(updateExitedKeysByModuleCallData.callCount).to.equal(0);

        expect(await mockStakingRouter.totalCalls_reportExitedKeysByNodeOperator()).to.equal(0);
        expect(await mockStakingRouter.totalCalls_reportStuckKeysByNodeOperator()).to.equal(0);

        const onOracleReportLastCall = await mockWithdrawalQueue.lastCall__onOracleReport();
        expect(onOracleReportLastCall.callCount).to.equal(0);
      });

      it("the initial reference slot is greater than the last one of the legacy oracle", async () => {
        const legacyRefSlot = (await legacyOracle.getLastCompletedEpochId()) * BigInt(SLOTS_PER_EPOCH);
        expect((await consensus.getCurrentFrame()).refSlot).to.be.greaterThan(legacyRefSlot);
      });

      it("initial configuration is correct", async () => {
        expect(await oracle.getConsensusContract()).to.be.equal(await consensus.getAddress());
        expect(await oracle.getConsensusVersion()).to.be.equal(CONSENSUS_VERSION);
        expect(await oracle.LOCATOR()).to.be.equal(locatorAddr);
        expect(await oracle.SECONDS_PER_SLOT()).to.be.equal(SECONDS_PER_SLOT);
      });

      it("constructor reverts if lido locator address is zero", async () => {
        await expect(
          deployAccountingOracleSetup(admin.address, { lidoLocatorAddr: ZeroAddress }),
        ).to.be.revertedWithCustomError(defaultOracle, "LidoLocatorCannotBeZero");
      });

      it("constructor reverts if legacy oracle address is zero", async () => {
        await expect(
          deployAccountingOracleSetup(admin.address, { legacyOracleAddr: ZeroAddress }),
        ).to.be.revertedWithCustomError(defaultOracle, "LegacyOracleCannotBeZero");
      });

      it("initialize reverts if admin address is zero", async () => {
        const deployed = await deployAccountingOracleSetup(admin.address);
        await updateInitialEpoch(deployed.consensus);
        await expect(
          deployed.oracle.initialize(ZeroAddress, await deployed.consensus.getAddress(), CONSENSUS_VERSION),
        ).to.be.revertedWithCustomError(defaultOracle, "AdminCannotBeZero");
      });

      it("initializeWithoutMigration reverts if admin address is zero", async () => {
        const deployed = await deployAccountingOracleSetup(admin.address);
        await updateInitialEpoch(deployed.consensus);

        await expect(
          deployed.oracle.initializeWithoutMigration(
            ZeroAddress,
            await deployed.consensus.getAddress(),
            CONSENSUS_VERSION,
            0,
          ),
        ).to.be.revertedWithCustomError(defaultOracle, "AdminCannotBeZero");
      });

      it("initializeWithoutMigration succeeds otherwise", async () => {
        const deployed = await deployAccountingOracleSetup(admin.address);
        await updateInitialEpoch(deployed.consensus);

        await deployed.oracle.initializeWithoutMigration(
          admin,
          await deployed.consensus.getAddress(),
          CONSENSUS_VERSION,
          0,
        );
      });
    });
  });
});<|MERGE_RESOLUTION|>--- conflicted
+++ resolved
@@ -10,14 +10,8 @@
   AccountingOracle__Harness,
   HashConsensus__Harness,
   LegacyOracle,
-<<<<<<< HEAD
-  Lido__MockForAccountingOracle,
   StakingRouter__MockForAccountingOracle,
   WithdrawalQueue__MockForAccountingOracle,
-=======
-  MockStakingRouterForAccountingOracle,
-  MockWithdrawalQueueForAccountingOracle,
->>>>>>> f79b9279
 } from "typechain-types";
 
 import { CONSENSUS_VERSION, EPOCHS_PER_FRAME, GENESIS_TIME, SECONDS_PER_SLOT, SLOTS_PER_EPOCH } from "lib";
@@ -134,19 +128,11 @@
     });
 
     describe("deployment and init finishes successfully (default setup)", async () => {
-<<<<<<< HEAD
       let consensus: HashConsensus__Harness;
       let oracle: AccountingOracle__Harness;
-      let mockLido: Lido__MockForAccountingOracle;
+      let mockAccounting: Accounting__MockForAccountingOracle;
       let mockStakingRouter: StakingRouter__MockForAccountingOracle;
       let mockWithdrawalQueue: WithdrawalQueue__MockForAccountingOracle;
-=======
-      let consensus: HashConsensusTimeTravellable;
-      let oracle: AccountingOracleTimeTravellable;
-      let mockAccounting: Accounting__MockForAccountingOracle;
-      let mockStakingRouter: MockStakingRouterForAccountingOracle;
-      let mockWithdrawalQueue: MockWithdrawalQueueForAccountingOracle;
->>>>>>> f79b9279
       let legacyOracle: LegacyOracle;
       let locatorAddr: string;
 
@@ -154,11 +140,11 @@
         const deployed = await deployAndConfigureAccountingOracle(admin.address);
         consensus = deployed.consensus;
         oracle = deployed.oracle;
+        mockAccounting = deployed.accounting;
         mockStakingRouter = deployed.stakingRouter;
         mockWithdrawalQueue = deployed.withdrawalQueue;
         legacyOracle = deployed.legacyOracle;
         locatorAddr = deployed.locatorAddr;
-        mockAccounting = deployed.accounting;
       });
 
       it("mock setup is correct", async () => {
@@ -173,7 +159,7 @@
         expect(await oracle.getTime()).to.equal(time2);
 
         const handleOracleReportCallData = await mockAccounting.lastCall__handleOracleReport();
-        expect(handleOracleReportCallData.callCount).to.be.equal(0);
+        expect(handleOracleReportCallData.callCount).to.equal(0);
 
         const updateExitedKeysByModuleCallData = await mockStakingRouter.lastCall_updateExitedKeysByModule();
         expect(updateExitedKeysByModuleCallData.callCount).to.equal(0);
@@ -191,10 +177,10 @@
       });
 
       it("initial configuration is correct", async () => {
-        expect(await oracle.getConsensusContract()).to.be.equal(await consensus.getAddress());
-        expect(await oracle.getConsensusVersion()).to.be.equal(CONSENSUS_VERSION);
-        expect(await oracle.LOCATOR()).to.be.equal(locatorAddr);
-        expect(await oracle.SECONDS_PER_SLOT()).to.be.equal(SECONDS_PER_SLOT);
+        expect(await oracle.getConsensusContract()).to.equal(await consensus.getAddress());
+        expect(await oracle.getConsensusVersion()).to.equal(CONSENSUS_VERSION);
+        expect(await oracle.LOCATOR()).to.equal(locatorAddr);
+        expect(await oracle.SECONDS_PER_SLOT()).to.equal(SECONDS_PER_SLOT);
       });
 
       it("constructor reverts if lido locator address is zero", async () => {
