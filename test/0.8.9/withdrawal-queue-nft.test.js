--- conflicted
+++ resolved
@@ -151,12 +151,8 @@
     it('should return 0 after claim', async () => {
       await withdrawalQueue.requestWithdrawals([ETH(25)], user, { from: user })
       assert.equals(await withdrawalQueue.balanceOf(user), 1)
-<<<<<<< HEAD
-
-      const batch = await withdrawalQueue.prefinalize.call([1], shareRate(1))
-=======
-      const batch = await withdrawalQueue.finalizationBatch([1], shareRate(1))
->>>>>>> 6498577a
+
+      const batch = await withdrawalQueue.prefinalize([1], shareRate(1))
       await withdrawalQueue.finalize([1], shareRate(1), { from: daoAgent, value: batch.ethToLock })
       await withdrawalQueue.claimWithdrawal(1, { from: user })
 
@@ -185,11 +181,7 @@
       await withdrawalQueue.requestWithdrawals([ETH(25)], user, { from: user })
       assert.equals(await withdrawalQueue.ownerOf(1), user)
 
-<<<<<<< HEAD
-      const batch = await withdrawalQueue.prefinalize.call([1], shareRate(1))
-=======
-      const batch = await withdrawalQueue.finalizationBatch([1], shareRate(1))
->>>>>>> 6498577a
+      const batch = await withdrawalQueue.prefinalize([1], shareRate(1))
       await withdrawalQueue.finalize([1], shareRate(1), { from: daoAgent, value: batch.ethToLock })
       await withdrawalQueue.claimWithdrawal(1, { from: user })
 
@@ -390,7 +382,7 @@
     })
 
     it('reverts with error "RequestAlreadyClaimed()" when called on claimed request', async () => {
-      const batch = await withdrawalQueue.finalizationBatch([2], shareRate(1))
+      const batch = await withdrawalQueue.prefinalize([2], shareRate(1))
       await withdrawalQueue.finalize([2], shareRate(1), { from: daoAgent, value: batch.ethToLock })
 
       await withdrawalQueue.methods['claimWithdrawal(uint256)'](requestIds[0], {
@@ -442,7 +434,7 @@
       })
       assert.equal(await withdrawalQueue.ownerOf(requestIds[0]), recipient)
 
-      const batch = await withdrawalQueue.finalizationBatch([2], shareRate(1))
+      const batch = await withdrawalQueue.prefinalize([2], shareRate(1))
       await withdrawalQueue.finalize([2], shareRate(1), { from: daoAgent, value: batch.ethToLock })
 
       await withdrawalQueue.methods['claimWithdrawal(uint256)'](requestIds[0], {
@@ -509,11 +501,7 @@
       assert.equals(await withdrawalQueue.ownerOf(1), user)
       assert.equals(await withdrawalQueue.ownerOf(2), user)
 
-<<<<<<< HEAD
       const batch = await withdrawalQueue.prefinalize.call([1], shareRate(1))
-=======
-      const batch = await withdrawalQueue.finalizationBatch([1], shareRate(1))
->>>>>>> 6498577a
       await withdrawalQueue.finalize([1], shareRate(1), { from: daoAgent, value: batch.ethToLock })
       await withdrawalQueue.claimWithdrawal(1, { from: user })
 
@@ -529,11 +517,7 @@
       assert.equals(await withdrawalQueue.ownerOf(1), user)
       assert.equals(await withdrawalQueue.ownerOf(2), user)
 
-<<<<<<< HEAD
       const batch = await withdrawalQueue.prefinalize.call([1], shareRate(1))
-=======
-      const batch = await withdrawalQueue.finalizationBatch([1], shareRate(1))
->>>>>>> 6498577a
       await withdrawalQueue.finalize([1], shareRate(1), { from: daoAgent, value: batch.ethToLock })
 
       await assert.reverts(withdrawalQueue.claimWithdrawal(1, { from: stranger }), `NotOwner("${stranger}", "${user}")`)
@@ -555,11 +539,7 @@
       assert.equals(await withdrawalQueue.ownerOf(1), user)
       assert.equals(await withdrawalQueue.ownerOf(2), user)
 
-<<<<<<< HEAD
       const batch = await withdrawalQueue.prefinalize.call([2], shareRate(1))
-=======
-      const batch = await withdrawalQueue.finalizationBatch([2], shareRate(1))
->>>>>>> 6498577a
       await withdrawalQueue.finalize([2], shareRate(1), { from: daoAgent, value: batch.ethToLock })
       await withdrawalQueue.claimWithdrawal(1, { from: user })
 
@@ -584,11 +564,7 @@
       assert.equals(await withdrawalQueue.ownerOf(2), user)
       assert.equals(await withdrawalQueue.ownerOf(1), stranger)
 
-<<<<<<< HEAD
       const batch = await withdrawalQueue.prefinalize.call([2], shareRate(1))
-=======
-      const batch = await withdrawalQueue.finalizationBatch([2], shareRate(1))
->>>>>>> 6498577a
       await withdrawalQueue.finalize([2], shareRate(1), { from: daoAgent, value: batch.ethToLock })
       await withdrawalQueue.claimWithdrawal(2, { from: user })
 
@@ -639,11 +615,7 @@
       assert.equals(await withdrawalQueue.ownerOf(2), user)
       assert.equals(await withdrawalQueue.ownerOf(3), stranger)
 
-<<<<<<< HEAD
       const batch = await withdrawalQueue.prefinalize.call([3], shareRate(1))
-=======
-      const batch = await withdrawalQueue.finalizationBatch([3], shareRate(1))
->>>>>>> 6498577a
       await withdrawalQueue.finalize([3], shareRate(1), { from: daoAgent, value: batch.ethToLock })
       await withdrawalQueue.claimWithdrawal(1, { from: user })
       await withdrawalQueue.claimWithdrawal(3, { from: stranger })
