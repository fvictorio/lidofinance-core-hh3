--- conflicted
+++ resolved
@@ -21,11 +21,7 @@
 // semantic aliases
 const stETHShares = ETH
 
-<<<<<<< HEAD
-contract('SelfOwnedStETHBurner', ([appManager, voting, deployer, anotherAccount]) => {
-=======
 contract('SelfOwnedStETHBurner', ([appManager, voting, deployer, depositor, anotherAccount, treasury, ...otherAccounts]) => {
->>>>>>> 64661e9e
   let oracle, lido, burner
   let dao, acl, operators
   let compositeBeaconReceiver
@@ -55,12 +51,7 @@
     await acl.createPermission(voting, lido.address, await lido.BURN_ROLE(), appManager, { from: appManager })
 
     // Initialize the app's proxy.
-<<<<<<< HEAD
-    await lido.initialize(depositContract.address, oracle.address, operators.address, treasury.address, ZERO_ADDRESS)
-    treasuryAddr = await lido.getTreasury()
-=======
-    await lido.initialize(oracle.address, treasury, ZERO_ADDRESS, ZERO_ADDRESS)
->>>>>>> 64661e9e
+    await lido.initialize(oracle.address, treasury, ZERO_ADDRESS, ZERO_ADDRESS, ZERO_ADDRESS)
 
     await oracle.setPool(lido.address)
     await depositContract.reset()
@@ -628,15 +619,9 @@
       await burner.requestBurnMyStETHForCover(StETH(7.1), { from: voting })
 
       // excess stETH amount should be zero
-<<<<<<< HEAD
-      assertBn(await burner.getExcessStETH(), StETH(0))
-      assertBn(await lido.balanceOf(treasuryAddr), StETH(0))
-      assertBn(await lido.balanceOf(burner.address), StETH(7.1))
-=======
       assertBn(await burner.getExcessStETH(), stETH(0))
       assertBn(await lido.balanceOf(treasury), stETH(0))
       assertBn(await lido.balanceOf(burner.address), stETH(7.1))
->>>>>>> 64661e9e
 
       // should change nothing
       const receipt = await burner.recoverExcessStETH()
@@ -646,13 +631,8 @@
       assertBn(await burner.getExcessStETH(), StETH(0))
 
       // treasury and burner stETH balances are same
-<<<<<<< HEAD
-      assertBn(await lido.balanceOf(treasuryAddr), StETH(0))
-      assertBn(await lido.balanceOf(burner.address), StETH(7.1))
-=======
       assertBn(await lido.balanceOf(treasury), stETH(0))
       assertBn(await lido.balanceOf(burner.address), stETH(7.1))
->>>>>>> 64661e9e
     })
 
     it('recover some accidentally sent stETH', async () => {
@@ -660,13 +640,8 @@
       await lido.transfer(burner.address, StETH(2.3), { from: voting })
 
       // check burner and treasury balances before recovery
-<<<<<<< HEAD
-      assertBn(await lido.balanceOf(burner.address), StETH(2.3))
-      assertBn(await lido.balanceOf(treasuryAddr), StETH(0))
-=======
       assertBn(await lido.balanceOf(burner.address), stETH(2.3))
       assertBn(await lido.balanceOf(treasury), stETH(0))
->>>>>>> 64661e9e
 
       const sharesAmount2_3StETH = await lido.sharesOf(burner.address)
       const receipt = await burner.recoverExcessStETH({ from: deployer })
@@ -675,13 +650,8 @@
       })
 
       // check burner and treasury balances after recovery
-<<<<<<< HEAD
-      assertBn(await lido.balanceOf(burner.address), StETH(0))
-      assertBn(await lido.balanceOf(treasuryAddr), StETH(2.3))
-=======
       assertBn(await lido.balanceOf(burner.address), stETH(0))
       assertBn(await lido.balanceOf(treasury), stETH(2.3))
->>>>>>> 64661e9e
     })
 
     it(`recover some accidentally sent stETH, while burning requests happened in the middle`, async () => {
@@ -713,13 +683,8 @@
       assertBn(await burner.getExcessStETH(), StETH(5))
 
       // finally burner balance is 5 stETH
-<<<<<<< HEAD
-      assertBn(await lido.balanceOf(burner.address), StETH(9))
-      assertBn(await lido.balanceOf(treasuryAddr), StETH(0))
-=======
       assertBn(await lido.balanceOf(burner.address), stETH(9))
       assertBn(await lido.balanceOf(treasury), stETH(0))
->>>>>>> 64661e9e
 
       // run recovery process, excess stETH amount (5)
       // should be transferred to the treasury
@@ -731,13 +696,8 @@
 
       assertBn(await burner.getExcessStETH(), StETH(0))
 
-<<<<<<< HEAD
-      assertBn(await lido.balanceOf(treasuryAddr), StETH(5))
-      assertBn(await lido.balanceOf(burner.address), StETH(4))
-=======
       assertBn(await lido.balanceOf(treasury), stETH(5))
       assertBn(await lido.balanceOf(burner.address), stETH(4))
->>>>>>> 64661e9e
     })
   })
 
