const { artifacts, contract, ethers } = require('hardhat')
const { ETH } = require('../helpers/utils')
const { assert } = require('../helpers/assert')
const { getCurrentBlockTimestamp } = require('../helpers/blockchain')

const mocksFilePath = 'contracts/0.8.9/test_helpers/OracleReportSanityCheckerMocks.sol'
<<<<<<< HEAD
const LidoStub = hre.artifacts.require(`${mocksFilePath}:LidoStub`)
const OracleReportSanityChecker = hre.artifacts.require('OracleReportSanityChecker')
const LidoLocatorStub = hre.artifacts.require(`${mocksFilePath}:LidoLocatorStub`)
const WithdrawalQueueStub = hre.artifacts.require(`${mocksFilePath}:WithdrawalQueueStub`)
const BurnerStub = hre.artifacts.require(`${mocksFilePath}:BurnerStub`)
=======
const LidoStub = artifacts.require(`${mocksFilePath}:LidoStub`)
const OracleReportSanityChecker = artifacts.require('OracleReportSanityChecker')
const LidoLocatorStub = artifacts.require(`${mocksFilePath}:LidoLocatorStub`)
const WithdrawalQueueStub = artifacts.require(`${mocksFilePath}:WithdrawalQueueStub`)
>>>>>>> fc89062a

function wei(number, units = 'wei') {
  switch (units.toLowerCase()) {
    case 'wei':
      return BigInt(number)
    case 'eth':
    case 'ether':
      return BigInt(number) * 10n ** 18n
  }
  throw new Error(`Unsupported units "${units}"`)
}

contract('OracleReportSanityChecker', ([deployer, admin, withdrawalVault, elRewardsVault, ...accounts]) => {
  let oracleReportSanityChecker, lidoLocatorMock, lidoMock, withdrawalQueueMock
  const managersRoster = {
    allLimitsManagers: accounts.slice(0, 2),
    churnValidatorsPerDayLimitManagers: accounts.slice(2, 4),
    oneOffCLBalanceDecreaseLimitManagers: accounts.slice(4, 6),
    annualBalanceIncreaseLimitManagers: accounts.slice(6, 8),
    shareRateDeviationLimitManagers: accounts.slice(8, 10),
    maxValidatorExitRequestsPerReportManagers: accounts.slice(10, 12),
    maxAccountingExtraDataListItemsCountManagers: accounts.slice(12, 14),
    maxNodeOperatorsPerExtraDataItemCountManagers: accounts.slice(14, 16),
    requestTimestampMarginManagers: accounts.slice(16, 18),
    maxPositiveTokenRebaseManagers: accounts.slice(18, 20),
  }
  const defaultLimitsList = {
    churnValidatorsPerDayLimit: 55,
    oneOffCLBalanceDecreaseBPLimit: 5_00, // 5%
    annualBalanceIncreaseBPLimit: 10_00, // 10%
    simulatedShareRateDeviationBPLimit: 2_50, // 2.5%
    maxValidatorExitRequestsPerReport: 2000,
    maxAccountingExtraDataListItemsCount: 15,
    maxNodeOperatorsPerExtraDataItemCount: 16,
    requestTimestampMargin: 128,
    maxPositiveTokenRebase: 5_000_000, // 0.05%
  }
  const correctLidoOracleReport = {
    timeElapsed: 24 * 60 * 60,
    preCLBalance: ETH(100_000),
    postCLBalance: ETH(100_001),
    withdrawalVaultBalance: 0,
    elRewardsVaultBalance: 0,
    sharesRequestedToBurn: 0,
    preCLValidators: 0,
    postCLValidators: 0,
  }

  before(async () => {
    // mine 1024 blocks with block duration 12 seconds
    await ethers.provider.send('hardhat_mine', ['0x' + Number(1024).toString(16), '0x' + Number(12).toString(16)])
    lidoMock = await LidoStub.new({ from: deployer })
    withdrawalQueueMock = await WithdrawalQueueStub.new({ from: deployer })
    burnerMock = await BurnerStub.new({ from: deployer })
    lidoLocatorMock = await LidoLocatorStub.new(
<<<<<<< HEAD
      lidoMock.address, withdrawalVault, withdrawalQueueMock.address, elRewardsVault, burnerMock.address,
=======
      lidoMock.address,
      withdrawalVault,
      withdrawalQueueMock.address,
      elRewardsVault,
>>>>>>> fc89062a
      { from: deployer }
    )

    oracleReportSanityChecker = await OracleReportSanityChecker.new(
      lidoLocatorMock.address,
      admin,
      Object.values(defaultLimitsList),
      Object.values(managersRoster),
      {
        from: deployer,
      }
    )
  })

  describe('setOracleReportLimits()', () => {
    it('sets limits correctly', async () => {
      const newLimitsList = {
        churnValidatorsPerDayLimit: 50,
        oneOffCLBalanceDecreaseBPLimit: 10_00,
        annualBalanceIncreaseBPLimit: 15_00,
        simulatedShareRateDeviationBPLimit: 1_50, // 1.5%
        maxValidatorExitRequestsPerReport: 3000,
        maxAccountingExtraDataListItemsCount: 15 + 1,
        maxNodeOperatorsPerExtraDataItemCount: 16 + 1,
        requestTimestampMargin: 2048,
        maxPositiveTokenRebase: 10_000_000,
      }
      const limitsBefore = await oracleReportSanityChecker.getOracleReportLimits()
      assert.notEquals(limitsBefore.churnValidatorsPerDayLimit, newLimitsList.churnValidatorsPerDayLimit)
      assert.notEquals(limitsBefore.oneOffCLBalanceDecreaseBPLimit, newLimitsList.oneOffCLBalanceDecreaseBPLimit)
      assert.notEquals(limitsBefore.annualBalanceIncreaseBPLimit, newLimitsList.annualBalanceIncreaseBPLimit)
      assert.notEquals(
        limitsBefore.simulatedShareRateDeviationBPLimit,
        newLimitsList.simulatedShareRateDeviationBPLimit
      )
      assert.notEquals(limitsBefore.maxValidatorExitRequestsPerReport, newLimitsList.maxValidatorExitRequestsPerReport)
      assert.notEquals(
        limitsBefore.maxAccountingExtraDataListItemsCount,
        newLimitsList.maxAccountingExtraDataListItemsCount
      )
      assert.notEquals(
        limitsBefore.maxNodeOperatorsPerExtraDataItemCount,
        newLimitsList.maxNodeOperatorsPerExtraDataItemCount
      )
      assert.notEquals(limitsBefore.requestTimestampMargin, newLimitsList.requestTimestampMargin)
      assert.notEquals(limitsBefore.maxPositiveTokenRebase, newLimitsList.maxPositiveTokenRebase)

      await oracleReportSanityChecker.setOracleReportLimits(Object.values(newLimitsList), {
        from: managersRoster.allLimitsManagers[0],
      })

      const limitsAfter = await oracleReportSanityChecker.getOracleReportLimits()
      assert.equals(limitsAfter.churnValidatorsPerDayLimit, newLimitsList.churnValidatorsPerDayLimit)
      assert.equals(limitsAfter.oneOffCLBalanceDecreaseBPLimit, newLimitsList.oneOffCLBalanceDecreaseBPLimit)
      assert.equals(limitsAfter.annualBalanceIncreaseBPLimit, newLimitsList.annualBalanceIncreaseBPLimit)
      assert.equals(limitsAfter.simulatedShareRateDeviationBPLimit, newLimitsList.simulatedShareRateDeviationBPLimit)
      assert.equals(limitsAfter.maxValidatorExitRequestsPerReport, newLimitsList.maxValidatorExitRequestsPerReport)
      assert.equals(
        limitsAfter.maxAccountingExtraDataListItemsCount,
        newLimitsList.maxAccountingExtraDataListItemsCount
      )
      assert.equals(
        limitsAfter.maxNodeOperatorsPerExtraDataItemCount,
        newLimitsList.maxNodeOperatorsPerExtraDataItemCount
      )
      assert.equals(limitsAfter.requestTimestampMargin, newLimitsList.requestTimestampMargin)
      assert.equals(limitsAfter.maxPositiveTokenRebase, newLimitsList.maxPositiveTokenRebase)
    })
  })

  describe('checkAccountingOracleReport()', () => {
    beforeEach(async () => {
      await oracleReportSanityChecker.setOracleReportLimits(Object.values(defaultLimitsList), {
        from: managersRoster.allLimitsManagers[0],
      })
    })

    it('reverts with error IncorrectWithdrawalsVaultBalance() when actual withdrawal vault balance is less than passed', async () => {
      const currentWithdrawalVaultBalance = await ethers.provider.getBalance(withdrawalVault)
      await assert.revertsWithCustomError(
        oracleReportSanityChecker.checkAccountingOracleReport(
          ...Object.values({ ...correctLidoOracleReport, withdrawalVaultBalance: currentWithdrawalVaultBalance.add(1) })
        ),
        `IncorrectWithdrawalsVaultBalance(${currentWithdrawalVaultBalance.toString()})`
      )
    })

    it('reverts with error IncorrectELRewardsVaultBalance() when actual el rewards vault balance is less than passed', async () => {
      const currentELRewardsVaultBalance = await ethers.provider.getBalance(elRewardsVault)
      await assert.revertsWithCustomError(
        oracleReportSanityChecker.checkAccountingOracleReport(
          ...Object.values({ ...correctLidoOracleReport, elRewardsVaultBalance: currentELRewardsVaultBalance.add(1) })
        ),
        `IncorrectELRewardsVaultBalance(${currentELRewardsVaultBalance.toString()})`
      )
    })

    it('reverts with error IncorrectCLBalanceDecrease() when one off CL balance decrease more than limit', async () => {
      const maxBasisPoints = 10_000n
      const preCLBalance = wei(100_000, 'eth')
      const postCLBalance = wei(85_000, 'eth')
      const withdrawalVaultBalance = wei(500, 'eth')
      const unifiedPostCLBalance = postCLBalance + withdrawalVaultBalance
      const oneOffCLBalanceDecreaseBP = (maxBasisPoints * (preCLBalance - unifiedPostCLBalance)) / preCLBalance
      await assert.revertsWithCustomError(
        oracleReportSanityChecker.checkAccountingOracleReport(
          ...Object.values({
            ...correctLidoOracleReport,
            preCLBalance: preCLBalance.toString(),
            postCLBalance: postCLBalance.toString(),
            withdrawalVaultBalance: withdrawalVaultBalance.toString(),
          })
        ),
        `IncorrectCLBalanceDecrease(${oneOffCLBalanceDecreaseBP.toString()})`
      )
    })

    it('reverts with error IncorrectCLBalanceIncrease() when reported values overcome annual CL balance limit', async () => {
      const maxBasisPoints = 10_000n
      const secondsInOneYear = 365n * 24n * 60n * 60n
      const preCLBalance = BigInt(correctLidoOracleReport.preCLBalance)
      const postCLBalance = wei(150_000, 'eth')
      const timeElapsed = BigInt(correctLidoOracleReport.timeElapsed)
      const annualBalanceIncrease =
        (secondsInOneYear * maxBasisPoints * (postCLBalance - preCLBalance)) / preCLBalance / timeElapsed
      await assert.revertsWithCustomError(
        oracleReportSanityChecker.checkAccountingOracleReport(
          ...Object.values({
            ...correctLidoOracleReport,
            postCLBalance: postCLBalance.toString(),
          })
        ),
        `IncorrectCLBalanceIncrease(${annualBalanceIncrease.toString()})`
      )
    })

    it('passes all checks with correct oracle report data', async () => {
      await oracleReportSanityChecker.checkAccountingOracleReport(...Object.values(correctLidoOracleReport))
    })

    it('set maxAccountingExtraDataListItemsCount', async () => {
      const previousValue = (await oracleReportSanityChecker.getOracleReportLimits())
        .maxAccountingExtraDataListItemsCount
      const newValue = 31
      assert.notEquals(newValue, previousValue)
      await oracleReportSanityChecker.setMaxAccountingExtraDataListItemsCount(newValue, {
        from: managersRoster.maxAccountingExtraDataListItemsCountManagers[0],
      })
      assert.equals(
        (await oracleReportSanityChecker.getOracleReportLimits()).maxAccountingExtraDataListItemsCount,
        newValue
      )
    })

    it('set maxNodeOperatorsPerExtraDataItemCount', async () => {
      const previousValue = (await oracleReportSanityChecker.getOracleReportLimits())
        .maxNodeOperatorsPerExtraDataItemCount
      const newValue = 33
      assert.notEquals(newValue, previousValue)
      await oracleReportSanityChecker.setMaxNodeOperatorsPerExtraDataItemCount(newValue, {
        from: managersRoster.maxNodeOperatorsPerExtraDataItemCountManagers[0],
      })
      assert.equals(
        (await oracleReportSanityChecker.getOracleReportLimits()).maxNodeOperatorsPerExtraDataItemCount,
        newValue
      )
    })
  })

  describe('checkWithdrawalQueueOracleReport()', async () => {
    const oldRequestId = 1
    const newRequestId = 2
    let oldRequestCreationTimestamp, newRequestCreationTimestamp
    const correctWithdrawalQueueOracleReport = {
      requestIdToFinalizeUpTo: oldRequestId,
      refReportTimestamp: -1,
    }

    before(async () => {
      const currentBlockTimestamp = await getCurrentBlockTimestamp()
      correctWithdrawalQueueOracleReport.refReportTimestamp = currentBlockTimestamp
      oldRequestCreationTimestamp = currentBlockTimestamp - defaultLimitsList.requestTimestampMargin
      correctWithdrawalQueueOracleReport.requestIdToFinalizeUpTo = oldRequestCreationTimestamp
      await withdrawalQueueMock.setRequestBlockNumber(oldRequestId, oldRequestCreationTimestamp)
      newRequestCreationTimestamp = currentBlockTimestamp - Math.floor(defaultLimitsList.requestTimestampMargin / 2)
      await withdrawalQueueMock.setRequestBlockNumber(newRequestId, newRequestCreationTimestamp)
    })

    it('reverts with the error IncorrectRequestFinalization() when the creation timestamp of requestIdToFinalizeUpTo is too close to report timestamp', async () => {
      await assert.revertsWithCustomError(
        oracleReportSanityChecker.checkWithdrawalQueueOracleReport(
          ...Object.values({
            ...correctWithdrawalQueueOracleReport,
            requestIdToFinalizeUpTo: newRequestId,
          })
        ),
        `IncorrectRequestFinalization(${newRequestCreationTimestamp})`
      )
    })

    it('passes all checks with correct withdrawal queue report data', async () => {
      await oracleReportSanityChecker.checkWithdrawalQueueOracleReport(
        ...Object.values(correctWithdrawalQueueOracleReport)
      )
    })
  })

  describe('checkSimulatedShareRate', async () => {
    const correctSimulatedShareRate = {
      postTotalPooledEther: ETH(9),
      postTotalShares: ETH(4),
      etherLockedOnWithdrawalQueue: ETH(1),
      sharesBurntFromWithdrawalQueue: ETH(1),
      simulatedShareRate: (BigInt(2) * 10n ** 27n).toString(),
    }

    it('reverts with error IncorrectSimulatedShareRate() when reported and onchain share rate differs', async () => {
      const simulatedShareRate = BigInt(ETH(2.1)) * 10n ** 9n
      const actualShareRate = BigInt(2) * 10n ** 27n
      const deviation = (100_00n * (simulatedShareRate - actualShareRate)) / actualShareRate
      await assert.revertsWithCustomError(
        oracleReportSanityChecker.checkSimulatedShareRate(
          ...Object.values({
            ...correctSimulatedShareRate,
            simulatedShareRate: simulatedShareRate.toString(),
          })
        ),
        `IncorrectSimulatedShareRate(${deviation.toString()})`
      )
    })

    it('reverts with error IncorrectSimulatedShareRate() when actual share rate is zero', async () => {
      const deviation = 100_00n
      await assert.revertsWithCustomError(
        oracleReportSanityChecker.checkSimulatedShareRate(
          ...Object.values({
            ...correctSimulatedShareRate,
            etherLockedOnWithdrawalQueue: ETH(0),
            postTotalPooledEther: ETH(0),
          })
        ),
        `IncorrectSimulatedShareRate(${deviation.toString()})`
      )
    })

    it('passes all checks with correct share rate', async () => {
      await oracleReportSanityChecker.checkSimulatedShareRate(...Object.values(correctSimulatedShareRate))
    })
  })
})<|MERGE_RESOLUTION|>--- conflicted
+++ resolved
@@ -1,21 +1,14 @@
-const { artifacts, contract, ethers } = require('hardhat')
+const { hre, contract, ethers } = require('hardhat')
 const { ETH } = require('../helpers/utils')
 const { assert } = require('../helpers/assert')
 const { getCurrentBlockTimestamp } = require('../helpers/blockchain')
 
 const mocksFilePath = 'contracts/0.8.9/test_helpers/OracleReportSanityCheckerMocks.sol'
-<<<<<<< HEAD
 const LidoStub = hre.artifacts.require(`${mocksFilePath}:LidoStub`)
 const OracleReportSanityChecker = hre.artifacts.require('OracleReportSanityChecker')
 const LidoLocatorStub = hre.artifacts.require(`${mocksFilePath}:LidoLocatorStub`)
 const WithdrawalQueueStub = hre.artifacts.require(`${mocksFilePath}:WithdrawalQueueStub`)
 const BurnerStub = hre.artifacts.require(`${mocksFilePath}:BurnerStub`)
-=======
-const LidoStub = artifacts.require(`${mocksFilePath}:LidoStub`)
-const OracleReportSanityChecker = artifacts.require('OracleReportSanityChecker')
-const LidoLocatorStub = artifacts.require(`${mocksFilePath}:LidoLocatorStub`)
-const WithdrawalQueueStub = artifacts.require(`${mocksFilePath}:WithdrawalQueueStub`)
->>>>>>> fc89062a
 
 function wei(number, units = 'wei') {
   switch (units.toLowerCase()) {
@@ -29,7 +22,7 @@
 }
 
 contract('OracleReportSanityChecker', ([deployer, admin, withdrawalVault, elRewardsVault, ...accounts]) => {
-  let oracleReportSanityChecker, lidoLocatorMock, lidoMock, withdrawalQueueMock
+  let oracleReportSanityChecker, lidoLocatorMock, lidoMock, withdrawalQueueMock, burnerMock
   const managersRoster = {
     allLimitsManagers: accounts.slice(0, 2),
     churnValidatorsPerDayLimitManagers: accounts.slice(2, 4),
@@ -71,14 +64,11 @@
     withdrawalQueueMock = await WithdrawalQueueStub.new({ from: deployer })
     burnerMock = await BurnerStub.new({ from: deployer })
     lidoLocatorMock = await LidoLocatorStub.new(
-<<<<<<< HEAD
-      lidoMock.address, withdrawalVault, withdrawalQueueMock.address, elRewardsVault, burnerMock.address,
-=======
       lidoMock.address,
       withdrawalVault,
       withdrawalQueueMock.address,
       elRewardsVault,
->>>>>>> fc89062a
+      burnerMock.address,
       { from: deployer }
     )
 
