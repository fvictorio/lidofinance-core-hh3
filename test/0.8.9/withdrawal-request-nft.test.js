--- conflicted
+++ resolved
@@ -1,41 +1,5 @@
 const { contract, artifacts, ethers } = require('hardhat')
 const { assert } = require('../helpers/assert')
-<<<<<<< HEAD
-const { EvmSnapshot } = require('../helpers/blockchain')
-const { shares, ETH, shareRate, setBalance } = require('../helpers/utils')
-
-const ERC721ReceiverMock = hre.artifacts.require('ERC721ReceiverMock')
-
-const { deployWithdrawalQueue } = require('./withdrawal-queue-deploy.test')
-
-hre.contract(
-  'WithdrawalNFT',
-  ([deployer, stEthHolder, wstEthHolder, nftHolderStETH, nftHolderWstETH, recipient, stranger]) => {
-    let withdrawalQueueERC721, stETH, wstETH, erc721ReceiverMock
-    let nftHolderStETHTokenIds, nftHolderWstETHTokenIds, nonExistedTokenId
-    const snapshot = new EvmSnapshot(hre.ethers.provider)
-
-    before(async () => {
-      erc721ReceiverMock = await ERC721ReceiverMock.new({ from: deployer })
-
-      const deployed = await deployWithdrawalQueue({
-        stethOwner: deployer,
-        queueAdmin: deployer,
-        queuePauser: deployer,
-        queueResumer: deployer,
-        queueFinalizer: deployer,
-        queueBunkerReporter: deployer,
-        queueName: 'Lido TEST Request',
-        symbol: 'unstEsT'
-      })
-
-      stETH = deployed.steth
-      wstETH = deployed.wsteth
-      withdrawalQueueERC721 = deployed.withdrawalQueue
-
-      await setBalance(stETH.address, ETH(100))
-=======
->>>>>>> 24b87559
 
 const { EvmSnapshot, setBalance } = require('../helpers/blockchain')
 const { shares, ETH, shareRate } = require('../helpers/utils')
