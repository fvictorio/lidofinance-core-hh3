--- conflicted
+++ resolved
@@ -1,5 +1,5 @@
 const { contract, ethers, web3 } = require('hardhat')
-const { bn, getEventArgument, ZERO_ADDRESS, ZERO_BYTES32 } = require('@aragon/contract-helpers-test')
+const { bn, getEventArgument, ZERO_ADDRESS } = require('@aragon/contract-helpers-test')
 
 const { ETH, StETH, shareRate, shares } = require('../helpers/utils')
 const { assert } = require('../helpers/assert')
@@ -74,12 +74,34 @@
       await withdrawalQueue.pause(100000000, { from: daoAgent })
       assert(await withdrawalQueue.isPaused())
       await assert.reverts(withdrawalQueue.requestWithdrawals([ETH(1)], owner, { from: user }), 'ResumedExpected()')
-      const stubPermit = [0, 0, ZERO_BYTES32, ZERO_BYTES32, ZERO_BYTES32]
-      await assert.reverts(
-        withdrawalQueue.requestWithdrawalsWithPermit([ETH(1)], owner, stubPermit, { from: user }),
+
+      const [alice] = ACCOUNTS_AND_KEYS
+      const amount = ETH(1)
+      const deadline = MAX_UINT256
+      await impersonate(ethers.provider, alice.address)
+      const domainSeparator = await steth.DOMAIN_SEPARATOR()
+      const { v, r, s } = signPermit(
+        alice.address,
+        withdrawalQueue.address,
+        amount, // amount
+        0, // nonce
+        deadline,
+        domainSeparator,
+        alice.key
+      )
+      const permission = [
+        amount,
+        deadline, // deadline
+        v,
+        r,
+        s,
+      ]
+
+      await assert.reverts(
+        withdrawalQueue.requestWithdrawalsWithPermit([ETH(1)], owner, permission, { from: alice.address }),
         'ResumedExpected()'
       )
-      await assert.reverts(withdrawalQueue.finalize(1, 0, { from: owner }), 'ResumedExpected()')
+      await assert.reverts(withdrawalQueue.finalize([1], 0, { from: owner }), 'ResumedExpected()')
     })
 
     it('cant resume if not paused', async () => {
@@ -299,16 +321,12 @@
     })
 
     it('Finalizer can finalize a request', async () => {
-<<<<<<< HEAD
-      await assert.reverts(
+      await assert.revertsOZAccessControl(
         withdrawalQueue.finalize([1], 0, { from: stranger }),
-        `AccessControl: account ${stranger.toLowerCase()} is missing role ${await withdrawalQueue.FINALIZE_ROLE()}`
+        stranger,
+        'FINALIZE_ROLE'
       )
       await withdrawalQueue.finalize([1], 1, { from: steth.address, value: amount })
-=======
-      await assert.revertsOZAccessControl(withdrawalQueue.finalize(1, { from: stranger }), stranger, 'FINALIZE_ROLE')
-      await withdrawalQueue.finalize(1, { from: steth.address, value: amount })
->>>>>>> e579c0e1
 
       assert.equals(await withdrawalQueue.getLockedEtherAmount(), amount)
       assert.equals(
@@ -675,18 +693,19 @@
     })
   })
 
-<<<<<<< HEAD
-  context('caclulateFinalizationBatches()', () => {
-=======
-  context('claim fuzzing', () => {
+  context.skip('claim fuzzing', () => {
     const fuzzClaim = async (perRequestWEI, requestCount, finalizedWEI) => {
       await withdrawalQueue.requestWithdrawals(Array(requestCount).fill(perRequestWEI), user, { from: user })
       const requestIds = await withdrawalQueue.getWithdrawalRequests(user, { from: user })
 
       const id = await withdrawalQueue.getLastRequestId()
-      await withdrawalQueue.finalize(id, { from: steth.address, value: finalizedWEI })
-
-      const hints = await withdrawalQueue.findCheckpointHintsUnbounded(requestIds)
+      await withdrawalQueue.finalize([id], shareRate(1), { from: steth.address, value: finalizedWEI })
+
+      const hints = await withdrawalQueue.findCheckpointHints(
+        requestIds,
+        1,
+        await withdrawalQueue.getLastCheckpointIndex()
+      )
       const claimableEth = await withdrawalQueue.getClaimableEther(requestIds, hints)
       const totalClaimable = claimableEth.reduce((s, i) => s.iadd(i) && s, bn(0))
       assert.equals(totalClaimable, finalizedWEI, `Total Claimable doesn't add up to finalized amount`)
@@ -721,146 +740,6 @@
     })
   })
 
-  context('findLastFinalizableRequestIdByTimestamp()', async () => {
-    const numOfRequests = 10
-
-    beforeEach(async () => {
-      for (let i = 1; i <= numOfRequests; i++) {
-        await withdrawalQueue.requestWithdrawals([ETH(20)], owner, { from: user })
-      }
-    })
-
-    it('works', async () => {
-      for (let i = 1; i <= numOfRequests; i++) {
-        const timestamp = (await withdrawalQueue.getWithdrawalStatus([i]))[0].timestamp
-        assert.equals(await withdrawalQueue.findLastFinalizableRequestIdByTimestamp(timestamp, 1, 10), i)
-      }
-    })
-
-    it('returns zero on empty range', async () => {
-      assert.equals(await withdrawalQueue.findLastFinalizableRequestIdByTimestamp(1, 2, 1), 0)
-    })
-
-    it('return zero if no unfinalized request found', async () => {
-      const timestamp = (await withdrawalQueue.getWithdrawalStatus([1]))[0].timestamp
-
-      await withdrawalQueue.finalize(1, { from: steth.address, value: ETH[10] })
-      assert.equals(await withdrawalQueue.findLastFinalizableRequestIdByTimestamp(timestamp, 2, 10), 0)
-    })
-
-    it('checks params', async () => {
-      await assert.reverts(withdrawalQueue.findLastFinalizableRequestIdByTimestamp(0, 0, 10), 'ZeroTimestamp()')
-
-      const timestamp = (await withdrawalQueue.getWithdrawalStatus([2]))[0].timestamp
-
-      await assert.reverts(
-        withdrawalQueue.findLastFinalizableRequestIdByTimestamp(timestamp, 0, 10),
-        'InvalidRequestIdRange(0, 10)'
-      )
-
-      await assert.reverts(
-        withdrawalQueue.findLastFinalizableRequestIdByTimestamp(timestamp, 0, 11),
-        'InvalidRequestIdRange(0, 11)'
-      )
-
-      await withdrawalQueue.finalize(1, { from: steth.address, value: ETH(20) })
-      await assert.reverts(
-        withdrawalQueue.findLastFinalizableRequestIdByTimestamp(timestamp, 1, 10),
-        'InvalidRequestIdRange(1, 10)'
-      )
-
-      await assert.reverts(
-        withdrawalQueue.findLastFinalizableRequestIdByTimestamp(timestamp, 2, 1000),
-        'InvalidRequestIdRange(2, 1000)'
-      )
-    })
-  })
-
-  context('findLastFinalizableRequestIdByBudget()', async () => {
-    const numOfRequests = 10
-
-    beforeEach(async () => {
-      for (let i = 1; i <= numOfRequests; i++) {
-        await withdrawalQueue.requestWithdrawals([ETH(20)], owner, { from: user })
-      }
-    })
-
-    it('works', async () => {
-      // 1e18 shares is 300e18 ether, let's discount to 150
-      const rate = shareRate(150)
-
-      for (let i = 1; i <= numOfRequests; i++) {
-        const budget = ETH(i * 10 + 5)
-        assert.equals(await withdrawalQueue.findLastFinalizableRequestIdByBudget(budget, rate, 1, 10), i)
-      }
-    })
-
-    it('return zero if no unfinalized request found', async () => {
-      await withdrawalQueue.finalize(1, { from: steth.address, value: ETH[10] })
-      assert.equals(await withdrawalQueue.findLastFinalizableRequestIdByBudget(ETH(1), shareRate(300), 2, 10), 0)
-    })
-
-    it('returns zero on empty range', async () => {
-      assert.equals(await withdrawalQueue.findLastFinalizableRequestIdByBudget(ETH(1), shareRate(300), 2, 1), 0)
-    })
-
-    it('checks params', async () => {
-      await assert.reverts(
-        withdrawalQueue.findLastFinalizableRequestIdByBudget(ETH(0), shareRate(300), 0, 10),
-        'ZeroAmountOfETH()'
-      )
-
-      await assert.reverts(
-        withdrawalQueue.findLastFinalizableRequestIdByBudget(ETH(1), shareRate(0), 0, 10),
-        'ZeroShareRate()'
-      )
-
-      await assert.reverts(
-        withdrawalQueue.findLastFinalizableRequestIdByBudget(ETH(1), shareRate(300), 0, 10),
-        'InvalidRequestIdRange(0, 10)'
-      )
-
-      await assert.reverts(
-        withdrawalQueue.findLastFinalizableRequestIdByBudget(ETH(1), shareRate(300), 0, 11),
-        'InvalidRequestIdRange(0, 11)'
-      )
-
-      await withdrawalQueue.finalize(1, { from: steth.address, value: ETH(20) })
-      await assert.reverts(
-        withdrawalQueue.findLastFinalizableRequestIdByBudget(ETH(1), shareRate(300), 1, 10),
-        'InvalidRequestIdRange(1, 10)'
-      )
-
-      await assert.reverts(
-        withdrawalQueue.findLastFinalizableRequestIdByBudget(ETH(1), shareRate(300), 1, 10),
-        'InvalidRequestIdRange(1, 10)'
-      )
-      await assert.reverts(
-        withdrawalQueue.findLastFinalizableRequestIdByBudget(ETH(1), shareRate(300), 2, 1000),
-        'InvalidRequestIdRange(2, 1000)'
-      )
-    })
-  })
-
-  context('findLastFinalizableRequestId()', async () => {
-    const numOfRequests = 10
-
-    beforeEach(async () => {
-      for (let i = 1; i <= numOfRequests + 1; i++) {
-        await withdrawalQueue.requestWithdrawals([ETH(20)], owner, { from: user })
-      }
-    })
-
->>>>>>> e579c0e1
-    it('works', async () => {
-      await withdrawalQueue.requestWithdrawals([StETH(300)], owner, { from: user })
-      const batch = await withdrawalQueue.prefinalize.call([1], shareRate(300))
-
-      assert.equals(batch.ethToLock, ETH(300))
-      assert.equals(batch.sharesToBurn, shares(1))
-    })
-  })
-
   context('findCheckpointHints()', async () => {
     const numOfRequests = 10
     const requests = Array(numOfRequests).fill(ETH(20))
@@ -877,10 +756,6 @@
         })
       }
       assert.equals(await withdrawalQueue.getLastCheckpointIndex(), numOfRequests)
-      assert.equals(
-        await withdrawalQueue.findCheckpointHintsUnbounded([await withdrawalQueue.getLastFinalizedRequestId()]),
-        await withdrawalQueue.getLastCheckpointIndex()
-      )
     })
 
     it('reverts if request is not finalized', async () => {
