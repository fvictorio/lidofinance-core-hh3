const { contract, ethers, web3, artifacts } = require('hardhat')
const { bn, getEventArgument, ZERO_ADDRESS } = require('@aragon/contract-helpers-test')

const { ETH, StETH, shareRate, shares } = require('../helpers/utils')
const { assert } = require('../helpers/assert')
const { MAX_UINT256, ACCOUNTS_AND_KEYS } = require('../helpers/constants')
const { signPermit, makeDomainSeparator } = require('../0.6.12/helpers/permit_helpers')
const { impersonate, EvmSnapshot, getCurrentBlockTimestamp, setBalance } = require('../helpers/blockchain')

const ERC721ReceiverMock = artifacts.require('ERC721ReceiverMock')

const { deployWithdrawalQueue } = require('./withdrawal-queue-deploy.test')

contract('WithdrawalQueue', ([owner, stranger, daoAgent, user, pauser, resumer, oracle]) => {
  let withdrawalQueue, steth, wsteth, defaultShareRate
  const ALLOWED_ERROR_WEI = 100
  const snapshot = new EvmSnapshot(ethers.provider)

  const currentRate = async () =>
    bn(await steth.getTotalPooledEther())
      .mul(bn(10).pow(bn(27)))
      .div(await steth.getTotalShares())

  before('Deploy', async () => {
    const deployed = await deployWithdrawalQueue({
      stethOwner: owner,
      queueAdmin: daoAgent,
      queuePauser: daoAgent,
      queueResumer: daoAgent,
    })

    steth = deployed.steth
    wsteth = deployed.wsteth
    withdrawalQueue = deployed.withdrawalQueue

    await steth.setTotalPooledEther(ETH(600))
    // we need 1 ETH additionally to pay gas on finalization because solidity-coverage ignores gasPrice=0
    await setBalance(steth.address, ETH(600 + 1))
    await steth.mintShares(user, shares(1))
    await steth.approve(withdrawalQueue.address, StETH(300), { from: user })

    defaultShareRate = (await currentRate()).toString(10)

    await impersonate(ethers.provider, steth.address)
    await snapshot.make()
  })

  afterEach(async () => {
    await snapshot.rollback()
  })

  it('Initial properties', async () => {
    assert.equals(await withdrawalQueue.isPaused(), false)
    assert.equals(await withdrawalQueue.getLastRequestId(), 0)
    assert.equals(await withdrawalQueue.getLastFinalizedRequestId(), 0)
    assert.equals(await withdrawalQueue.getLastCheckpointIndex(), 0)
    assert.equals(await withdrawalQueue.unfinalizedStETH(), StETH(0))
    assert.equals(await withdrawalQueue.unfinalizedRequestNumber(), 0)
    assert.equals(await withdrawalQueue.getLockedEtherAmount(), ETH(0))
  })

  context('Pause/Resume', () => {
    it('only correct roles can alter pause state', async () => {
      const [PAUSE_ROLE, RESUME_ROLE] = await Promise.all([withdrawalQueue.PAUSE_ROLE(), withdrawalQueue.RESUME_ROLE()])
      await withdrawalQueue.grantRole(PAUSE_ROLE, pauser, { from: daoAgent })
      await withdrawalQueue.grantRole(RESUME_ROLE, resumer, { from: daoAgent })
      await withdrawalQueue.pauseFor(100000000, { from: pauser })
      assert(await withdrawalQueue.isPaused())
      await withdrawalQueue.resume({ from: resumer })
      assert(!(await withdrawalQueue.isPaused()))
      await assert.revertsOZAccessControl(withdrawalQueue.pauseFor(100000000, { from: resumer }), resumer, 'PAUSE_ROLE')
      await assert.revertsOZAccessControl(
        withdrawalQueue.pauseFor(100000000, { from: stranger }),
        stranger,
        'PAUSE_ROLE'
      )
      await withdrawalQueue.pauseFor(100000000, { from: pauser })
      await assert.revertsOZAccessControl(withdrawalQueue.resume({ from: pauser }), pauser, 'RESUME_ROLE')
      await assert.revertsOZAccessControl(withdrawalQueue.resume({ from: stranger }), stranger, 'RESUME_ROLE')
    })

    it('withdraw/finalize only allowed when at resumed state', async () => {
      await withdrawalQueue.pauseFor(100000000, { from: daoAgent })
      assert(await withdrawalQueue.isPaused())
      await assert.reverts(withdrawalQueue.requestWithdrawals([ETH(1)], owner, { from: user }), 'ResumedExpected()')

      await assert.reverts(
        withdrawalQueue.requestWithdrawalsWstETH([ETH(1)], owner, { from: user }),
        'ResumedExpected()'
      )

      const [alice] = ACCOUNTS_AND_KEYS
      const amount = ETH(1)
      const deadline = MAX_UINT256
      await setBalance(alice, ETH(10))
      await impersonate(ethers.provider, alice.address)
      const stETHDomainSeparator = await steth.DOMAIN_SEPARATOR()
      const wstETHDomainSeparator = await wsteth.DOMAIN_SEPARATOR()

      let { v, r, s } = signPermit(
        alice.address,
        withdrawalQueue.address,
        amount, // amount
        0, // nonce
        deadline,
        wstETHDomainSeparator,
        alice.key
      )

      const wstETHPermission = {
        value: amount,
        deadline, // deadline
        v,
        r,
        s,
      }

      await assert.reverts(
        withdrawalQueue.requestWithdrawalsWstETHWithPermit([ETH(1)], owner, wstETHPermission, { from: alice.address }),
        'ResumedExpected()'
      )
      ;({ v, r, s } = signPermit(
        alice.address,
        withdrawalQueue.address,
        amount, // amount
        0, // nonce
        deadline,
        stETHDomainSeparator,
        alice.key
      ))

      const stETHPermission = {
        value: amount,
        deadline, // deadline
        v,
        r,
        s,
      }

      await assert.reverts(
        withdrawalQueue.requestWithdrawalsWithPermit([ETH(1)], owner, stETHPermission, { from: alice.address }),
        'ResumedExpected()'
      )
      await assert.reverts(withdrawalQueue.finalize(1, 0, { from: owner }), 'ResumedExpected()')
    })

    it('cant resume without resume role', async () => {
      await assert.revertsOZAccessControl(withdrawalQueue.resume({ from: pauser }), pauser, 'RESUME_ROLE')
    })

    it('cant resume if not paused', async () => {
      const RESUME_ROLE = await withdrawalQueue.RESUME_ROLE()
      await withdrawalQueue.grantRole(RESUME_ROLE, resumer, { from: daoAgent })
      await assert.reverts(withdrawalQueue.resume({ from: resumer }), 'PausedExpected()')
    })
  })

  context('BunkerMode', () => {
    it('init config', async () => {
      assert(!(await withdrawalQueue.isBunkerModeActive()))
      assert.equals(ethers.constants.MaxUint256, await withdrawalQueue.bunkerModeSinceTimestamp())
    })

    it('access control', async () => {
      assert(!(await withdrawalQueue.isBunkerModeActive()))
      const ORACLE_ROLE = await withdrawalQueue.ORACLE_ROLE()
      await withdrawalQueue.grantRole(ORACLE_ROLE, oracle, { from: daoAgent })
      await assert.revertsOZAccessControl(
        withdrawalQueue.onOracleReport(true, 0, 0, { from: stranger }),
        stranger,
        'ORACLE_ROLE'
      )
      await withdrawalQueue.onOracleReport(true, 0, 0, { from: oracle })
    })

    it('state and events', async () => {
      assert(!(await withdrawalQueue.isBunkerModeActive()))
      assert.equals(ethers.constants.MaxUint256, await withdrawalQueue.bunkerModeSinceTimestamp())
      let timestamp = await getCurrentBlockTimestamp()
      await assert.reverts(
        withdrawalQueue.onOracleReport(true, +timestamp + 1000000, +timestamp + 1100000, { from: steth.address }),
        'InvalidReportTimestamp()'
      )
      await assert.reverts(
        withdrawalQueue.onOracleReport(true, +timestamp - 100, +timestamp + 1100000, { from: steth.address }),
        'InvalidReportTimestamp()'
      )
      // enable
      timestamp = await getCurrentBlockTimestamp()
      const tx1 = await withdrawalQueue.onOracleReport(true, timestamp, timestamp, { from: steth.address })
      assert.emits(tx1, 'BunkerModeEnabled', { _sinceTimestamp: timestamp })
      assert(await withdrawalQueue.isBunkerModeActive())
      assert.equals(timestamp, await withdrawalQueue.bunkerModeSinceTimestamp())
      // disable
      timestamp = await getCurrentBlockTimestamp()
      const tx2 = await withdrawalQueue.onOracleReport(false, timestamp, timestamp, { from: steth.address })
      assert.emits(tx2, 'BunkerModeDisabled')
      assert(!(await withdrawalQueue.isBunkerModeActive()))
      assert.equals(ethers.constants.MaxUint256, await withdrawalQueue.bunkerModeSinceTimestamp())
    })
  })

  context('Request', () => {
    it('One can request a withdrawal', async () => {
      const receipt = await withdrawalQueue.requestWithdrawals([StETH(300)], owner, { from: user })
      const requestId = getEventArgument(receipt, 'WithdrawalRequested', 'requestId')

      assert.emits(receipt, 'WithdrawalRequested', {
        requestId: 1,
        requestor: user.toLowerCase(),
        owner: owner.toLowerCase(),
        amountOfStETH: StETH(300),
        amountOfShares: shares(1),
      })

      assert.equals(await withdrawalQueue.getLastRequestId(), requestId)
      assert.equals(await withdrawalQueue.getLastFinalizedRequestId(), 0)
      assert.equals(await withdrawalQueue.unfinalizedRequestNumber(), 1)
      assert.equals(await withdrawalQueue.unfinalizedStETH(), StETH(300))
      assert.equals(await withdrawalQueue.getWithdrawalRequests(owner), [1])

      const requests = await withdrawalQueue.getWithdrawalStatus([requestId])
      assert.equals(requests.length, 1)

      const request = requests[0]

      assert.equals(request.owner, owner)
      assert.equals(request.amountOfStETH, StETH(300))
      assert.equals(request.amountOfShares, shares(1))
      assert.equals(request.isFinalized, false)
      assert.equals(request.isClaimed, false)
    })

    it('One cant request less than MIN', async () => {
      const min = bn(await withdrawalQueue.MIN_STETH_WITHDRAWAL_AMOUNT())
      assert.equals(min, 100)

      const amount = min.sub(bn(1))

      await assert.reverts(
        withdrawalQueue.requestWithdrawals([amount], owner, { from: user }),
        `RequestAmountTooSmall(${amount})`
      )
    })

    it('One can request MIN', async () => {
      const min = await withdrawalQueue.MIN_STETH_WITHDRAWAL_AMOUNT()
      const shares = await steth.getSharesByPooledEth(min)

      const receipt = await withdrawalQueue.requestWithdrawals([min], owner, { from: user })
      const requestId = getEventArgument(receipt, 'WithdrawalRequested', 'requestId')

      assert.emits(receipt, 'WithdrawalRequested', {
        requestId: 1,
        requestor: user.toLowerCase(),
        owner: owner.toLowerCase(),
        amountOfStETH: min,
        amountOfShares: shares,
      })

      assert.equals(await withdrawalQueue.getLastRequestId(), requestId)
      assert.equals(await withdrawalQueue.getLastFinalizedRequestId(), 0)

      const request = (await withdrawalQueue.getWithdrawalStatus([requestId]))[0]

      assert.equals(request.owner, owner)
      assert.equals(request.amountOfStETH, min)
      assert.equals(request.amountOfShares, shares)
      assert.equals(request.isFinalized, false)
      assert.equals(request.isClaimed, false)
    })

    it('One cant request more than MAX', async () => {
      const max = bn(await withdrawalQueue.MAX_STETH_WITHDRAWAL_AMOUNT())
      const amount = max.add(bn(1))
      await steth.setTotalPooledEther(amount)
      await steth.approve(withdrawalQueue.address, amount, { from: user })

      await assert.reverts(
        withdrawalQueue.requestWithdrawals([amount], owner, { from: user }),
        `RequestAmountTooLarge(${amount})`
      )
    })

    it('One can request MAX', async () => {
      const max = await withdrawalQueue.MAX_STETH_WITHDRAWAL_AMOUNT()
      await steth.setTotalPooledEther(max.muln(2))
      await steth.approve(withdrawalQueue.address, max, { from: user })

      const receipt = await withdrawalQueue.requestWithdrawals([max], owner, { from: user })
      const requestId = getEventArgument(receipt, 'WithdrawalRequested', 'requestId')

      assert.emits(receipt, 'WithdrawalRequested', {
        requestId: 1,
        requestor: user.toLowerCase(),
        owner: owner.toLowerCase(),
        amountOfStETH: max,
        amountOfShares: shares(1),
      })

      assert.equals(await withdrawalQueue.getLastRequestId(), requestId)
      assert.equals(await withdrawalQueue.getLastFinalizedRequestId(), 0)

      const request = (await withdrawalQueue.getWithdrawalStatus([requestId]))[0]

      assert.equals(request.owner, owner)
      assert.equals(request.amountOfStETH, max)
      assert.equals(request.amountOfShares, shares(1))
      assert.equals(request.isFinalized, false)
      assert.equals(request.isClaimed, false)
    })

    it('One cant request more than they have', async () => {
      await assert.reverts(
        withdrawalQueue.requestWithdrawals([StETH(400)], owner, { from: user }),
        'ALLOWANCE_EXCEEDED'
      )
    })

    it('One cant request more than allowed', async () => {
      await steth.approve(withdrawalQueue.address, StETH(200), { from: user })

      await assert.reverts(
        withdrawalQueue.requestWithdrawals([StETH(300)], owner, { from: user }),
        'ALLOWANCE_EXCEEDED'
      )
    })

    it('One cant request while is paused', async () => {
      const PAUSE_INFINITELY = await withdrawalQueue.PAUSE_INFINITELY()
      await withdrawalQueue.pauseFor(PAUSE_INFINITELY, { from: daoAgent })
      await assert.reverts(withdrawalQueue.requestWithdrawals([StETH(300)], owner, { from: user }), 'ResumedExpected()')
      await assert.reverts(
        withdrawalQueue.requestWithdrawalsWstETH([ETH(300)], owner, { from: user }),
        'ResumedExpected()'
      )
    })

    it('data is being accumulated properly', async () => {
      const queueItemStep0 = await withdrawalQueue.getQueueItem(await withdrawalQueue.getLastRequestId())

      const amountStep1 = StETH(50)
      const sharesStep1 = await steth.getSharesByPooledEth(amountStep1)
      await withdrawalQueue.requestWithdrawals([amountStep1], owner, { from: user })
      const queueItemStep1 = await withdrawalQueue.getQueueItem(await withdrawalQueue.getLastRequestId())

      assert.equals(+queueItemStep1.cumulativeStETH, +amountStep1 + +queueItemStep0.cumulativeStETH)
      assert.equals(+queueItemStep1.cumulativeShares, +sharesStep1 + +queueItemStep0.cumulativeShares)
      assert.equals(queueItemStep1.owner, owner)
      assert.equals(queueItemStep1.claimed, false)

      const amountStep2 = StETH(100)
      const sharesStep2 = await steth.getSharesByPooledEth(amountStep2)
      await withdrawalQueue.requestWithdrawals([amountStep2], owner, { from: user })
      const queueItemStep2 = await withdrawalQueue.getQueueItem(await withdrawalQueue.getLastRequestId())

      assert.equals(
        +queueItemStep2.cumulativeStETH,
        +amountStep2 + +queueItemStep1.cumulativeStETH + +queueItemStep0.cumulativeStETH
      )
      assert.equals(
        +queueItemStep2.cumulativeShares,
        +sharesStep2 + +queueItemStep1.cumulativeShares + +queueItemStep0.cumulativeShares
      )
      assert.equals(queueItemStep2.owner, owner)
      assert.equals(queueItemStep2.claimed, false)
    })
  })

  context('Finalization', () => {
    const amount = bn(ETH(300))

    beforeEach('Enqueue a request', async () => {
      await withdrawalQueue.requestWithdrawals([amount], owner, { from: user })
    })

    it('Finalizer can finalize a request', async () => {
      await assert.revertsOZAccessControl(withdrawalQueue.finalize(1, 0, { from: stranger }), stranger, 'FINALIZE_ROLE')
      await withdrawalQueue.finalize(1, 1, { from: steth.address, value: amount })

      assert.equals(await withdrawalQueue.getLockedEtherAmount(), amount)
      assert.equals(
        await withdrawalQueue.getLockedEtherAmount(),
        await ethers.provider.getBalance(withdrawalQueue.address)
      )
    })

    it('One can finalize requests with discount', async () => {
      await withdrawalQueue.finalize(1, shareRate(150), { from: steth.address, value: ETH(150) })

      assert.equals(await withdrawalQueue.getLockedEtherAmount(), ETH(150))
      assert.equals(
        await withdrawalQueue.getLockedEtherAmount(),
        await ethers.provider.getBalance(withdrawalQueue.address)
      )
    })

    it('One can finalize a batch of requests at once', async () => {
      await steth.setTotalPooledEther(ETH(900))
      await steth.mintShares(user, shares(1))
      await steth.approve(withdrawalQueue.address, StETH(300), { from: user })

      await withdrawalQueue.requestWithdrawals([amount], owner, { from: user })
      const batch = await withdrawalQueue.prefinalize.call([2], defaultShareRate)
      await withdrawalQueue.finalize(2, defaultShareRate, { from: steth.address, value: batch.ethToLock })

      assert.equals(batch.sharesToBurn, shares(2))
      assert.equals(await withdrawalQueue.getLastRequestId(), 2)
      assert.equals(await withdrawalQueue.getLastFinalizedRequestId(), 2)
      assert.equals(await withdrawalQueue.getLockedEtherAmount(), ETH(600))
      assert.equals(
        await withdrawalQueue.getLockedEtherAmount(),
        await ethers.provider.getBalance(withdrawalQueue.address)
      )
    })

    it('One can finalize part of the queue', async () => {
      await steth.setTotalPooledEther(ETH(900))
      await steth.mintShares(user, shares(1))
      await steth.approve(withdrawalQueue.address, StETH(600), { from: user })

      await withdrawalQueue.requestWithdrawals([amount], owner, { from: user })

      await withdrawalQueue.finalize(1, defaultShareRate, { from: steth.address, value: amount })

      assert.equals(await withdrawalQueue.getLastRequestId(), 2)
      assert.equals(await withdrawalQueue.getLastFinalizedRequestId(), 1)
      assert.equals(await withdrawalQueue.getLockedEtherAmount(), ETH(300))
      assert.equals(
        await withdrawalQueue.getLockedEtherAmount(),
        await ethers.provider.getBalance(withdrawalQueue.address)
      )

      await withdrawalQueue.finalize(2, defaultShareRate, { from: steth.address, value: amount })

      assert.equals(await withdrawalQueue.getLastRequestId(), 2)
      assert.equals(await withdrawalQueue.getLastFinalizedRequestId(), 2)
      assert.equals(await withdrawalQueue.getLockedEtherAmount(), ETH(600))
      assert.equals(
        await withdrawalQueue.getLockedEtherAmount(),
        await ethers.provider.getBalance(withdrawalQueue.address)
      )
    })

    it('batch reverts if share rate is zero', async () => {
      await assert.reverts(withdrawalQueue.prefinalize([1], shareRate(0)), 'ZeroShareRate()')
    })

    it('batch reverts if share rate is zero', async () => {
      await steth.setTotalPooledEther(ETH(900))
      await steth.mintShares(user, shares(1))
      await steth.approve(withdrawalQueue.address, StETH(600), { from: user })

      await withdrawalQueue.requestWithdrawals([amount], owner, { from: user })
      await assert.reverts(withdrawalQueue.prefinalize([2, 1], shareRate(1)), 'BatchesAreNotSorted()')
    })

    it('reverts if request with given id did not even created', async () => {
      const idAhead = +(await withdrawalQueue.getLastRequestId()) + 1

      await assert.reverts(
        withdrawalQueue.finalize(idAhead, defaultShareRate, { from: steth.address, value: amount }),
        `InvalidRequestId(${idAhead})`
      )

      await assert.reverts(withdrawalQueue.prefinalize([idAhead], defaultShareRate), `InvalidRequestId(${idAhead})`)
    })

    it('reverts if request with given id was finalized already', async () => {
      const id = +(await withdrawalQueue.getLastRequestId())
      await withdrawalQueue.finalize(id, defaultShareRate, { from: steth.address, value: amount })

      await assert.reverts(
        withdrawalQueue.finalize(id, defaultShareRate, { from: steth.address, value: amount }),
        `InvalidRequestId(${id})`
      )

      await assert.reverts(withdrawalQueue.prefinalize([id], defaultShareRate), `InvalidRequestId(${id})`)
    })

    it('reverts if given amount to finalize exceeds requested', async () => {
      const id = +(await withdrawalQueue.getLastRequestId())
      const amountExceeded = bn(ETH(400))

      await assert.reverts(
        withdrawalQueue.finalize(id, defaultShareRate, { from: steth.address, value: amountExceeded }),
        `TooMuchEtherToFinalize(${+amountExceeded}, ${+amount})`
      )
    })
  })

  context('getClaimableEth()', () => {
    beforeEach(async () => {
      await withdrawalQueue.requestWithdrawals([ETH(1)], owner, { from: user })
    })

    it('works', async () => {
      await withdrawalQueue.finalize(1, defaultShareRate, { from: steth.address, value: ETH(1) })
      assert.almostEqual(await withdrawalQueue.getClaimableEther([1], [1]), ETH(1), 100)
    })

    it('reverts if last hint checkpoint is ahead of requestId', async () => {
      await withdrawalQueue.finalize(1, shareRate(0.5), { from: steth.address, value: ETH(0.5) })

      await withdrawalQueue.requestWithdrawals([ETH(2)], owner, { from: user })
      await withdrawalQueue.finalize(2, shareRate(0.5), { from: steth.address, value: ETH(0.5) })

      await assert.reverts(withdrawalQueue.getClaimableEther([1], [2]), 'InvalidHint(2)')
    })

    it('return 0 for non-finalized request', async () => {
      assert.equals(await withdrawalQueue.getClaimableEther([1], [1]), ETH(0))
      assert.equals(await withdrawalQueue.getClaimableEther([1], [51]), ETH(0))
    })

    it('return 0 for claimed request', async () => {
      await withdrawalQueue.finalize(1, shareRate(1), { from: steth.address, value: ETH(1) })
      const amountOfETH = (await withdrawalQueue.getClaimableEther([1], [1]))[0]
      const tx = await withdrawalQueue.claimWithdrawals([1], [1], { from: owner })
      assert.emits(tx, 'WithdrawalClaimed', {
        requestId: 1,
        owner,
        receiver: owner,
        amountOfETH,
      })
      assert.equals(await withdrawalQueue.getClaimableEther([1], [1]), ETH(0))
      assert.equals(await withdrawalQueue.getClaimableEther([1], [51]), ETH(0))
    })

    it('reverts on invalid params', async () => {
      await assert.reverts(withdrawalQueue.getClaimableEther([0], [1]), 'InvalidRequestId(0)')
      await assert.reverts(withdrawalQueue.getClaimableEther([2], [1]), 'InvalidRequestId(2)')

      await withdrawalQueue.finalize(1, shareRate(1), { from: steth.address, value: ETH(1) })
      await assert.reverts(withdrawalQueue.getClaimableEther([1], [2]), 'InvalidHint(2)')
      await assert.reverts(withdrawalQueue.getClaimableEther([1], [0]), 'InvalidHint(0)')

      await withdrawalQueue.requestWithdrawals([ETH(1)], owner, { from: user })
      await assert.reverts(withdrawalQueue.getClaimableEther([1], [2]), 'InvalidHint(2)')

      await withdrawalQueue.requestWithdrawals([ETH(1), ETH(1)], owner, { from: user })
      await withdrawalQueue.finalize(2, shareRate(0.99), { from: steth.address, value: ETH(0.99) })
      await withdrawalQueue.finalize(3, shareRate(0.98), { from: steth.address, value: ETH(0.98) })

      await assert.reverts(withdrawalQueue.getClaimableEther([3], [1]), 'InvalidHint(1)')
    })

    it('works on multiple checkpoints, no discount', async () => {
      const requestCount = 5
      const shareRate = await currentRate()
      await withdrawalQueue.finalize(1, shareRate, { from: steth.address, value: ETH(1) })
      for (let index = 0; index < requestCount; index++) {
        await withdrawalQueue.requestWithdrawals([ETH(1)], owner, { from: user })
        await withdrawalQueue.finalize(index + 2, shareRate, { from: steth.address, value: ETH(1) })
      }
      const requestIds = Array(requestCount + 1)
        .fill(0)
        .map((_, i) => i + 1)

      const hints = await withdrawalQueue.findCheckpointHints(
        requestIds,
        1,
        await withdrawalQueue.getLastCheckpointIndex()
      )
      const claimableEth = await withdrawalQueue.getClaimableEther(requestIds, hints)
      claimableEth.forEach((eth) => assert.almostEqual(eth, ETH(1), 100))
    })
  })

  context('claimWithdrawal()', () => {
    const amount = ETH(300)
    beforeEach('Enqueue a request', async () => {
      await withdrawalQueue.requestWithdrawals([amount], owner, { from: user })
    })

    it('Owner can claim a finalized request to recipient address', async () => {
      await withdrawalQueue.finalize(1, defaultShareRate, { from: steth.address, value: amount })

      const balanceBefore = bn(await ethers.provider.getBalance(user))

      const tx = await withdrawalQueue.claimWithdrawalsTo([1], [1], user, { from: owner })
      assert.emits(tx, 'WithdrawalClaimed', {
        requestId: 1,
        owner,
        receiver: user,
        amountOfETH: amount,
      })

      assert.equals(await ethers.provider.getBalance(user), balanceBefore.add(bn(amount)))
    })

    context('claimWithdrawalsTo', () => {
      it('reverts for zero recipient', async () => {
        await assert.reverts(
          withdrawalQueue.claimWithdrawalsTo([1], [1], ZERO_ADDRESS, { from: owner }),
          'ZeroRecipient()'
        )
      })

      it('reverts with zero _requestId', async () => {
        await assert.reverts(withdrawalQueue.claimWithdrawalsTo([0], [1], user, { from: owner }), 'InvalidRequestId(0)')
      })

      it('reverts if sender is not owner', async () => {
        await withdrawalQueue.finalize(1, defaultShareRate, { from: steth.address, value: amount })
        await assert.reverts(
          withdrawalQueue.claimWithdrawalsTo([1], [1], owner, { from: stranger }),
          `NotOwner("${stranger}", "${owner}")`
        )
      })

      it('reverts if there is not enough balance', async () => {
        await withdrawalQueue.finalize(1, defaultShareRate, { from: steth.address, value: amount })
        await setBalance(withdrawalQueue.address, ETH(200))
        await assert.reverts(withdrawalQueue.claimWithdrawalsTo([1], [1], owner, { from: owner }), 'NotEnoughEther()')
      })

      it('reverts if receiver declines', async () => {
        const receiver = await ERC721ReceiverMock.new({ from: owner })
        await receiver.setDoesAcceptTokens(false, { from: owner })
        await withdrawalQueue.finalize(1, defaultShareRate, { from: steth.address, value: amount })
        await assert.reverts(
          withdrawalQueue.claimWithdrawalsTo([1], [1], receiver.address, { from: owner }),
          'CantSendValueRecipientMayHaveReverted()'
        )
      })
    })

    it('Owner can claim a finalized request without hint', async () => {
      await withdrawalQueue.finalize(1, defaultShareRate, { from: steth.address, value: amount })

      const balanceBefore = bn(await ethers.provider.getBalance(owner))

      const tx = await withdrawalQueue.claimWithdrawal(1, { from: owner, gasPrice: 0 })
      assert.emits(tx, 'WithdrawalClaimed', {
        requestId: 1,
        owner,
        receiver: owner,
        amountOfETH: amount,
      })

      assert.equals(await ethers.provider.getBalance(owner), balanceBefore.add(bn(amount)))
    })

    it('One cant claim not finalized or not existed request', async () => {
      await assert.reverts(
        withdrawalQueue.claimWithdrawals([1], [1], { from: owner }),
        `RequestNotFoundOrNotFinalized(1)`
      )
      await assert.reverts(
        withdrawalQueue.claimWithdrawals([2], [1], { from: owner }),
        `RequestNotFoundOrNotFinalized(2)`
      )
    })

    it('Cant claim request with a wrong hint', async () => {
      await steth.setTotalPooledEther(ETH(900))
      await steth.mintShares(user, shares(1))
      await steth.approve(withdrawalQueue.address, StETH(600), { from: user })

      await withdrawalQueue.requestWithdrawals([amount], owner, { from: user })

      await withdrawalQueue.finalize(2, defaultShareRate, { from: steth.address, value: amount })
      await assert.reverts(withdrawalQueue.claimWithdrawals([1], [0], { from: owner }), 'InvalidHint(0)')
      await assert.reverts(withdrawalQueue.claimWithdrawals([1], [2], { from: owner }), 'InvalidHint(2)')
    })

    it('Cant withdraw token two times', async () => {
      await withdrawalQueue.finalize(1, defaultShareRate, { from: steth.address, value: amount })
      await withdrawalQueue.claimWithdrawal(1, { from: owner })

      await assert.reverts(withdrawalQueue.claimWithdrawal(1, { from: owner }), 'RequestAlreadyClaimed(1)')
    })

    it('Discounted withdrawals produce less eth', async () => {
      const batch = await withdrawalQueue.prefinalize([1], shareRate(150))
      await withdrawalQueue.finalize(1, shareRate(150), { from: steth.address, value: batch.ethToLock })

      const balanceBefore = bn(await ethers.provider.getBalance(owner))
      assert.equals(await withdrawalQueue.getLockedEtherAmount(), batch.ethToLock)

      await withdrawalQueue.claimWithdrawal(1, { from: owner, gasPrice: 0 })

      assert.equals(await withdrawalQueue.getLockedEtherAmount(), ETH(0))

      assert.almostEqual(bn(await ethers.provider.getBalance(owner)).sub(balanceBefore), ETH(150), ALLOWED_ERROR_WEI)
    })

    it('One can claim a lot of withdrawals with different discounts', async () => {
      await steth.setTotalPooledEther(ETH(22))
      await steth.mintShares(user, shares(21))
      await steth.approve(withdrawalQueue.address, StETH(21), { from: user })
      assert.equals(await withdrawalQueue.getLastCheckpointIndex(), 0)
      const batch = await withdrawalQueue.prefinalize([1], shareRate(1))
      await withdrawalQueue.finalize(1, shareRate(1), { from: steth.address, value: batch.ethToLock })
      for (let i = 1; i <= 20; i++) {
        assert.equals(await withdrawalQueue.getLastCheckpointIndex(), i)
        await withdrawalQueue.requestWithdrawals([StETH(1)], ZERO_ADDRESS, { from: user })
        const batch = await withdrawalQueue.prefinalize([i + 1], shareRate(i + 1))
        await withdrawalQueue.finalize(i + 1, shareRate(i + 1), {
          from: steth.address,
          value: batch.ethToLock,
        })
      }

      assert.equals(await withdrawalQueue.getLastCheckpointIndex(), 21)

      for (let i = 21; i > 1; i--) {
        await withdrawalQueue.claimWithdrawal(i, { from: user })
      }

      await withdrawalQueue.claimWithdrawal(1, { from: owner })

      assert.equals(await withdrawalQueue.getLockedEtherAmount(), ETH(0))
    })
  })

  context('claimWithdrawals()', () => {
    const amount = ETH(20)

    beforeEach('Enqueue a request', async () => {
      await withdrawalQueue.requestWithdrawals([amount], owner, { from: user })
    })

    it('claims correct requests', async () => {
      await steth.mintShares(owner, shares(300)) // 1 share to user and 299 shares to owner total = 300 ETH
      await steth.approve(withdrawalQueue.address, StETH(300), { from: owner })

      const secondRequestAmount = ETH(10)
      await withdrawalQueue.requestWithdrawals([secondRequestAmount], owner, { from: owner })
      const secondRequestId = await withdrawalQueue.getLastRequestId()
      await withdrawalQueue.finalize(secondRequestId, defaultShareRate, { from: steth.address, value: ETH(30) })

      const balanceBefore = bn(await ethers.provider.getBalance(owner))
      const tx = await withdrawalQueue.claimWithdrawals([1, 2], [1, 1], { from: owner, gasPrice: 0 })
      assert.emits(tx, 'WithdrawalClaimed', {
        requestId: 1,
        owner,
        receiver: owner,
      })
      assert.emits(tx, 'WithdrawalClaimed', {
        requestId: 2,
        owner,
        receiver: owner,
      })
      assert.almostEqual(await ethers.provider.getBalance(owner), balanceBefore.add(bn(ETH(30))), ALLOWED_ERROR_WEI * 2)
    })
  })

  context('claim scenarios', () => {
    const requestCount = 5
    const requestsAmounts = Array(requestCount).fill(StETH(1))

    let requestIds

    beforeEach(async () => {
      await withdrawalQueue.requestWithdrawals(requestsAmounts, user, { from: user })
      requestIds = await withdrawalQueue.getWithdrawalRequests(user, { from: user })
    })

    it('direct', async () => {
      const normalizedShareRate = await currentRate()
      const balanceBefore = bn(await ethers.provider.getBalance(user))
      const id = await withdrawalQueue.getLastRequestId()
      const batch = await withdrawalQueue.prefinalize([id], normalizedShareRate)

      withdrawalQueue.finalize(id, normalizedShareRate, { from: steth.address, value: batch.ethToLock })
      for (let index = 0; index < requestIds.length; index++) {
        const requestId = requestIds[index]
        await withdrawalQueue.claimWithdrawal(requestId, { from: user, gasPrice: 0 })
      }
      const balanceAfter = bn(await ethers.provider.getBalance(user))
      assert.equals(balanceAfter, balanceBefore.add(bn(batch.ethToLock)))
    })

    it('reverse', async () => {
      const normalizedShareRate = await currentRate()
      const balanceBefore = bn(await ethers.provider.getBalance(user))
      const id = await withdrawalQueue.getLastRequestId()
      const batch = await withdrawalQueue.prefinalize([id], normalizedShareRate)
      withdrawalQueue.finalize(id, normalizedShareRate, { from: steth.address, value: batch.ethToLock })
      for (let index = requestIds.length - 1; index >= 0; index--) {
        const requestId = requestIds[index]
        await withdrawalQueue.claimWithdrawal(requestId, { from: user, gasPrice: 0 })
      }
      const balanceAfter = bn(await ethers.provider.getBalance(user))
      assert.equals(balanceAfter, balanceBefore.add(bn(batch.ethToLock)))
    })

    it('random', async () => {
      const normalizedShareRate = await currentRate()
      const randomIds = [...requestIds].sort(() => 0.5 - Math.random())
      const balanceBefore = bn(await ethers.provider.getBalance(user))
      const id = await withdrawalQueue.getLastRequestId()
      const batch = await withdrawalQueue.prefinalize([id], normalizedShareRate)
      withdrawalQueue.finalize(id, normalizedShareRate, { from: steth.address, value: batch.ethToLock })
      for (let index = 0; index < randomIds.length; index++) {
        const requestId = randomIds[index]
        await withdrawalQueue.claimWithdrawal(requestId, { from: user, gasPrice: 0 })
      }
      const balanceAfter = bn(await ethers.provider.getBalance(user))
      assert.equals(balanceAfter, balanceBefore.add(bn(batch.ethToLock)))
    })

    it('different rates', async () => {
      const balanceBefore = bn(await ethers.provider.getBalance(user))
      const totalDistributedEth = bn(0)
      for (let index = 0; index < requestIds.length; index++) {
        const requestId = requestIds[index]
        const batch = await withdrawalQueue.prefinalize([requestId], shareRate(300 / (index + 1)))
        await withdrawalQueue.finalize(requestId, shareRate(300 / (index + 1)), {
          from: steth.address,
          value: batch.ethToLock,
        })
        totalDistributedEth.iadd(bn(batch.ethToLock))
      }
      for (let index = 0; index < requestIds.length; index++) {
        const requestId = requestIds[index]
        await withdrawalQueue.claimWithdrawal(requestId, { from: user, gasPrice: 0 })
      }
      const balanceAfter = bn(await ethers.provider.getBalance(user))
      assert.equals(balanceAfter, balanceBefore.add(totalDistributedEth))
    })

    it('100% discount', async () => {
      const balanceBefore = bn(await ethers.provider.getBalance(user))
      const id = await withdrawalQueue.getLastRequestId()
      const batches = await withdrawalQueue.prefinalize([id], 1)
      assert.equals(batches.ethToLock, 0)
      withdrawalQueue.finalize(id, 1, { from: steth.address, value: batches.ethToLock })
      for (let index = 0; index < requestIds.length; index++) {
        const requestId = requestIds[index]
        const tx = await withdrawalQueue.claimWithdrawal(requestId, { from: user, gasPrice: 0 })
        assert.emits(tx, 'WithdrawalClaimed', { requestId, owner: user, receiver: user, amountOfETH: 0 })
      }
      const balanceAfter = bn(await ethers.provider.getBalance(user))
      assert.equals(balanceAfter, balanceBefore)
    })
  })

<<<<<<< HEAD
  context('findCheckpointHints', () => {
    const NOT_FOUND = 0
    context('unit tests', () => {
      let requestId
      const amount = ETH(20)

      beforeEach('Enqueue a request', async () => {
        await withdrawalQueue.requestWithdrawals([amount], owner, { from: user })
        requestId = await withdrawalQueue.getLastRequestId()
      })
=======
  context('findCheckpointHints()', () => {
    beforeEach(async () => {
      const numOfRequests = 10
      const requests = Array(numOfRequests).fill(ETH(20))
      const discountedPrices = Array(numOfRequests)
        .fill()
        .map((_, i) => ETH(i))
      const sharesPerRequest = await steth.getSharesByPooledEth(ETH(20))
      const discountShareRates = discountedPrices.map((p) => shareRate(+p / +sharesPerRequest))

      await withdrawalQueue.requestWithdrawals(requests, owner, { from: user })
      for (let i = 1; i <= numOfRequests; i++) {
        await withdrawalQueue.finalize(i, discountShareRates[i - 1], {
          from: steth.address,
          value: discountedPrices[i - 1],
        })
      }
      assert.equals(await withdrawalQueue.getLastCheckpointIndex(), numOfRequests)
    })
>>>>>>> f84e7961

      it('correctly works before first finalization', async () => {
        const lastCheckpointIndex = await withdrawalQueue.getLastCheckpointIndex()
        assert.equals(lastCheckpointIndex, 0)
        const result = await withdrawalQueue.findCheckpointHints([requestId], 1, lastCheckpointIndex)
        assert.isTrue(result.length === 1)
        assert.equals(result[0], NOT_FOUND)

        const claimableEthResult = await withdrawalQueue.getClaimableEther([requestId], result)
        assert.isTrue(claimableEthResult.length === 1)
        assert.equals(claimableEthResult[0], NOT_FOUND)
      })

      it('reverts if first index is zero', async () => {
        const lastCheckpointIndex = await withdrawalQueue.getLastCheckpointIndex()
        await assert.reverts(
          withdrawalQueue.findCheckpointHints([1], 0, lastCheckpointIndex),
          `InvalidRequestIdRange(0, ${+lastCheckpointIndex})`
        )
      })

      it('reverts if last index is larger than in store', async () => {
        const lastCheckpointWrong = (await withdrawalQueue.getLastCheckpointIndex()) + 1
        await assert.reverts(
          withdrawalQueue.findCheckpointHints([1], 1, lastCheckpointWrong),
          `InvalidRequestIdRange(1, ${+lastCheckpointWrong})`
        )
      })

      it('returns empty list when passed empty request ids list', async () => {
        const lastCheckpointIndex = await withdrawalQueue.getLastCheckpointIndex()
        const hints = await withdrawalQueue.findCheckpointHints([], 1, lastCheckpointIndex)
        assert.equal(hints.length, 0)
      })

      it('returns not found when indexes have negative overlap', async () => {
        const batch = await withdrawalQueue.prefinalize.call([requestId], defaultShareRate)
        await withdrawalQueue.finalize([requestId], defaultShareRate, { from: steth.address, value: batch.ethToLock })
        const lastCheckpointIndex = await withdrawalQueue.getLastCheckpointIndex()
        const hints = await withdrawalQueue.findCheckpointHints(
          [requestId],
          +lastCheckpointIndex + 1,
          lastCheckpointIndex
        )
        assert.equal(hints.length, 1)
        assert.equals(hints[0], NOT_FOUND)
      })

      it('returns hints array with one item for list from single request id', async () => {
        const batch = await withdrawalQueue.prefinalize.call([requestId], defaultShareRate)
        await withdrawalQueue.finalize([requestId], defaultShareRate, { from: steth.address, value: batch.ethToLock })
        const lastCheckpointIndex = await withdrawalQueue.getLastCheckpointIndex()
        const hints = await withdrawalQueue.findCheckpointHints([requestId], 1, lastCheckpointIndex)
        assert.equal(hints.length, 1)
        assert.equals(hints[0], 1)
      })

      it('returns correct hints array for given request ids', async () => {
        await withdrawalQueue.finalize([requestId], shareRate(20), { from: steth.address, value: ETH(20) })

        await steth.mintShares(owner, shares(1))
        await steth.approve(withdrawalQueue.address, StETH(300), { from: owner })

        const secondRequestAmount = ETH(10)
        await withdrawalQueue.requestWithdrawals([secondRequestAmount], owner, { from: owner })
        const secondRequestId = await withdrawalQueue.getLastRequestId()

        const thirdRequestAmount = ETH(30)
        await withdrawalQueue.requestWithdrawals([thirdRequestAmount], user, { from: user })
        const thirdRequestId = await withdrawalQueue.getLastRequestId()

        await withdrawalQueue.finalize([thirdRequestId], shareRate(20), { from: steth.address, value: ETH(40) })

        const lastCheckpointIndex = await withdrawalQueue.getLastCheckpointIndex()
        const hints = await withdrawalQueue.findCheckpointHints(
          [requestId, secondRequestId, thirdRequestId],
          1,
          lastCheckpointIndex
        )
        assert.equal(hints.length, 3)
        assert.equals(hints[0], 1)
        assert.equals(hints[1], 2)
        assert.equals(hints[2], 2)
      })

<<<<<<< HEAD
      it('reverts with RequestIdsNotSorted error when request ids not in ascending order', async () => {
        await withdrawalQueue.finalize([requestId], shareRate(20), { from: steth.address, value: ETH(20) })

        await steth.mintShares(owner, shares(1))
        await steth.approve(withdrawalQueue.address, StETH(300), { from: owner })

        const secondRequestAmount = ETH(10)
        await withdrawalQueue.requestWithdrawals([secondRequestAmount], owner, { from: owner })
        const secondRequestId = await withdrawalQueue.getLastRequestId()
=======
    it('returns not found when indexes have negative overlap', async () => {
      const batch = await withdrawalQueue.prefinalize.call([requestId], defaultShareRate)
      await withdrawalQueue.finalize(requestId, defaultShareRate, { from: steth.address, value: batch.ethToLock })
      const lastCheckpointIndex = await withdrawalQueue.getLastCheckpointIndex()
      const hints = await withdrawalQueue.findCheckpointHints(
        [requestId],
        +lastCheckpointIndex + 1,
        lastCheckpointIndex
      )
      assert.equal(hints.length, 1)
      assert.equals(hints[0], 0)
    })

    it('returns hints array with one item for list from single request id', async () => {
      const batch = await withdrawalQueue.prefinalize.call([requestId], defaultShareRate)
      await withdrawalQueue.finalize(requestId, defaultShareRate, { from: steth.address, value: batch.ethToLock })
      const lastCheckpointIndex = await withdrawalQueue.getLastCheckpointIndex()
      const hints = await withdrawalQueue.findCheckpointHints([requestId], 1, lastCheckpointIndex)
      assert.equal(hints.length, 1)
      assert.equals(hints[0], 1)
    })

    it('returns correct hints array for given request ids', async () => {
      await withdrawalQueue.finalize(requestId, shareRate(20), { from: steth.address, value: ETH(20) })
>>>>>>> f84e7961

        const thirdRequestAmount = ETH(30)
        await withdrawalQueue.requestWithdrawals([thirdRequestAmount], user, { from: user })
        const thirdRequestId = await withdrawalQueue.getLastRequestId()

        await withdrawalQueue.finalize([thirdRequestId], shareRate(20), { from: steth.address, value: ETH(40) })

        const lastCheckpointIndex = await withdrawalQueue.getLastCheckpointIndex()
        await assert.reverts(
          withdrawalQueue.findCheckpointHints([requestId, thirdRequestId, secondRequestId], 1, lastCheckpointIndex),
          'RequestIdsNotSorted()'
        )
      })
    })

<<<<<<< HEAD
    context('range tests', () => {
      beforeEach(async () => {
        const numOfRequests = 10
        const requests = Array(numOfRequests).fill(ETH(20))
        const discountedPrices = Array(numOfRequests)
          .fill()
          .map((_, i) => ETH(i))
        const sharesPerRequest = await steth.getSharesByPooledEth(ETH(20))
        const discountShareRates = discountedPrices.map((p) => shareRate(+p / +sharesPerRequest))

        await withdrawalQueue.requestWithdrawals(requests, owner, { from: user })
        for (let i = 1; i <= numOfRequests; i++) {
          await withdrawalQueue.finalize([i], discountShareRates[i - 1], {
            from: steth.address,
            value: discountedPrices[i - 1],
          })
        }
        assert.equals(await withdrawalQueue.getLastCheckpointIndex(), numOfRequests)
      })
=======
      await withdrawalQueue.finalize(thirdRequestId, shareRate(20), { from: steth.address, value: ETH(40) })
>>>>>>> f84e7961

      it('return NOT_FOUND if request is not finalized', async () => {
        await withdrawalQueue.requestWithdrawals([ETH(1)], owner, { from: user })
        const hints = await withdrawalQueue.findCheckpointHints([11], 1, 10)
        assert.equals(hints.length, 1)
        assert.equals(hints[0], NOT_FOUND)
      })

<<<<<<< HEAD
      it('reverts if there is no such a request', async () => {
        await assert.reverts(withdrawalQueue.findCheckpointHints([12], 1, 10), 'InvalidRequestId(12)')
      })
=======
    it('reverts with RequestIdsNotSorted error when request ids not in ascending order', async () => {
      await withdrawalQueue.finalize(requestId, shareRate(20), { from: steth.address, value: ETH(20) })
>>>>>>> f84e7961

      it('range search (found)', async () => {
        assert.equals(await withdrawalQueue.findCheckpointHints([5], 1, 9), 5)
        assert.equals(await withdrawalQueue.findCheckpointHints([1], 1, 9), 1)
        assert.equals(await withdrawalQueue.findCheckpointHints([9], 1, 9), 9)
        assert.equals(await withdrawalQueue.findCheckpointHints([5], 5, 5), 5)
      })

      it('range search (not found)', async () => {
        assert.equals(await withdrawalQueue.findCheckpointHints([10], 1, 5), 0)
        assert.equals(await withdrawalQueue.findCheckpointHints([6], 1, 5), 0)
        assert.equals(await withdrawalQueue.findCheckpointHints([1], 5, 5), 0)
        assert.equals(await withdrawalQueue.findCheckpointHints([4], 5, 9), 0)
      })

      it('sequential search', async () => {
        for (const [idToFind, searchLength] of [
          [1, 3],
          [1, 10],
          [10, 2],
          [10, 3],
          [8, 2],
          [9, 3],
        ]) {
          assert.equals(await sequentialSearch(idToFind, searchLength), idToFind)
        }
      })

<<<<<<< HEAD
      const sequentialSearch = async (requestId, searchLength) => {
        const lastIndex = await withdrawalQueue.getLastCheckpointIndex()
=======
      await withdrawalQueue.finalize(thirdRequestId, shareRate(20), { from: steth.address, value: ETH(40) })
>>>>>>> f84e7961

        for (let i = 1; i <= lastIndex; i += searchLength) {
          let end = i + searchLength - 1
          if (end > lastIndex) end = lastIndex
          const foundIndex = await withdrawalQueue.findCheckpointHints([requestId], i, end)
          if (+foundIndex !== 0) return foundIndex
        }
      }
    })
  })

  context('requestWithdrawals()', () => {
    it('works correctly with non empty payload and different tokens', async () => {
      await steth.mintShares(user, shares(10))
      await steth.approve(withdrawalQueue.address, StETH(300), { from: user })
      const requests = [ETH(10), ETH(20)]
      const stETHBalanceBefore = await steth.balanceOf(user)
      const lastRequestIdBefore = await withdrawalQueue.getLastRequestId()

      await withdrawalQueue.requestWithdrawals(requests, stranger, { from: user })

      assert.equals(await withdrawalQueue.getLastRequestId(), lastRequestIdBefore.add(bn(requests.length)))
      const stETHBalanceAfter = await steth.balanceOf(user)
      assert.almostEqual(stETHBalanceAfter, stETHBalanceBefore.sub(bn(requests[0])).sub(bn(requests[1])), 30)
    })
  })

  context('requestWithdrawalsWstETH()', () => {
    it('works correctly with non empty payload and different tokens', async () => {
      await wsteth.mint(user, ETH(100))
      await steth.mintShares(wsteth.address, shares(100))
      await steth.mintShares(user, shares(100))
      await wsteth.approve(withdrawalQueue.address, ETH(300), { from: user })
      const requests = [ETH(10), ETH(20)]
      const wstETHBalanceBefore = await wsteth.balanceOf(user)
      const lastRequestIdBefore = await withdrawalQueue.getLastRequestId()

      await withdrawalQueue.requestWithdrawalsWstETH(requests, stranger, { from: user })

      assert.equals(await withdrawalQueue.getLastRequestId(), lastRequestIdBefore.add(bn(requests.length)))
      const wstETHBalanceAfter = await wsteth.balanceOf(user)
      assert.equals(wstETHBalanceAfter, wstETHBalanceBefore.sub(bn(requests[0])).sub(bn(requests[1])))
    })

    it('uses sender address as owner if zero passed', async () => {
      await wsteth.mint(user, ETH(1))
      await steth.mintShares(wsteth.address, shares(1))
      await steth.mintShares(user, shares(1))
      await wsteth.approve(withdrawalQueue.address, ETH(1), { from: user })

      const tx = await withdrawalQueue.requestWithdrawalsWstETH([ETH(1)], ZERO_ADDRESS, { from: user })

      assert.emits(tx, 'WithdrawalRequested', {
        requestId: 1,
        requestor: user.toLowerCase(),
        owner: user.toLowerCase(),
        amountOfStETH: await steth.getPooledEthByShares(ETH(1)),
        amountOfShares: shares(1),
      })
    })
  })

  context('requestWithdrawalsWstETHWithPermit()', () => {
    const [alice] = ACCOUNTS_AND_KEYS
    it('works correctly with non empty payload', async () => {
      await wsteth.mint(user, ETH(100))
      await steth.mintShares(wsteth.address, shares(100))
      await steth.mintShares(user, shares(100))
      await wsteth.approve(withdrawalQueue.address, ETH(300), { from: user })
      await impersonate(ethers.provider, alice.address)
      await web3.eth.sendTransaction({ to: alice.address, from: user, value: ETH(1) })
      await wsteth.transfer(alice.address, ETH(100), { from: user })

      const requests = []

      const withdrawalRequestsCount = 5
      for (let i = 0; i < withdrawalRequestsCount; ++i) {
        requests.push(ETH(10))
      }

      const amount = bn(ETH(10)).mul(bn(withdrawalRequestsCount))
      const chainId = await wsteth.getChainId()
      const deadline = MAX_UINT256
      const domainSeparator = makeDomainSeparator('Wrapped liquid staked Ether 2.0', '1', chainId, wsteth.address)
      const { v, r, s } = signPermit(
        alice.address,
        withdrawalQueue.address,
        amount, // amount
        0, // nonce
        deadline,
        domainSeparator,
        alice.key
      )
      const permission = [
        amount,
        deadline, // deadline
        v,
        r,
        s,
      ]

      const aliceBalancesBefore = await wsteth.balanceOf(alice.address)
      const lastRequestIdBefore = await withdrawalQueue.getLastRequestId()
      await withdrawalQueue.requestWithdrawalsWstETHWithPermit(requests, owner, permission, { from: alice.address })
      assert.equals(await withdrawalQueue.getLastRequestId(), lastRequestIdBefore.add(bn(requests.length)))
      const aliceBalancesAfter = await wsteth.balanceOf(alice.address)
      assert.equals(aliceBalancesAfter, aliceBalancesBefore.sub(bn(ETH(10)).mul(bn(withdrawalRequestsCount))))
    })
  })

  context('requestWithdrawalsWithPermit()', () => {
    const [alice] = ACCOUNTS_AND_KEYS
    it('works correctly with non empty payload', async () => {
      await web3.eth.sendTransaction({ to: alice.address, from: user, value: ETH(1) })
      await steth.mintShares(alice.address, shares(100))
      const withdrawalRequestsCount = 5
      const requests = Array(withdrawalRequestsCount).fill(ETH(10))

      const amount = bn(ETH(10)).mul(bn(withdrawalRequestsCount))
      const deadline = MAX_UINT256
      await impersonate(ethers.provider, alice.address)
      const domainSeparator = await steth.DOMAIN_SEPARATOR()
      const { v, r, s } = signPermit(
        alice.address,
        withdrawalQueue.address,
        amount, // amount
        0, // nonce
        deadline,
        domainSeparator,
        alice.key
      )
      const permission = [
        amount,
        deadline, // deadline
        v,
        r,
        s,
      ]

      const aliceBalancesBefore = await steth.balanceOf(alice.address)
      const lastRequestIdBefore = await withdrawalQueue.getLastRequestId()
      await withdrawalQueue.requestWithdrawalsWithPermit(requests, owner, permission, { from: alice.address })
      assert.equals(await withdrawalQueue.getLastRequestId(), lastRequestIdBefore.add(bn(requests.length)))
      const aliceBalancesAfter = await steth.balanceOf(alice.address)
      assert.equals(aliceBalancesAfter, aliceBalancesBefore.sub(bn(ETH(10)).mul(bn(withdrawalRequestsCount))))
    })
  })

  context('Transfer request', () => {
    const amount = ETH(300)
    let requestId

    beforeEach('Enqueue a request', async () => {
      await withdrawalQueue.requestWithdrawals([amount], user, { from: user })
      requestId = (await withdrawalQueue.getLastRequestId()).toNumber()
    })

    it('One can change the owner', async () => {
      const senderWithdrawalsBefore = await withdrawalQueue.getWithdrawalRequests(user)
      const ownerWithdrawalsBefore = await withdrawalQueue.getWithdrawalRequests(owner)

      assert.isTrue(senderWithdrawalsBefore.map((v) => v.toNumber()).includes(requestId))
      assert.isFalse(ownerWithdrawalsBefore.map((v) => v.toNumber()).includes(requestId))

      await withdrawalQueue.transferFrom(user, owner, requestId, { from: user })

      const senderWithdrawalAfter = await withdrawalQueue.getWithdrawalRequests(user)
      const ownerWithdrawalsAfter = await withdrawalQueue.getWithdrawalRequests(owner)

      assert.isFalse(senderWithdrawalAfter.map((v) => v.toNumber()).includes(requestId))
      assert.isTrue(ownerWithdrawalsAfter.map((v) => v.toNumber()).includes(requestId))
    })

    it("One can't change someone else's request", async () => {
      await assert.reverts(
        withdrawalQueue.transferFrom(user, owner, requestId, { from: stranger }),
        `NotOwnerOrApproved("${stranger}")`
      )
    })

    it("One can't pass zero owner", async () => {
      await assert.reverts(
        withdrawalQueue.transferFrom(user, ZERO_ADDRESS, requestId, { from: user }),
        'TransferToZeroAddress()'
      )
    })

    it("One can't pass zero requestId", async () => {
      await assert.reverts(withdrawalQueue.transferFrom(user, owner, 0, { from: user }), `InvalidRequestId(0)`)
    })

    it("One can't change claimed request", async () => {
      await withdrawalQueue.finalize(requestId, defaultShareRate, { from: steth.address, value: amount })
      await withdrawalQueue.claimWithdrawal(requestId, { from: user })

      await assert.reverts(
        withdrawalQueue.transferFrom(user, owner, requestId, { from: user }),
        `RequestAlreadyClaimed(1)`
      )
    })

    it("Changing owner doesn't work with wrong request id", async () => {
      const wrongRequestId = requestId + 1
      await assert.reverts(
        withdrawalQueue.transferFrom(user, owner, wrongRequestId, { from: user }),
        `InvalidRequestId(${wrongRequestId})`
      )
    })
  })

  context('Transfer request performance', function () {
    const firstRequestCount = 1000
    const secondRequestCount = 10000

    this.timeout(1000000)

    it.skip('Can perform a lots of requests', async () => {
      for (let i = 0; i < firstRequestCount; i++) {
        await withdrawalQueue.requestWithdrawals([ETH(1 / secondRequestCount)], user, { from: user })
      }
      const firstGasUsed = (await withdrawalQueue.changeRecipient(firstRequestCount - 1, owner, { from: user })).receipt
        .gasUsed

      for (let i = firstRequestCount; i < secondRequestCount; i++) {
        await withdrawalQueue.requestWithdrawals([ETH(1 / secondRequestCount)], user, { from: user })
      }
      const secondGasUsed = (await withdrawalQueue.changeRecipient(secondRequestCount / 2, owner, { from: user }))
        .receipt.gasUsed

      assert.isTrue(firstGasUsed >= secondGasUsed)
    })
  })

  context('getWithdrawalStatus', () => {
    it('reverts if requestId is zero', async () => {
      await assert.reverts(withdrawalQueue.getWithdrawalStatus([0]), `InvalidRequestId(0)`)
    })

    it('reverts if requestId is ahead of currently stored', async () => {
      const idAhead = +(await withdrawalQueue.getLastRequestId()) + 1
      await assert.reverts(withdrawalQueue.getWithdrawalStatus([idAhead]), `InvalidRequestId(${idAhead})`)
    })
  })
})<|MERGE_RESOLUTION|>--- conflicted
+++ resolved
@@ -838,7 +838,6 @@
     })
   })
 
-<<<<<<< HEAD
   context('findCheckpointHints', () => {
     const NOT_FOUND = 0
     context('unit tests', () => {
@@ -849,27 +848,6 @@
         await withdrawalQueue.requestWithdrawals([amount], owner, { from: user })
         requestId = await withdrawalQueue.getLastRequestId()
       })
-=======
-  context('findCheckpointHints()', () => {
-    beforeEach(async () => {
-      const numOfRequests = 10
-      const requests = Array(numOfRequests).fill(ETH(20))
-      const discountedPrices = Array(numOfRequests)
-        .fill()
-        .map((_, i) => ETH(i))
-      const sharesPerRequest = await steth.getSharesByPooledEth(ETH(20))
-      const discountShareRates = discountedPrices.map((p) => shareRate(+p / +sharesPerRequest))
-
-      await withdrawalQueue.requestWithdrawals(requests, owner, { from: user })
-      for (let i = 1; i <= numOfRequests; i++) {
-        await withdrawalQueue.finalize(i, discountShareRates[i - 1], {
-          from: steth.address,
-          value: discountedPrices[i - 1],
-        })
-      }
-      assert.equals(await withdrawalQueue.getLastCheckpointIndex(), numOfRequests)
-    })
->>>>>>> f84e7961
 
       it('correctly works before first finalization', async () => {
         const lastCheckpointIndex = await withdrawalQueue.getLastCheckpointIndex()
@@ -907,7 +885,7 @@
 
       it('returns not found when indexes have negative overlap', async () => {
         const batch = await withdrawalQueue.prefinalize.call([requestId], defaultShareRate)
-        await withdrawalQueue.finalize([requestId], defaultShareRate, { from: steth.address, value: batch.ethToLock })
+        await withdrawalQueue.finalize(requestId, defaultShareRate, { from: steth.address, value: batch.ethToLock })
         const lastCheckpointIndex = await withdrawalQueue.getLastCheckpointIndex()
         const hints = await withdrawalQueue.findCheckpointHints(
           [requestId],
@@ -920,7 +898,7 @@
 
       it('returns hints array with one item for list from single request id', async () => {
         const batch = await withdrawalQueue.prefinalize.call([requestId], defaultShareRate)
-        await withdrawalQueue.finalize([requestId], defaultShareRate, { from: steth.address, value: batch.ethToLock })
+        await withdrawalQueue.finalize(requestId, defaultShareRate, { from: steth.address, value: batch.ethToLock })
         const lastCheckpointIndex = await withdrawalQueue.getLastCheckpointIndex()
         const hints = await withdrawalQueue.findCheckpointHints([requestId], 1, lastCheckpointIndex)
         assert.equal(hints.length, 1)
@@ -928,7 +906,7 @@
       })
 
       it('returns correct hints array for given request ids', async () => {
-        await withdrawalQueue.finalize([requestId], shareRate(20), { from: steth.address, value: ETH(20) })
+        await withdrawalQueue.finalize(requestId, shareRate(20), { from: steth.address, value: ETH(20) })
 
         await steth.mintShares(owner, shares(1))
         await steth.approve(withdrawalQueue.address, StETH(300), { from: owner })
@@ -941,7 +919,7 @@
         await withdrawalQueue.requestWithdrawals([thirdRequestAmount], user, { from: user })
         const thirdRequestId = await withdrawalQueue.getLastRequestId()
 
-        await withdrawalQueue.finalize([thirdRequestId], shareRate(20), { from: steth.address, value: ETH(40) })
+        await withdrawalQueue.finalize(thirdRequestId, shareRate(20), { from: steth.address, value: ETH(40) })
 
         const lastCheckpointIndex = await withdrawalQueue.getLastCheckpointIndex()
         const hints = await withdrawalQueue.findCheckpointHints(
@@ -955,9 +933,8 @@
         assert.equals(hints[2], 2)
       })
 
-<<<<<<< HEAD
       it('reverts with RequestIdsNotSorted error when request ids not in ascending order', async () => {
-        await withdrawalQueue.finalize([requestId], shareRate(20), { from: steth.address, value: ETH(20) })
+        await withdrawalQueue.finalize(requestId, shareRate(20), { from: steth.address, value: ETH(20) })
 
         await steth.mintShares(owner, shares(1))
         await steth.approve(withdrawalQueue.address, StETH(300), { from: owner })
@@ -965,38 +942,12 @@
         const secondRequestAmount = ETH(10)
         await withdrawalQueue.requestWithdrawals([secondRequestAmount], owner, { from: owner })
         const secondRequestId = await withdrawalQueue.getLastRequestId()
-=======
-    it('returns not found when indexes have negative overlap', async () => {
-      const batch = await withdrawalQueue.prefinalize.call([requestId], defaultShareRate)
-      await withdrawalQueue.finalize(requestId, defaultShareRate, { from: steth.address, value: batch.ethToLock })
-      const lastCheckpointIndex = await withdrawalQueue.getLastCheckpointIndex()
-      const hints = await withdrawalQueue.findCheckpointHints(
-        [requestId],
-        +lastCheckpointIndex + 1,
-        lastCheckpointIndex
-      )
-      assert.equal(hints.length, 1)
-      assert.equals(hints[0], 0)
-    })
-
-    it('returns hints array with one item for list from single request id', async () => {
-      const batch = await withdrawalQueue.prefinalize.call([requestId], defaultShareRate)
-      await withdrawalQueue.finalize(requestId, defaultShareRate, { from: steth.address, value: batch.ethToLock })
-      const lastCheckpointIndex = await withdrawalQueue.getLastCheckpointIndex()
-      const hints = await withdrawalQueue.findCheckpointHints([requestId], 1, lastCheckpointIndex)
-      assert.equal(hints.length, 1)
-      assert.equals(hints[0], 1)
-    })
-
-    it('returns correct hints array for given request ids', async () => {
-      await withdrawalQueue.finalize(requestId, shareRate(20), { from: steth.address, value: ETH(20) })
->>>>>>> f84e7961
 
         const thirdRequestAmount = ETH(30)
         await withdrawalQueue.requestWithdrawals([thirdRequestAmount], user, { from: user })
         const thirdRequestId = await withdrawalQueue.getLastRequestId()
 
-        await withdrawalQueue.finalize([thirdRequestId], shareRate(20), { from: steth.address, value: ETH(40) })
+        await withdrawalQueue.finalize(thirdRequestId, shareRate(20), { from: steth.address, value: ETH(40) })
 
         const lastCheckpointIndex = await withdrawalQueue.getLastCheckpointIndex()
         await assert.reverts(
@@ -1006,7 +957,6 @@
       })
     })
 
-<<<<<<< HEAD
     context('range tests', () => {
       beforeEach(async () => {
         const numOfRequests = 10
@@ -1026,9 +976,6 @@
         }
         assert.equals(await withdrawalQueue.getLastCheckpointIndex(), numOfRequests)
       })
-=======
-      await withdrawalQueue.finalize(thirdRequestId, shareRate(20), { from: steth.address, value: ETH(40) })
->>>>>>> f84e7961
 
       it('return NOT_FOUND if request is not finalized', async () => {
         await withdrawalQueue.requestWithdrawals([ETH(1)], owner, { from: user })
@@ -1037,14 +984,9 @@
         assert.equals(hints[0], NOT_FOUND)
       })
 
-<<<<<<< HEAD
       it('reverts if there is no such a request', async () => {
         await assert.reverts(withdrawalQueue.findCheckpointHints([12], 1, 10), 'InvalidRequestId(12)')
       })
-=======
-    it('reverts with RequestIdsNotSorted error when request ids not in ascending order', async () => {
-      await withdrawalQueue.finalize(requestId, shareRate(20), { from: steth.address, value: ETH(20) })
->>>>>>> f84e7961
 
       it('range search (found)', async () => {
         assert.equals(await withdrawalQueue.findCheckpointHints([5], 1, 9), 5)
@@ -1073,12 +1015,8 @@
         }
       })
 
-<<<<<<< HEAD
       const sequentialSearch = async (requestId, searchLength) => {
         const lastIndex = await withdrawalQueue.getLastCheckpointIndex()
-=======
-      await withdrawalQueue.finalize(thirdRequestId, shareRate(20), { from: steth.address, value: ETH(40) })
->>>>>>> f84e7961
 
         for (let i = 1; i <= lastIndex; i += searchLength) {
           let end = i + searchLength - 1
