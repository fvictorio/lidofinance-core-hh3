--- conflicted
+++ resolved
@@ -74,45 +74,25 @@
         `AccessControl: account ${stranger.toLowerCase()} is missing role ${await withdrawal.FINALIZE_ROLE()}`)
       await withdrawal.finalize(0, rate, { from: steth.address, value: amount })
 
-<<<<<<< HEAD
-      assertBn(await withdrawal.lockedEtherAmount(), bn(amount))
+      assertBn(await withdrawal.lockedEtherAmount(), amount)
       assertBn(await withdrawal.lockedEtherAmount(), await ethers.provider.getBalance(withdrawal.address))
     })
 
     it('One cannot finalize requests with no ether', async () => {
-      assertBn(await withdrawal.lockedEtherAmount(), bn(0))
-      assertBn(await ethers.provider.getBalance(withdrawal.address), bn(0))
-
-      await assertRevert(withdrawal.finalize(0, rate, { from: steth.address, value: 0 }), 'NotEnoughEther()')
-
-      assertBn(await withdrawal.lockedEtherAmount(), bn(0))
-      assertBn(await withdrawal.lockedEtherAmount(), await ethers.provider.getBalance(withdrawal.address))
-=======
-      assertBn(await withdrawal.lockedEtherAmount(), amount)
-      assertBn(await withdrawal.lockedEtherAmount(), await web3.eth.getBalance(withdrawal.address))
-    })
-
-    it('One cannot finalize requests with no ether', async () => {
       assertBn(await withdrawal.lockedEtherAmount(), ETH(0))
-      assertBn(await web3.eth.getBalance(withdrawal.address), ETH(0))
+      assertBn(await ethers.provider.getBalance(withdrawal.address), ETH(0))
 
       await assertRevert(withdrawal.finalize(0, rate, { from: steth.address, value: 0 }), 'NotEnoughEther()')
 
       assertBn(await withdrawal.lockedEtherAmount(), ETH(0))
-      assertBn(await withdrawal.lockedEtherAmount(), await web3.eth.getBalance(withdrawal.address))
->>>>>>> 56800245
+      assertBn(await withdrawal.lockedEtherAmount(), await ethers.provider.getBalance(withdrawal.address))
     })
 
     it('One can finalize requests with discount', async () => {
       await withdrawal.finalize(0, shareRate(150), { from: steth.address, value: ETH(150) })
 
-<<<<<<< HEAD
-      assertBn(await withdrawal.lockedEtherAmount(), bn(amount / 2))
+      assertBn(await withdrawal.lockedEtherAmount(), amount.div(bn(2)))
       assertBn(await withdrawal.lockedEtherAmount(), await ethers.provider.getBalance(withdrawal.address))
-=======
-      assertBn(await withdrawal.lockedEtherAmount(), amount.div(bn(2)))
-      assertBn(await withdrawal.lockedEtherAmount(), await web3.eth.getBalance(withdrawal.address))
->>>>>>> 56800245
     })
 
     it('One can finalize part of the queue', async () => {
@@ -126,25 +106,15 @@
 
       assertBn(await withdrawal.queueLength(), 2)
       assertBn(await withdrawal.finalizedRequestsCounter(), 1)
-<<<<<<< HEAD
-      assertBn(await withdrawal.lockedEtherAmount(), bn(amount))
+      assertBn(await withdrawal.lockedEtherAmount(), amount)
       assertBn(await withdrawal.lockedEtherAmount(), await ethers.provider.getBalance(withdrawal.address))
-=======
-      assertBn(await withdrawal.lockedEtherAmount(), amount)
-      assertBn(await withdrawal.lockedEtherAmount(), await web3.eth.getBalance(withdrawal.address))
->>>>>>> 56800245
 
       await withdrawal.finalize(1, shareRate(300), { from: steth.address, value: amount })
 
       assertBn(await withdrawal.queueLength(), 2)
       assertBn(await withdrawal.finalizedRequestsCounter(), 2)
-<<<<<<< HEAD
-      assertBn(await withdrawal.lockedEtherAmount(), bn(amount).mul(bn(2)))
+      assertBn(await withdrawal.lockedEtherAmount(), amount.mul(bn(2)))
       assertBn(await withdrawal.lockedEtherAmount(), await ethers.provider.getBalance(withdrawal.address))
-=======
-      assertBn(await withdrawal.lockedEtherAmount(), amount.mul(bn(2)))
-      assertBn(await withdrawal.lockedEtherAmount(), await web3.eth.getBalance(withdrawal.address))
->>>>>>> 56800245
     })
   })
 
