name: Integration Tests On Upgrade
# For local testing of this scenario use ./scripts/dao-upgrade-and-test-on-fork.sh

on: [push]

jobs:
  test_hardhat_integration_fork:
    name: Hardhat / Mainnet
    runs-on: ubuntu-latest
    timeout-minutes: 120

    services:
      hardhat-node:
<<<<<<< HEAD
        image: ghcr.io/lidofinance/hardhat-node:2.22.19.3
=======
        image: ghcr.io/lidofinance/hardhat-node:2.23.0.1
>>>>>>> a9c7b2ae
        ports:
          - 8555:8545
        env:
          ETH_RPC_URL: "${{ secrets.ETH_RPC_URL }}"
<<<<<<< HEAD
          DONT_SET_CHAIN_ID: true
=======
          HARDFORK: "prague"
>>>>>>> a9c7b2ae

    steps:
      - uses: actions/checkout@v4

      - name: Common setup
        uses: ./.github/workflows/setup

      - name: Prepare network state file
        run: cp deployed-mainnet.json deployed-mainnet-upgrade.json

      - name: Run upgrade
        run: yarn upgrade:deploy
        env:
          RPC_URL: http://localhost:8555
          DEPLOYER: "0xf39Fd6e51aad88F6F4ce6aB8827279cffFb92266" # first acc of default mnemonic "test test ..."
          GAS_PRIORITY_FEE: 1
          GAS_MAX_FEE: 100
          NETWORK_STATE_FILE: deployed-mainnet-upgrade.json

      - name: Mock Aragon voting
        run: yarn upgrade:mock-voting
        env:
          RPC_URL: http://localhost:8555
          NETWORK_STATE_FILE: deployed-mainnet-upgrade.json

      - name: Finalize scratch deployment
        run: yarn hardhat --network local run --no-compile scripts/utils/mine.ts
        env:
          RPC_URL: http://localhost:8555

      - name: Run integration tests
        run: yarn test:integration
        env:
          LOG_LEVEL: debug
          RPC_URL: http://localhost:8555
          NETWORK_STATE_FILE: deployed-mainnet-upgrade.json<|MERGE_RESOLUTION|>--- conflicted
+++ resolved
@@ -11,20 +11,13 @@
 
     services:
       hardhat-node:
-<<<<<<< HEAD
-        image: ghcr.io/lidofinance/hardhat-node:2.22.19.3
-=======
         image: ghcr.io/lidofinance/hardhat-node:2.23.0.1
->>>>>>> a9c7b2ae
         ports:
           - 8555:8545
         env:
           ETH_RPC_URL: "${{ secrets.ETH_RPC_URL }}"
-<<<<<<< HEAD
           DONT_SET_CHAIN_ID: true
-=======
           HARDFORK: "prague"
->>>>>>> a9c7b2ae
 
     steps:
       - uses: actions/checkout@v4
