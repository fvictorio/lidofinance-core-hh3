--- conflicted
+++ resolved
@@ -1,12 +1,19 @@
 name: Coverage
 
-<<<<<<< HEAD
-#on: [pull_request]
+#on:
+#  pull_request:
+#  push:
+#    branches: [ master ]
 #
 #jobs:
 #  coverage:
 #    name: Hardhat
 #    runs-on: ubuntu-latest
+#
+#    permissions:
+#      contents: write
+#      issues: write
+#      pull-requests: write
 #
 #    steps:
 #      - uses: actions/checkout@v4
@@ -31,45 +38,4 @@
 #          diff-branch: master
 #          diff-storage: _core_coverage_reports
 #          coverage-summary-title: "Hardhat Unit Tests Coverage Summary"
-#          togglable-report: true
-=======
-on:
-  pull_request:
-  push:
-    branches: [ master ]
-
-jobs:
-  coverage:
-    name: Hardhat
-    runs-on: ubuntu-latest
-
-    permissions:
-      contents: write
-      issues: write
-      pull-requests: write
-
-    steps:
-      - uses: actions/checkout@v4
-
-      - name: Common setup
-        uses: ./.github/workflows/setup
-
-      # Remove the integration tests from the test suite, as they require a mainnet fork to run properly
-      - name: Remove integration tests
-        run: rm -rf test/integration
-
-      - name: Collect coverage
-        run: yarn test:coverage
-
-      - name: Produce the coverage report
-        uses: insightsengineering/coverage-action@v2
-        with:
-          path: ./coverage/cobertura-coverage.xml
-          publish: true
-          threshold: 95
-          diff: true
-          diff-branch: master
-          diff-storage: _core_coverage_reports
-          coverage-summary-title: "Hardhat Unit Tests Coverage Summary"
-          togglable-report: true
->>>>>>> 45daed69
+#          togglable-report: true