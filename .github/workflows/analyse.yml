name: Code Analysis

on:
  push:
    branches: [master, develop]
  pull_request:
    branches: [master, develop]

jobs:
  slither:
    name: Solidity code analysis
    runs-on: ubuntu-latest

    permissions:
<<<<<<< HEAD
      actions: read
=======
>>>>>>> b96a55b0
      contents: read
      security-events: write

    steps:
      - uses: actions/checkout@v4
        with:
          persist-credentials: false

      - run: corepack enable

      - uses: actions/setup-node@v4
        with:
          node-version: 20
<<<<<<< HEAD
          cache: 'pnpm'
=======
          cache: "pnpm"
>>>>>>> b96a55b0

      - name: Install dependencies
        run: pnpm install

      # REVIEW: here and below steps taken from official guide
      # https://github.com/actions/setup-python/blob/main/docs/advanced-usage.md#caching-packages
      - name: Install poetry
        run: >
          pipx install poetry

      # REVIEW:
      # https://docs.github.com/en/actions/using-workflows/workflow-commands-for-github-actions#example-of-adding-a-system-path
      - name: Add poetry to $GITHUB_PATH
        run: >
          echo "$HOME/.local/bin" >> $GITHUB_PATH

      - uses: actions/setup-python@v5
        with:
<<<<<<< HEAD
          python-version: '3.12'
          cache: 'poetry'
=======
          python-version: "3.12"
          cache: "poetry"
>>>>>>> b96a55b0

      - name: Install dependencies
        run: poetry install --no-root

      - name: Run slither
        run: >
          poetry run slither . --sarif results.sarif --no-fail-pedantic

      - name: Check results.sarif presence
        id: results
        if: always()
        shell: bash
        run: >
          test -f results.sarif &&
          echo 'value=present' >> $GITHUB_OUTPUT ||
          echo 'value=not' >> $GITHUB_OUTPUT

<<<<<<< HEAD
      - name: Upload results.sarif file
        uses: github/codeql-action/upload-sarif@v3
        if: ${{ always() && steps.results.outputs.value == 'present' }}
        with:
          sarif_file: results.sarif
=======
#      # https://github.com/lidofinance/core/issues/1
#      - name: Upload results.sarif file
#        uses: github/codeql-action/upload-sarif@main
#        if: ${{ always() && steps.results.outputs.value == 'present' }}
#        with:
#          sarif_file: results.sarif
>>>>>>> b96a55b0
<|MERGE_RESOLUTION|>--- conflicted
+++ resolved
@@ -12,10 +12,6 @@
     runs-on: ubuntu-latest
 
     permissions:
-<<<<<<< HEAD
-      actions: read
-=======
->>>>>>> b96a55b0
       contents: read
       security-events: write
 
@@ -29,11 +25,7 @@
       - uses: actions/setup-node@v4
         with:
           node-version: 20
-<<<<<<< HEAD
-          cache: 'pnpm'
-=======
           cache: "pnpm"
->>>>>>> b96a55b0
 
       - name: Install dependencies
         run: pnpm install
@@ -52,13 +44,8 @@
 
       - uses: actions/setup-python@v5
         with:
-<<<<<<< HEAD
-          python-version: '3.12'
-          cache: 'poetry'
-=======
           python-version: "3.12"
           cache: "poetry"
->>>>>>> b96a55b0
 
       - name: Install dependencies
         run: poetry install --no-root
@@ -76,17 +63,8 @@
           echo 'value=present' >> $GITHUB_OUTPUT ||
           echo 'value=not' >> $GITHUB_OUTPUT
 
-<<<<<<< HEAD
       - name: Upload results.sarif file
         uses: github/codeql-action/upload-sarif@v3
         if: ${{ always() && steps.results.outputs.value == 'present' }}
         with:
-          sarif_file: results.sarif
-=======
-#      # https://github.com/lidofinance/core/issues/1
-#      - name: Upload results.sarif file
-#        uses: github/codeql-action/upload-sarif@main
-#        if: ${{ always() && steps.results.outputs.value == 'present' }}
-#        with:
-#          sarif_file: results.sarif
->>>>>>> b96a55b0
+          sarif_file: results.sarif