--- conflicted
+++ resolved
@@ -44,7 +44,7 @@
         accountsBalance: "100000000000000000000000",
       },
       forking: getHardhatForkingConfig(),
-<<<<<<< HEAD
+      hardfork: "prague",
       // mining: {
       //   mempool: {
       //     order: "fifo"
@@ -53,9 +53,6 @@
     },
     "custom": {
       url: RPC_URL,
-=======
-      hardfork: "prague",
->>>>>>> a9c7b2ae
     },
     // local nodes
     "local": {
