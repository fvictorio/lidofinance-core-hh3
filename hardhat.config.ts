import * as process from "node:process";

import "@nomicfoundation/hardhat-chai-matchers";
import "@nomicfoundation/hardhat-toolbox";
import "@typechain/hardhat";

import "dotenv/config";
import "solidity-coverage";
import "tsconfig-paths/register";
import "hardhat-tracer";
import "hardhat-watcher";
import "hardhat-ignore-warnings";
import "hardhat-contract-sizer";
import "hardhat-gas-reporter";
import { HardhatUserConfig } from "hardhat/config";

import { mochaRootHooks } from "test/hooks";

import "./tasks";

import { getHardhatForkingConfig, loadAccounts } from "./hardhat.helpers";

const RPC_URL: string = process.env.RPC_URL || "";

export const ZERO_PK = "0x0000000000000000000000000000000000000000000000000000000000000000";

const config: HardhatUserConfig = {
  defaultNetwork: "hardhat",
  gasReporter: {
    enabled: process.env.SKIP_GAS_REPORT ? false : true,
  },
  networks: {
<<<<<<< HEAD
=======
    "local": {
      url: process.env.LOCAL_RPC_URL || RPC_URL,
    },
    "local-devnet": {
      url: process.env.LOCAL_RPC_URL || RPC_URL,
      accounts: [process.env.LOCAL_DEVNET_PK || ZERO_PK],
    },
    "mainnet-fork": {
      url: process.env.MAINNET_RPC_URL || RPC_URL,
      timeout: 20 * 60 * 1000, // 20 minutes
    },
>>>>>>> e2b5dfae
    "hardhat": {
      // setting base fee to 0 to avoid extra calculations doesn't work :(
      // minimal base fee is 1 for EIP-1559
      // gasPrice: 0,
      // initialBaseFeePerGas: 0,
      blockGasLimit: 30000000,
      allowUnlimitedContractSize: true,
      accounts: {
        // default hardhat's node mnemonic
        mnemonic: "test test test test test test test test test test test junk",
        count: 30,
        accountsBalance: "100000000000000000000000",
      },
      forking: getHardhatForkingConfig(),
    },
    "local": {
      url: process.env.LOCAL_RPC_URL || RPC_URL,
    },
    "holesky": {
      url: process.env.HOLESKY_RPC_URL || RPC_URL,
      chainId: 17000,
      accounts: loadAccounts("holesky"),
    },
    "sepolia": {
      url: process.env.SEPOLIA_RPC_URL || RPC_URL,
      chainId: 11155111,
      accounts: loadAccounts("sepolia"),
    },
    "sepolia-fork": {
      url: process.env.SEPOLIA_RPC_URL || RPC_URL,
      chainId: 11155111,
    },
    "mainnet-fork": {
      url: process.env.MAINNET_RPC_URL || RPC_URL,
      timeout: 20 * 60 * 1000, // 20 minutes
    },
  },
  etherscan: {
    customChains: [
      {
        network: "local-devnet",
        chainId: parseInt(process.env.LOCAL_DEVNET_CHAIN_ID ?? "32382", 10),
        urls: {
          apiURL: process.env.LOCAL_DEVNET_EXPLORER_API_URL ?? "",
          browserURL: process.env.LOCAL_DEVNET_EXPLORER_URL ?? "",
        },
      },
    ],
    apiKey: process.env.LOCAL_DEVNET_EXPLORER_API_URL
      ? {
          "local-devnet": "local-devnet",
        }
      : process.env.ETHERSCAN_API_KEY || "",
  },
  solidity: {
    compilers: [
      {
        version: "0.4.24",
        settings: {
          optimizer: {
            enabled: true,
            runs: 200,
          },
          evmVersion: "constantinople",
        },
      },
      {
        version: "0.6.11",
        settings: {
          optimizer: {
            enabled: true,
            runs: 200,
          },
          evmVersion: "istanbul",
        },
      },
      {
        version: "0.6.12",
        settings: {
          optimizer: {
            enabled: true,
            runs: 200,
          },
          evmVersion: "istanbul",
        },
      },
      {
        version: "0.8.4",
        settings: {
          optimizer: {
            enabled: true,
            runs: 200,
          },
          evmVersion: "istanbul",
        },
      },
      {
        version: "0.8.9",
        settings: {
          optimizer: {
            enabled: true,
            runs: 200,
          },
          evmVersion: "istanbul",
        },
      },
      {
        version: "0.8.25",
        settings: {
          optimizer: {
            enabled: true,
            runs: 200,
          },
          evmVersion: "cancun",
        },
      },
    ],
  },
  tracer: {
    tasks: ["watch"],
  },
  typechain: {
    outDir: "typechain-types",
    target: "ethers-v6",
    alwaysGenerateOverloads: false,
    externalArtifacts: ["externalArtifacts/*.json"],
    dontOverrideCompile: false,
  },
  watcher: {
    test: {
      tasks: [
        { command: "compile", params: { quiet: true } },
        { command: "test", params: { noCompile: true, testFiles: ["{path}"] } },
      ],
      files: ["./test/**/*"],
      clearOnStart: true,
      start: "echo Running tests...",
    },
  },
  mocha: {
    rootHooks: mochaRootHooks,
    timeout: 20 * 60 * 1000, // 20 minutes
  },
  warnings: {
    "@aragon/**/*": {
      default: "off",
    },
    "contracts/*/mocks/**/*": {
      default: "off",
    },
    "test/*/contracts/**/*": {
      default: "off",
    },
    "contracts/common/interfaces/ILidoLocator.sol": {
      default: "off",
    },
  },
  contractSizer: {
    alphaSort: false,
    disambiguatePaths: false,
    runOnCompile: process.env.SKIP_CONTRACT_SIZE ? false : true,
    strict: true,
    except: ["template", "mocks", "@aragon", "openzeppelin", "test"],
  },
};

export default config;<|MERGE_RESOLUTION|>--- conflicted
+++ resolved
@@ -30,20 +30,6 @@
     enabled: process.env.SKIP_GAS_REPORT ? false : true,
   },
   networks: {
-<<<<<<< HEAD
-=======
-    "local": {
-      url: process.env.LOCAL_RPC_URL || RPC_URL,
-    },
-    "local-devnet": {
-      url: process.env.LOCAL_RPC_URL || RPC_URL,
-      accounts: [process.env.LOCAL_DEVNET_PK || ZERO_PK],
-    },
-    "mainnet-fork": {
-      url: process.env.MAINNET_RPC_URL || RPC_URL,
-      timeout: 20 * 60 * 1000, // 20 minutes
-    },
->>>>>>> e2b5dfae
     "hardhat": {
       // setting base fee to 0 to avoid extra calculations doesn't work :(
       // minimal base fee is 1 for EIP-1559
@@ -62,6 +48,14 @@
     "local": {
       url: process.env.LOCAL_RPC_URL || RPC_URL,
     },
+    "local-devnet": {
+      url: process.env.LOCAL_RPC_URL || RPC_URL,
+      accounts: [process.env.LOCAL_DEVNET_PK || ZERO_PK],
+    },
+    "mainnet-fork": {
+      url: process.env.MAINNET_RPC_URL || RPC_URL,
+      timeout: 20 * 60 * 1000, // 20 minutes
+    },
     "holesky": {
       url: process.env.HOLESKY_RPC_URL || RPC_URL,
       chainId: 17000,
@@ -75,10 +69,6 @@
     "sepolia-fork": {
       url: process.env.SEPOLIA_RPC_URL || RPC_URL,
       chainId: 11155111,
-    },
-    "mainnet-fork": {
-      url: process.env.MAINNET_RPC_URL || RPC_URL,
-      timeout: 20 * 60 * 1000, // 20 minutes
     },
   },
   etherscan: {
