import * as process from "node:process";

import "@nomicfoundation/hardhat-chai-matchers";
import "@nomicfoundation/hardhat-toolbox";
import "@typechain/hardhat";

import "dotenv/config";
import "solidity-coverage";
import "tsconfig-paths/register";
import "hardhat-tracer";
import "hardhat-watcher";
import "hardhat-ignore-warnings";
import "hardhat-contract-sizer";
import "hardhat-gas-reporter";
import { HardhatUserConfig } from "hardhat/config";

import { mochaRootHooks } from "test/hooks";

import "./tasks";

import { getHardhatForkingConfig, loadAccounts } from "./hardhat.helpers";

const RPC_URL: string = process.env.RPC_URL || "";

export const ZERO_PK = "0x0000000000000000000000000000000000000000000000000000000000000000";

const config: HardhatUserConfig = {
  defaultNetwork: "hardhat",
  gasReporter: {
    enabled: process.env.SKIP_GAS_REPORT ? false : true,
  },
  networks: {
<<<<<<< HEAD
=======
    "local": {
      url: process.env.LOCAL_RPC_URL || RPC_URL,
    },
    "local-devnet": {
      url: process.env.LOCAL_RPC_URL || RPC_URL,
      accounts: [process.env.LOCAL_DEVNET_PK || ZERO_PK],
    },
    "mainnet-fork": {
      url: process.env.MAINNET_RPC_URL || RPC_URL,
      timeout: 20 * 60 * 1000, // 20 minutes
    },
>>>>>>> 25b4edac
    "hardhat": {
      // setting base fee to 0 to avoid extra calculations doesn't work :(
      // minimal base fee is 1 for EIP-1559
      // gasPrice: 0,
      // initialBaseFeePerGas: 0,
      blockGasLimit: 30000000,
      allowUnlimitedContractSize: true,
      accounts: {
        // default hardhat's node mnemonic
        mnemonic: "test test test test test test test test test test test junk",
        count: 30,
        accountsBalance: "100000000000000000000000",
      },
      forking: getHardhatForkingConfig(),
    },
    "local": {
      url: process.env.LOCAL_RPC_URL || RPC_URL,
    },
    "holesky": {
      url: process.env.HOLESKY_RPC_URL || RPC_URL,
      chainId: 17000,
      accounts: loadAccounts("holesky"),
    },
    "sepolia": {
      url: process.env.SEPOLIA_RPC_URL || RPC_URL,
      chainId: 11155111,
      accounts: loadAccounts("sepolia"),
    },
    "sepolia-fork": {
      url: process.env.SEPOLIA_RPC_URL || RPC_URL,
      chainId: 11155111,
    },
    "mainnet-fork": {
      url: process.env.MAINNET_RPC_URL || RPC_URL,
      timeout: 20 * 60 * 1000, // 20 minutes
    },
  },
  etherscan: {
    customChains: [
      {
        network: "local-devnet",
        chainId: parseInt(process.env.LOCAL_DEVNET_CHAIN_ID ?? "32382", 10),
        urls: {
          apiURL: process.env.LOCAL_DEVNET_EXPLORER_API_URL ?? "",
          browserURL: process.env.LOCAL_DEVNET_EXPLORER_URL ?? "",
        },
      },
    ],
    apiKey: process.env.LOCAL_DEVNET_EXPLORER_API_URL
      ? {
          "local-devnet": "local-devnet",
        }
      : process.env.ETHERSCAN_API_KEY || "",
  },
  solidity: {
    compilers: [
      {
        version: "0.4.24",
        settings: {
          optimizer: {
            enabled: true,
            runs: 200,
          },
          evmVersion: "constantinople",
        },
      },
      {
        version: "0.6.11",
        settings: {
          optimizer: {
            enabled: true,
            runs: 200,
          },
          evmVersion: "istanbul",
        },
      },
      {
        version: "0.6.12",
        settings: {
          optimizer: {
            enabled: true,
            runs: 200,
          },
          evmVersion: "istanbul",
        },
      },
      {
        version: "0.8.4",
        settings: {
          optimizer: {
            enabled: true,
            runs: 200,
          },
          evmVersion: "istanbul",
        },
      },
      {
        version: "0.8.9",
        settings: {
          optimizer: {
            enabled: true,
            runs: 200,
          },
          evmVersion: "istanbul",
        },
      },
      {
        version: "0.8.25",
        settings: {
          optimizer: {
            enabled: true,
            runs: 200,
          },
          evmVersion: "cancun",
        },
      },
    ],
  },
  tracer: {
    tasks: ["watch"],
  },
  typechain: {
    outDir: "typechain-types",
    target: "ethers-v6",
    alwaysGenerateOverloads: false,
    externalArtifacts: ["externalArtifacts/*.json"],
    dontOverrideCompile: false,
  },
  watcher: {
    test: {
      tasks: [
        { command: "compile", params: { quiet: true } },
        { command: "test", params: { noCompile: true, testFiles: ["{path}"] } },
      ],
      files: ["./test/**/*"],
      clearOnStart: true,
      start: "echo Running tests...",
    },
  },
  mocha: {
    rootHooks: mochaRootHooks,
    timeout: 20 * 60 * 1000, // 20 minutes
  },
  warnings: {
    "@aragon/**/*": {
      default: "off",
    },
    "contracts/*/mocks/**/*": {
      default: "off",
    },
    "test/*/contracts/**/*": {
      default: "off",
    },
    "contracts/common/interfaces/ILidoLocator.sol": {
      default: "off",
    },
  },
  contractSizer: {
    alphaSort: false,
    disambiguatePaths: false,
    runOnCompile: process.env.SKIP_CONTRACT_SIZE ? false : true,
    strict: true,
    except: ["template", "mocks", "@aragon", "openzeppelin", "test"],
  },
};

export default config;<|MERGE_RESOLUTION|>--- conflicted
+++ resolved
@@ -11,7 +11,6 @@
 import "hardhat-watcher";
 import "hardhat-ignore-warnings";
 import "hardhat-contract-sizer";
-import "hardhat-gas-reporter";
 import { HardhatUserConfig } from "hardhat/config";
 
 import { mochaRootHooks } from "test/hooks";
@@ -26,12 +25,7 @@
 
 const config: HardhatUserConfig = {
   defaultNetwork: "hardhat",
-  gasReporter: {
-    enabled: process.env.SKIP_GAS_REPORT ? false : true,
-  },
   networks: {
-<<<<<<< HEAD
-=======
     "local": {
       url: process.env.LOCAL_RPC_URL || RPC_URL,
     },
@@ -43,7 +37,6 @@
       url: process.env.MAINNET_RPC_URL || RPC_URL,
       timeout: 20 * 60 * 1000, // 20 minutes
     },
->>>>>>> 25b4edac
     "hardhat": {
       // setting base fee to 0 to avoid extra calculations doesn't work :(
       // minimal base fee is 1 for EIP-1559
@@ -59,26 +52,14 @@
       },
       forking: getHardhatForkingConfig(),
     },
-    "local": {
-      url: process.env.LOCAL_RPC_URL || RPC_URL,
-    },
-    "holesky": {
-      url: process.env.HOLESKY_RPC_URL || RPC_URL,
-      chainId: 17000,
-      accounts: loadAccounts("holesky"),
-    },
     "sepolia": {
-      url: process.env.SEPOLIA_RPC_URL || RPC_URL,
+      url: RPC_URL,
       chainId: 11155111,
       accounts: loadAccounts("sepolia"),
     },
     "sepolia-fork": {
       url: process.env.SEPOLIA_RPC_URL || RPC_URL,
       chainId: 11155111,
-    },
-    "mainnet-fork": {
-      url: process.env.MAINNET_RPC_URL || RPC_URL,
-      timeout: 20 * 60 * 1000, // 20 minutes
     },
   },
   etherscan: {
@@ -150,16 +131,6 @@
           evmVersion: "istanbul",
         },
       },
-      {
-        version: "0.8.25",
-        settings: {
-          optimizer: {
-            enabled: true,
-            runs: 200,
-          },
-          evmVersion: "cancun",
-        },
-      },
     ],
   },
   tracer: {
@@ -174,10 +145,7 @@
   },
   watcher: {
     test: {
-      tasks: [
-        { command: "compile", params: { quiet: true } },
-        { command: "test", params: { noCompile: true, testFiles: ["{path}"] } },
-      ],
+      tasks: [{ command: "test", params: { testFiles: ["{path}"] } }],
       files: ["./test/**/*"],
       clearOnStart: true,
       start: "echo Running tests...",
@@ -204,7 +172,7 @@
   contractSizer: {
     alphaSort: false,
     disambiguatePaths: false,
-    runOnCompile: process.env.SKIP_CONTRACT_SIZE ? false : true,
+    runOnCompile: true,
     strict: true,
     except: ["template", "mocks", "@aragon", "openzeppelin", "test"],
   },
