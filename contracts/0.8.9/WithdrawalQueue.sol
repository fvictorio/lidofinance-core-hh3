--- conflicted
+++ resolved
@@ -9,11 +9,8 @@
 import "@openzeppelin/contracts-v4.4/token/ERC20/extensions/draft-IERC20Permit.sol";
 import "@openzeppelin/contracts-v4.4/token/ERC20/utils/SafeERC20.sol";
 
-<<<<<<< HEAD
 import {AccessControlEnumerable} from "@openzeppelin/contracts-v4.4/access/AccessControlEnumerable.sol";
 
-=======
->>>>>>> 56800245
 import "./lib/UnstructuredStorage.sol";
 
 /**
@@ -467,11 +464,7 @@
             shares -= queue[_firstId - 1].cumulativeShares;
         }
 
-<<<<<<< HEAD
-        eth = _min(eth, _toUint128((shares * _shareRate) / 1e9));
-=======
         eth = _min(eth, _toUint128(shares * _shareRate / SHARE_RATE_PRECISION));
->>>>>>> 56800245
     }
 
     /// @dev checks if provided request included in the rate hint boundaries
