--- conflicted
+++ resolved
@@ -11,11 +11,6 @@
 
 import {AccessControlEnumerable} from "@openzeppelin/contracts-v4.4/access/AccessControlEnumerable.sol";
 
-<<<<<<< HEAD
-import {AccessControlEnumerable} from "@openzeppelin/contracts-v4.4/access/AccessControlEnumerable.sol";
-
-=======
->>>>>>> 3644e1ac
 import "./lib/UnstructuredStorage.sol";
 
 /**
@@ -107,10 +102,6 @@
     address public immutable WSTETH;
 
     // ACL
-<<<<<<< HEAD
-
-=======
->>>>>>> 3644e1ac
     bytes32 public constant PAUSE_ROLE = keccak256("PAUSE_ROLE");
     bytes32 public constant RESUME_ROLE = keccak256("RESUME_ROLE");
     bytes32 public constant FINALIZE_ROLE = keccak256("FINALIZE_ROLE");
@@ -167,20 +158,12 @@
         STETH = _stETH;
         WSTETH = _wstETH;
 
-<<<<<<< HEAD
-        // petrify the implementation by assigning a zero addresses for every role
-=======
         // petrify the implementation by assigning a zero address for every role
->>>>>>> 3644e1ac
         _initialize(address(0), address(0), address(0), address(0));
     }
 
     /**
-<<<<<<< HEAD
-     * @notice Intialize the contract storage explicitly. NB! It's initialized in paused state by default 
-=======
      * @notice Intialize the contract storage explicitly. NB! It's initialized in paused state by default
->>>>>>> 3644e1ac
      * @param _admin admin address that can change every role.
      * @param _pauser address that will be able to pause the withdrawals
      * @param _resumer address that will be able to resume the withdrawals after pause
@@ -228,17 +211,11 @@
         return !RESUMED_POSITION.getStorageBool();
     }
 
-<<<<<<< HEAD
-    /// @notice Returns the length of the withdrawal request queue 
-=======
     /// @notice Returns the length of the withdrawal request queue
->>>>>>> 3644e1ac
     function queueLength() external view returns (uint256) {
         return queue.length;
     }
 
-<<<<<<< HEAD
-=======
     /// @notice return number of unfinalized requests in the queue
     function unfinalizedQueueLength() external view returns (uint256) {
         return queue.length - finalizedRequestsCounter;
@@ -255,7 +232,6 @@
         }
     }
 
->>>>>>> 3644e1ac
     /**
      * @notice Request withdrawal of the provided stETH token amount
      * @param _amountOfStETH StETH tokens that will be locked for withdrawal
@@ -297,11 +273,7 @@
     /**
      * @notice Request withdrawal of the provided wstETH token amount
      * @param _amountOfWstETH StETH tokens that will be locked for withdrawal
-<<<<<<< HEAD
-     * @param _recipient address to send ether to upon withdrawal. Will be set to `msg.sender` if `address(0)` is passed 
-=======
      * @param _recipient address to send ether to upon withdrawal. Will be set to `msg.sender` if `address(0)` is passed
->>>>>>> 3644e1ac
      */
     function requestWithdrawalWstETH(
         uint256 _amountOfWstETH,
@@ -314,11 +286,7 @@
     /**
      * @notice Request withdrawal of the provided wstETH token amount using EIP-2612 Permit
      * @param _amountOfWstETH StETH tokens that will be locked for withdrawal
-<<<<<<< HEAD
-     * @param _recipient address to send ether to upon withdrawal. Will be set to `msg.sender` if `address(0)` is passed 
-=======
      * @param _recipient address to send ether to upon withdrawal. Will be set to `msg.sender` if `address(0)` is passed
->>>>>>> 3644e1ac
      */
     function requestWithdrawalWstETHWithPermit(
         uint256 _amountOfWstETH,
@@ -359,13 +327,9 @@
      * @return recipient address to send ETH to once request is finalized and claimed
      * @
      */
-<<<<<<< HEAD
-    function getWithdrawalRequestStatus(uint256 _requestId)
-=======
     function getWithdrawalRequestStatus(
         uint256 _requestId
     )
->>>>>>> 3644e1ac
         external
         view
         returns (
@@ -403,11 +367,7 @@
      * @param _shareRate share/ETH rate for the protocol with 1e27 decimals
      */
     function finalize(
-<<<<<<< HEAD
-        uint256 _lastRequestIdToFinalize, 
-=======
         uint256 _lastRequestIdToFinalize,
->>>>>>> 3644e1ac
         uint256 _shareRate
     ) external payable whenResumed onlyRole(FINALIZE_ROLE) {
         if (_lastRequestIdToFinalize < finalizedRequestsCounter || _lastRequestIdToFinalize >= queue.length) {
