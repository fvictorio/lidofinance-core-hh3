// SPDX-FileCopyrightText: 2023 Lido <info@lido.fi>

// SPDX-License-Identifier: GPL-3.0

/* See contracts/COMPILERS.md */
pragma solidity 0.8.9;

import {AccessControlEnumerable} from "@openzeppelin/contracts-v4.4/access/AccessControlEnumerable.sol";

import {IStakingRouter} from "./interfaces/IStakingRouter.sol";
import {IStakingModule} from "./interfaces/IStakingModule.sol";
import {ILido} from "./interfaces/ILido.sol";

import {Math} from "./lib/Math.sol";
import {UnstructuredStorage} from "./lib/UnstructuredStorage.sol";
import {MinFirstAllocationStrategy} from "../common/lib/MinFirstAllocationStrategy.sol";

import {BeaconChainDepositor} from "./BeaconChainDepositor.sol";

contract StakingRouter is IStakingRouter, AccessControlEnumerable, BeaconChainDepositor {
    using UnstructuredStorage for bytes32;

    /// @dev events
    event StakingModuleAdded(uint24 indexed stakingModuleId, address stakingModule, string name, address createdBy);
    event StakingModuleTargetShareSet(uint24 indexed stakingModuleId, uint16 targetShare, address setBy);
    event StakingModuleFeesSet(uint24 indexed stakingModuleId, uint16 stakingModuleFee, uint16 treasuryFee, address setBy);
    event StakingModuleStatusSet(uint24 indexed stakingModuleId, StakingModuleStatus status, address setBy);
    event StakingModuleExitedKeysIncompleteReporting(uint256 indexed stakingModuleId, uint256 unreportedExitedKeysCount);
    event WithdrawalCredentialsSet(bytes32 withdrawalCredentials, address setBy);
    event ContractVersionSet(uint256 version);
    /**
     * Emitted when the StakingRouter received ETH
     */
    event StakingRouterETHReceived(uint256 amount);
    event StakingRouterETHDeposited(uint24 indexed stakingModuleId, uint256 amount);

    /// @dev errors
    error ErrorZeroAddress(string field);
    error ErrorBaseVersion();
    error ErrorValueOver100Percent(string field);
    error ErrorStakingModuleStatusNotChanged();
    error ErrorStakingModuleNotActive();
    error ErrorStakingModuleNotPaused();
    error ErrorEmptyWithdrawalsCredentials();
    error ErrorDirectETHTransfer();
    error ErrorExitedKeysCountCannotDecrease();
    error ErrorStakingModulesLimitExceeded();
    error ErrorStakingModuleIdTooLarge();
    error ErrorStakingModuleUnregistered();
    error ErrorAppAuthLidoFailed();

    struct StakingModuleCache {
        address stakingModuleAddress;
        uint24 stakingModuleId;
        uint16 stakingModuleFee;
        uint16 treasuryFee;
        uint16 targetShare;
        StakingModuleStatus status;
        uint256 activeKeysCount;
        uint256 availableKeysCount;
    }

    bytes32 public constant MANAGE_WITHDRAWAL_CREDENTIALS_ROLE = keccak256("MANAGE_WITHDRAWAL_CREDENTIALS_ROLE");
    bytes32 public constant STAKING_MODULE_PAUSE_ROLE = keccak256("STAKING_MODULE_PAUSE_ROLE");
    bytes32 public constant STAKING_MODULE_RESUME_ROLE = keccak256("STAKING_MODULE_RESUME_ROLE");
    bytes32 public constant STAKING_MODULE_MANAGE_ROLE = keccak256("STAKING_MODULE_MANAGE_ROLE");
    bytes32 public constant REPORT_EXITED_KEYS_ROLE = keccak256("REPORT_EXITED_KEYS_ROLE");
    bytes32 public constant REPORT_REWARDS_MINTED_ROLE = keccak256("REPORT_REWARDS_MINTED_ROLE");

    /// Version of the initialized contract data
    /// NB: Contract versioning starts from 1.
    /// The version stored in CONTRACT_VERSION_POSITION equals to
    /// - 0 right after deployment when no initializer is invoked yet
    /// - N after calling initialize() during deployment from scratch, where N is the current contract version
    /// - N after upgrading contract from the previous version (after calling finalize_vN())
    bytes32 internal constant CONTRACT_VERSION_POSITION = keccak256("lido.StakingRouter.contractVersion");

    bytes32 internal constant LIDO_POSITION = keccak256("lido.StakingRouter.lido");

    /// @dev Credentials which allows the DAO to withdraw Ether on the 2.0 side
    bytes32 internal constant WITHDRAWAL_CREDENTIALS_POSITION = keccak256("lido.StakingRouter.withdrawalCredentials");

    /// @dev total count of staking modules
    bytes32 internal constant STAKING_MODULES_COUNT_POSITION = keccak256("lido.StakingRouter.stakingModulesCount");
    /// @dev id of the last added staking module. This counter grow on staking modules adding
    bytes32 internal constant LAST_STAKING_MODULE_ID_POSITION = keccak256("lido.StakingRouter.lastStakingModuleId");
    /// @dev mapping is used instead of array to allow to extend the StakingModule
    bytes32 internal constant STAKING_MODULES_MAPPING_POSITION = keccak256("lido.StakingRouter.stakingModules");
    /// @dev Position of the staking modules in the `_stakingModules` map, plus 1 because
    ///      index 0 means a value is not in the set.
    bytes32 internal constant STAKING_MODULE_INDICES_MAPPING_POSITION = keccak256("lido.StakingRouter.stakingModuleIndicesOneBased");

    uint256 public constant FEE_PRECISION_POINTS = 10 ** 20; // 100 * 10 ** 18
    uint256 public constant TOTAL_BASIS_POINTS = 10000;

    uint256 internal constant UINT24_MAX = type(uint24).max;

    modifier validStakingModuleId(uint256 _stakingModuleId) {
        if (_stakingModuleId > UINT24_MAX) revert ErrorStakingModuleIdTooLarge();
        _;
    }

    constructor(address _depositContract) BeaconChainDepositor(_depositContract) {
        /// @dev lock version in implementation to avoid initialize() call
        ///      DEFAULT_ADMIN_ROLE will remain unset, i.e. no ability to add new members or roles
        _setContractVersion(type(uint256).max);
    }

    /**
     * @dev proxy initialization
     * @param _admin Lido DAO Aragon agent contract address
     * @param _lido Lido address
     * @param _withdrawalCredentials Lido withdrawal vault contract address
     */
    function initialize(address _admin, address _lido, bytes32 _withdrawalCredentials) external {
        if (_admin == address(0)) revert ErrorZeroAddress("_admin");
        if (_lido == address(0)) revert ErrorZeroAddress("_lido");
        if (CONTRACT_VERSION_POSITION.getStorageUint256() != 0) revert ErrorBaseVersion();
        _setContractVersion(1);

        _setupRole(DEFAULT_ADMIN_ROLE, _admin);

        LIDO_POSITION.setStorageAddress(_lido);
        WITHDRAWAL_CREDENTIALS_POSITION.setStorageBytes32(_withdrawalCredentials);
        emit WithdrawalCredentialsSet(_withdrawalCredentials, msg.sender);
    }

    /// @dev prohibit direct transfer to contract
    receive() external payable {
        revert ErrorDirectETHTransfer();
    }

    /**
     * @notice Return the Lido contract address
     */
    function getLido() public view returns (ILido) {
        return ILido(LIDO_POSITION.getStorageAddress());
    }

    /**
     * @notice register a new staking module
     * @param _name name of staking module
     * @param _stakingModuleAddress target percent of total keys in protocol, in BP
     * @param _targetShare target total stake share
     * @param _stakingModuleFee fee of the staking module taken from the consensus layer rewards
     * @param _treasuryFee treasury fee
     */
    function addStakingModule(
        string calldata _name,
        address _stakingModuleAddress,
        uint16 _targetShare,
        uint16 _stakingModuleFee,
        uint16 _treasuryFee
    ) external onlyRole(STAKING_MODULE_MANAGE_ROLE) {
        if (_targetShare > TOTAL_BASIS_POINTS) revert ErrorValueOver100Percent("_targetShare");
        if (_stakingModuleFee + _treasuryFee > TOTAL_BASIS_POINTS) revert ErrorValueOver100Percent("_stakingModuleFee + _treasuryFee");

        uint256 newStakingModuleIndex = getStakingModulesCount();

        if (newStakingModuleIndex >= 32) revert ErrorStakingModulesLimitExceeded();
        StakingModule storage newStakingModule = _getStakingModuleByIndex(newStakingModuleIndex);
        uint24 newStakingModuleId = uint24(LAST_STAKING_MODULE_ID_POSITION.getStorageUint256()) + 1;

        newStakingModule.id = newStakingModuleId;
        newStakingModule.name = _name;
        newStakingModule.stakingModuleAddress = _stakingModuleAddress;
        newStakingModule.targetShare = _targetShare;
        newStakingModule.stakingModuleFee = _stakingModuleFee;
        newStakingModule.treasuryFee = _treasuryFee;
        /// @dev since `enum` is `uint8` by nature, so the `status` is stored as `uint8` to avoid possible problems when upgrading.
        ///      But for human readability, we use `enum` as function parameter type.
        ///      More about conversion in the docs https://docs.soliditylang.org/en/v0.8.17/types.html#enums
        newStakingModule.status = uint8(StakingModuleStatus.Active);

        _setStakingModuleIndexById(newStakingModuleId, newStakingModuleIndex);
        LAST_STAKING_MODULE_ID_POSITION.setStorageUint256(newStakingModuleId);
        STAKING_MODULES_COUNT_POSITION.setStorageUint256(newStakingModuleIndex + 1);

        emit StakingModuleAdded(newStakingModuleId, _stakingModuleAddress, _name, msg.sender);
        emit StakingModuleTargetShareSet(newStakingModuleId, _targetShare, msg.sender);
        emit StakingModuleFeesSet(newStakingModuleId, _stakingModuleFee, _treasuryFee, msg.sender);
    }

    /**
     * @notice Update staking module params
     * @param _stakingModuleId staking module id
     * @param _targetShare target total stake share
     * @param _stakingModuleFee fee of the staking module taken from the consensus layer rewards
     * @param _treasuryFee treasury fee
     */
    function updateStakingModule(
        uint256 _stakingModuleId,
        uint16 _targetShare,
        uint16 _stakingModuleFee,
        uint16 _treasuryFee
    ) external
      validStakingModuleId(_stakingModuleId)
      onlyRole(STAKING_MODULE_MANAGE_ROLE)
    {
        if (_targetShare > TOTAL_BASIS_POINTS) revert ErrorValueOver100Percent("_targetShare");
        if (_stakingModuleFee + _treasuryFee > TOTAL_BASIS_POINTS) revert ErrorValueOver100Percent("_stakingModuleFee + _treasuryFee");

        uint256 stakingModuleIndex = _getStakingModuleIndexById(uint24(_stakingModuleId));
        StakingModule storage stakingModule = _getStakingModuleByIndex(stakingModuleIndex);

        stakingModule.targetShare = _targetShare;
        stakingModule.treasuryFee = _treasuryFee;
        stakingModule.stakingModuleFee = _stakingModuleFee;

        emit StakingModuleTargetShareSet(uint24(_stakingModuleId), _targetShare, msg.sender);
        emit StakingModuleFeesSet(uint24(_stakingModuleId), _stakingModuleFee, _treasuryFee, msg.sender);
    }

    function reportRewardsMinted(uint256[] calldata _stakingModuleIds, uint256[] calldata _totalShares)
        external
        onlyRole(REPORT_REWARDS_MINTED_ROLE)
    {
        for (uint256 i = 0; i < _stakingModuleIds.length; ) {
            address moduleAddr = _getStakingModuleById(_stakingModuleIds[i]).stakingModuleAddress;
            IStakingModule(moduleAddr).handleRewardsMinted(_totalShares[i]);
            unchecked { ++i; }
        }
    }

    function updateExitedKeysCountByStakingModule(
        uint256[] calldata _stakingModuleIds,
        uint256[] calldata _exitedKeysCounts
    ) external onlyRole(REPORT_EXITED_KEYS_ROLE) {
        for (uint256 i = 0; i < _stakingModuleIds.length; ) {
            StakingModule storage stakingModule = _getStakingModuleById(_stakingModuleIds[i]);
            uint256 prevExitedKeysCount = stakingModule.exitedKeysCount;
            if (_exitedKeysCounts[i] < prevExitedKeysCount) {
                revert ErrorExitedKeysCountCannotDecrease();
            }
            (uint256 moduleExitedKeysCount,,) = IStakingModule(stakingModule.stakingModuleAddress)
                .getValidatorsKeysStats();
            if (moduleExitedKeysCount < prevExitedKeysCount) {
                // not all of the exited keys were async reported to the module
                emit StakingModuleExitedKeysIncompleteReporting(
                    stakingModule.id,
                    prevExitedKeysCount - moduleExitedKeysCount);
            }
            stakingModule.exitedKeysCount = _exitedKeysCounts[i];
            unchecked { ++i; }
        }
    }

    function reportStakingModuleExitedKeysCountByNodeOperator(
        uint256 _stakingModuleId,
        uint256[] calldata _nodeOperatorIds,
        uint256[] calldata _exitedKeysCounts
    ) external onlyRole(REPORT_EXITED_KEYS_ROLE) {
        StakingModule storage stakingModule = _getStakingModuleById(_stakingModuleId);
        address moduleAddr = stakingModule.stakingModuleAddress;
        for (uint256 i = 0; i < _nodeOperatorIds.length; ) {
            uint256 exitedKeysCount = IStakingModule(moduleAddr)
                .updateExitedValidatorsKeysCount(_nodeOperatorIds[i], _exitedKeysCounts[i]);
            if (exitedKeysCount == stakingModule.exitedKeysCount) {
                // oracle finished updating exited keys for all node ops
                IStakingModule(moduleAddr).finishUpdatingExitedValidatorsKeysCount();
            }
            unchecked { ++i; }
        }
    }

    function getExitedKeysCountAcrossAllModules() external view returns (uint256) {
        uint256 stakingModulesCount = getStakingModulesCount();
        uint256 exitedKeysCount = 0;
        for (uint256 i; i < stakingModulesCount; ) {
            exitedKeysCount += _getStakingModuleByIndex(i).exitedKeysCount;
            unchecked { ++i; }
        }
        return exitedKeysCount;
    }

    /**
     * @notice Returns all registered staking modules
     */
    function getStakingModules() external view returns (StakingModule[] memory res) {
        uint256 stakingModulesCount = getStakingModulesCount();
        res = new StakingModule[](stakingModulesCount);
        for (uint256 i; i < stakingModulesCount; ) {
            res[i] = _getStakingModuleByIndex(i);
            unchecked {
                ++i;
            }
        }
    }

    /**
     * @notice Returns the ids of all registered staking modules
     */
    function getStakingModuleIds() external view returns (uint24[] memory stakingModuleIds) {
        uint256 stakingModulesCount = getStakingModulesCount();
        stakingModuleIds = new uint24[](stakingModulesCount);
        for (uint256 i; i < stakingModulesCount; ) {
            stakingModuleIds[i] = _getStakingModuleIdByIndex(i);
            unchecked {
                ++i;
            }
        }
    }

    /**
     *  @dev Returns staking module by id
     */
    function getStakingModule(uint256 _stakingModuleId)
        external
        view
        validStakingModuleId(_stakingModuleId)
        returns (StakingModule memory)
    {
        return _getStakingModuleById(uint24(_stakingModuleId));
    }

    /**
     * @dev Returns total number of staking modules
     */
    function getStakingModulesCount() public view returns (uint256) {
        return STAKING_MODULES_COUNT_POSITION.getStorageUint256();
    }

    /**
     * @dev Returns status of staking module
     */
    function getStakingModuleStatus(uint256 _stakingModuleId) public view
        validStakingModuleId(_stakingModuleId)
        returns (StakingModuleStatus)
    {
        return StakingModuleStatus(_getStakingModuleById(uint24(_stakingModuleId)).status);
    }

    /**
     * @notice set the staking module status flag for participation in further deposits and/or reward distribution
     */
    function setStakingModuleStatus(uint256 _stakingModuleId, StakingModuleStatus _status) external
        validStakingModuleId(_stakingModuleId)
        onlyRole(STAKING_MODULE_MANAGE_ROLE)
    {
        StakingModule storage stakingModule = _getStakingModuleById(uint24(_stakingModuleId));
        stakingModule.status = uint8(_status);
        emit StakingModuleStatusSet(uint24(_stakingModuleId), _status, msg.sender);
    }

    /**
     * @notice pause deposits for staking module
     * @param _stakingModuleId id of the staking module to be paused
     */
    function pauseStakingModule(uint256 _stakingModuleId) external
        validStakingModuleId(_stakingModuleId)
        onlyRole(STAKING_MODULE_PAUSE_ROLE)
    {
        StakingModule storage stakingModule = _getStakingModuleById(uint24(_stakingModuleId));
        StakingModuleStatus _prevStatus = StakingModuleStatus(stakingModule.status);
        if (_prevStatus != StakingModuleStatus.Active) revert ErrorStakingModuleNotActive();
        stakingModule.status = uint8(StakingModuleStatus.DepositsPaused);
        emit StakingModuleStatusSet(uint24(_stakingModuleId), StakingModuleStatus.DepositsPaused, msg.sender);
    }

    /**
     * @notice resume deposits for staking module
     * @param _stakingModuleId id of the staking module to be unpaused
     */
    function resumeStakingModule(uint256 _stakingModuleId) external
        validStakingModuleId(_stakingModuleId)
        onlyRole(STAKING_MODULE_RESUME_ROLE)
    {
        StakingModule storage stakingModule = _getStakingModuleById(uint24(_stakingModuleId));
        StakingModuleStatus _prevStatus = StakingModuleStatus(stakingModule.status);
        if (_prevStatus != StakingModuleStatus.DepositsPaused) revert ErrorStakingModuleNotPaused();
        stakingModule.status = uint8(StakingModuleStatus.Active);
        emit StakingModuleStatusSet(uint24(_stakingModuleId), StakingModuleStatus.Active, msg.sender);
    }

    function getStakingModuleIsStopped(uint256 _stakingModuleId) external view
        validStakingModuleId(_stakingModuleId)
        returns (bool)
    {
        return getStakingModuleStatus(uint24(_stakingModuleId)) == StakingModuleStatus.Stopped;
    }

    function getStakingModuleIsDepositsPaused(uint256 _stakingModuleId) external view
        validStakingModuleId(_stakingModuleId)
        returns (bool)
    {
        return getStakingModuleStatus(uint24(_stakingModuleId)) == StakingModuleStatus.DepositsPaused;
    }

    function getStakingModuleIsActive(uint256 _stakingModuleId) external view
        validStakingModuleId(_stakingModuleId)
        returns (bool)
    {
        return getStakingModuleStatus(uint24(_stakingModuleId)) == StakingModuleStatus.Active;
    }

    function getStakingModuleKeysOpIndex(uint256 _stakingModuleId) external view
        validStakingModuleId(_stakingModuleId)
        returns (uint256)
    {
        return IStakingModule(_getStakingModuleAddressById(uint24(_stakingModuleId))).getValidatorsKeysNonce();
    }

    function getStakingModuleLastDepositBlock(uint256 _stakingModuleId) external view
        validStakingModuleId(_stakingModuleId)
        returns (uint256)
    {
        StakingModule storage stakingModule = _getStakingModuleById(uint24(_stakingModuleId));
        return stakingModule.lastDepositBlock;
    }

    function getStakingModuleActiveKeysCount(uint256 _stakingModuleId) external view
        validStakingModuleId(_stakingModuleId)
        returns (uint256 activeKeysCount)
    {
        (, activeKeysCount, ) = IStakingModule(_getStakingModuleAddressById(uint24(_stakingModuleId))).getValidatorsKeysStats();
    }

    /**
     * @dev calculate max count of depositable staking module keys based on the current Staking Router balance and buffered Ether amoutn
     *
     * @param _stakingModuleId id of the staking module to be deposited
     * @return max depositable keys count
     */
    function getStakingModuleMaxDepositableKeys(uint256 _stakingModuleId) public view
        validStakingModuleId(_stakingModuleId)
        returns (uint256)
    {
        uint256 stakingModuleIndex = _getStakingModuleIndexById(uint24(_stakingModuleId));
        uint256 _keysToAllocate = getLido().getBufferedEther() / DEPOSIT_SIZE;
<<<<<<< HEAD
        (, uint256[] memory newKeysAllocation, StakingModuleCache[] memory stakingModuleCache) = _getKeysAllocation(_keysToAllocate);
        return newKeysAllocation[stakingModuleIndex] - stakingModuleCache[stakingModuleIndex].activeKeysCount;
=======
        (, uint256[] memory newKeysAllocation, StakingModuleCache[] memory stakingModulesCache) = _getKeysAllocation(_keysToAllocate);
        return newKeysAllocation[_stakingModuleIndex] - stakingModulesCache[_stakingModuleIndex].activeKeysCount;
    }

    /**
     * @notice Returns the aggregate fee distribution proportion
     * @return modulesFee modules aggregate fee in base precision
     * @return treasuryFee treasury fee in base precision
     * @return basePrecision base precision: a value corresponding to the full fee
     */
    function getStakingFeeAggregateDistribution() external view returns (
        uint96 modulesFee,
        uint96 treasuryFee,
        uint256 basePrecision
    ) {
        uint96[] memory moduleFees;
        uint96 totalFee;
        (, , moduleFees, totalFee, basePrecision) = getStakingRewardsDistribution();
        for (uint256 i; i < moduleFees.length; ++i) {
            modulesFee += moduleFees[i];
        }
        treasuryFee = totalFee - modulesFee;
>>>>>>> eb85b339
    }

    /**
     * @notice Return shares table
     *
     * @return recipients rewards recipient addresses corresponding to each module
     * @return stakingModuleIds module IDs
     * @return stakingModuleFees fee of each recipient
     * @return totalFee total fee to mint for each staking module and treasury
     * @return precisionPoints base precision number, which constitutes 100% fee
     */
    function getStakingRewardsDistribution()
        public
        view
        returns (
            address[] memory recipients,
            uint256[] memory stakingModuleIds,
            uint96[] memory stakingModuleFees,
            uint96 totalFee,
            uint256 precisionPoints
        )
    {
        (uint256 totalActiveKeys, StakingModuleCache[] memory stakingModulesCache) = _loadStakingModulesCache(false);
        uint256 stakingModulesCount = stakingModulesCache.length;

        /// @dev return empty response if there are no staking modules or active keys yet
        if (stakingModulesCount == 0 || totalActiveKeys == 0) {
            return (new address[](0), new uint256[](0), new uint96[](0), 0, FEE_PRECISION_POINTS);
        }

        precisionPoints = FEE_PRECISION_POINTS;
        stakingModuleIds = new uint256[](stakingModulesCount);
        recipients = new address[](stakingModulesCount);
        stakingModuleFees = new uint96[](stakingModulesCount);

        uint256 rewardedStakingModulesCount = 0;
        uint256 stakingModuleKeysShare;
        uint96 stakingModuleFee;

        for (uint256 i; i < stakingModulesCount; ) {
            stakingModuleIds[i] = stakingModulesCache[i].stakingModuleId;
            /// @dev skip staking modules which have no active keys
            if (stakingModulesCache[i].activeKeysCount > 0) {
                stakingModuleKeysShare = ((stakingModulesCache[i].activeKeysCount * precisionPoints) / totalActiveKeys);

                recipients[rewardedStakingModulesCount] = address(stakingModulesCache[i].stakingModuleAddress);
                stakingModuleFee = uint96((stakingModuleKeysShare * stakingModulesCache[i].stakingModuleFee) / TOTAL_BASIS_POINTS);
                /// @dev if the staking module has the `Stopped` status for some reason, then
                ///      the staking module's rewards go to the treasury, so that the DAO has ability
                ///      to manage them (e.g. to compensate the staking module in case of an error, etc.)
                if (stakingModulesCache[i].status != StakingModuleStatus.Stopped) {
                    stakingModuleFees[rewardedStakingModulesCount] = stakingModuleFee;
                }
                // else keep stakingModuleFees[rewardedStakingModulesCount] = 0, but increase totalFee

                totalFee += (uint96((stakingModuleKeysShare * stakingModulesCache[i].treasuryFee) / TOTAL_BASIS_POINTS) + stakingModuleFee);

                unchecked {
                    rewardedStakingModulesCount++;
                }
            }
            unchecked {
                ++i;
            }
        }

        // sanity check
        if (totalFee >= precisionPoints) revert ErrorValueOver100Percent("totalFee");

        /// @dev shrink arrays
        if (rewardedStakingModulesCount < stakingModulesCount) {
            uint256 trim = stakingModulesCount - rewardedStakingModulesCount;
            assembly {
                mstore(recipients, sub(mload(recipients), trim))
                mstore(stakingModuleFees, sub(mload(stakingModuleFees), trim))
            }
        }
    }

    /// @notice returns new deposits allocation after the distribution of the `_keysToAllocate` keys
    function getKeysAllocation(uint256 _keysToAllocate) public view returns (uint256 allocated, uint256[] memory allocations) {
        (allocated, allocations, ) = _getKeysAllocation(_keysToAllocate);
    }

    /**
     * @dev Invokes a deposit call to the official Deposit contract
     * @param _maxDepositsCount max deposits count
     * @param _stakingModuleId id of the staking module to be deposited
     * @param _depositCalldata staking module calldata
     */
    function deposit(
        uint256 _maxDepositsCount,
        uint256 _stakingModuleId,
        bytes calldata _depositCalldata
    ) external payable validStakingModuleId(_stakingModuleId)  returns (uint256 keysCount) {
        if (msg.sender != LIDO_POSITION.getStorageAddress()) revert ErrorAppAuthLidoFailed();

        uint256 depositableEth = msg.value;
        if (depositableEth == 0) {
            _transferBalanceEthToLido();
            return 0;
        }

        bytes32 withdrawalCredentials = getWithdrawalCredentials();
        if (withdrawalCredentials == 0) revert ErrorEmptyWithdrawalsCredentials();

        uint256 stakingModuleIndex = _getStakingModuleIndexById(uint24(_stakingModuleId));
        StakingModule storage stakingModule = _getStakingModuleByIndex(stakingModuleIndex);
        if (StakingModuleStatus(stakingModule.status) != StakingModuleStatus.Active) revert ErrorStakingModuleNotActive();

        uint256 maxDepositableKeys = getStakingModuleMaxDepositableKeys(_stakingModuleId);
        uint256 keysToDeposit = Math.min(maxDepositableKeys, _maxDepositsCount);

        if (keysToDeposit > 0) {
            bytes memory publicKeysBatch;
            bytes memory signaturesBatch;
            (keysCount, publicKeysBatch, signaturesBatch) = IStakingModule(stakingModule.stakingModuleAddress)
                .requestValidatorsKeysForDeposits(keysToDeposit, _depositCalldata);

            if (keysCount > 0) {
                _makeBeaconChainDeposits32ETH(keysCount, abi.encodePacked(withdrawalCredentials), publicKeysBatch, signaturesBatch);

                stakingModule.lastDepositAt = uint64(block.timestamp);
                stakingModule.lastDepositBlock = block.number;

                emit StakingRouterETHDeposited(_getStakingModuleIdByIndex(stakingModuleIndex), keysCount * DEPOSIT_SIZE);
            }
        }
        _transferBalanceEthToLido();
    }

    /// @dev transfer all remaining balance to Lido contract
    function _transferBalanceEthToLido() internal {
        uint256 balance = address(this).balance;
        if (balance > 0) {
            getLido().receiveStakingRouter{value: balance}();
        }
    }

    /**
     * @notice Set credentials to withdraw ETH on Consensus Layer side after the phase 2 is launched to `_withdrawalCredentials`
     * @dev Note that setWithdrawalCredentials discards all unused signing keys as the signatures are invalidated.
     * @param _withdrawalCredentials withdrawal credentials field as defined in the Ethereum PoS consensus specs
     */
    function setWithdrawalCredentials(bytes32 _withdrawalCredentials) external onlyRole(MANAGE_WITHDRAWAL_CREDENTIALS_ROLE) {
        WITHDRAWAL_CREDENTIALS_POSITION.setStorageBytes32(_withdrawalCredentials);

        //trim keys with old WC
        _trimUnusedKeys();

        emit WithdrawalCredentialsSet(_withdrawalCredentials, msg.sender);
    }

    /**
     * @notice Returns current credentials to withdraw ETH on Consensus Layer side after the phase 2 is launched
     */
    function getWithdrawalCredentials() public view returns (bytes32) {
        return WITHDRAWAL_CREDENTIALS_POSITION.getStorageBytes32();
    }

    function _trimUnusedKeys() internal {
        uint256 stakingModulesCount = getStakingModulesCount();
        for (uint256 i; i < stakingModulesCount; ) {
            IStakingModule(_getStakingModuleAddressByIndex(i)).invalidateReadyToDepositKeys();
            unchecked {
                ++i;
            }
        }
    }

    /**
     * @dev load modules into a memory cache
     *
     * @param _zeroKeysCountsOfInactiveModules if true, active and available keys for
     *        inactive modules are set to zero
     *
     * @return totalActiveKeys total active keys across all modules (excluding inactive
     *         if _zeroKeysCountsOfInactiveModules is true)
     * @return stakingModulesCache array of StakingModuleCache structs
     */
    function _loadStakingModulesCache(bool _zeroKeysCountsOfInactiveModules) internal view returns (
        uint256 totalActiveKeys,
        StakingModuleCache[] memory stakingModulesCache
    ) {
        uint256 stakingModulesCount = getStakingModulesCount();
        stakingModulesCache = new StakingModuleCache[](stakingModulesCount);
        for (uint256 i; i < stakingModulesCount; ) {
            stakingModulesCache[i] = _loadStakingModulesCacheItem(i, _zeroKeysCountsOfInactiveModules);
            totalActiveKeys += stakingModulesCache[i].activeKeysCount;
            unchecked {
                ++i;
            }
        }
    }

    function _loadStakingModulesCacheItem(
        uint256 _stakingModuleIndex,
        bool _zeroKeysCountsIfInactive
    ) internal view returns (StakingModuleCache memory cacheItem) {
        StakingModule storage stakingModuleData = _getStakingModuleByIndex(_stakingModuleIndex);

        cacheItem.stakingModuleAddress = stakingModuleData.stakingModuleAddress;
        cacheItem.stakingModuleId = stakingModuleData.id;
        cacheItem.stakingModuleFee = stakingModuleData.stakingModuleFee;
        cacheItem.treasuryFee = stakingModuleData.treasuryFee;
        cacheItem.targetShare = stakingModuleData.targetShare;
        cacheItem.status = StakingModuleStatus(stakingModuleData.status);

        if (!_zeroKeysCountsIfInactive || cacheItem.status == StakingModuleStatus.Active) {
            uint256 moduleExitedKeysCount;
            (moduleExitedKeysCount, cacheItem.activeKeysCount, cacheItem.availableKeysCount) =
                IStakingModule(cacheItem.stakingModuleAddress).getValidatorsKeysStats();
            uint256 exitedKeysCount = stakingModuleData.exitedKeysCount;
            if (exitedKeysCount > moduleExitedKeysCount) {
                // module hasn't received all exited validators data yet => we need to correct
                // activeKeysCount (equal to depositedKeysCount - exitedKeysCount) replacing
                // the exitedKeysCount with the one that staking router is aware of
                cacheItem.activeKeysCount -= (exitedKeysCount - moduleExitedKeysCount);
            }
        }
    }

    function _getKeysAllocation(
        uint256 _keysToAllocate
    ) internal view returns (uint256 allocated, uint256[] memory allocations, StakingModuleCache[] memory stakingModulesCache) {
        // calculate total used keys for operators
        uint256 totalActiveKeys;

        (totalActiveKeys, stakingModulesCache) = _loadStakingModulesCache(true);

        uint256 stakingModulesCount = stakingModulesCache.length;
        allocations = new uint256[](stakingModulesCount);
        if (stakingModulesCount > 0) {
            /// @dev new estimated active keys count
            totalActiveKeys += _keysToAllocate;
            uint256[] memory capacities = new uint256[](stakingModulesCount);
            uint256 targetKeys;

            for (uint256 i; i < stakingModulesCount; ) {
                allocations[i] = stakingModulesCache[i].activeKeysCount;
                targetKeys = (stakingModulesCache[i].targetShare * totalActiveKeys) / TOTAL_BASIS_POINTS;
                capacities[i] = Math.min(targetKeys, stakingModulesCache[i].activeKeysCount + stakingModulesCache[i].availableKeysCount);
                unchecked {
                    ++i;
                }
            }

            allocated = MinFirstAllocationStrategy.allocate(allocations, capacities, _keysToAllocate);
        }
    }

    function _getStakingModuleIndexById(uint256 _stakingModuleId) internal view returns (uint256) {
        mapping(uint256 => uint256) storage _stakingModuleIndicesOneBased = _getStorageStakingIndicesMapping(
            STAKING_MODULE_INDICES_MAPPING_POSITION
        );
        uint256 indexOneBased = _stakingModuleIndicesOneBased[_stakingModuleId];
        if (indexOneBased == 0) revert ErrorStakingModuleUnregistered();
        return indexOneBased - 1;
    }

    function _setStakingModuleIndexById(uint24 _stakingModuleId, uint256 _stakingModuleIndex) internal {
        mapping(uint256 => uint256) storage _stakingModuleIndicesOneBased = _getStorageStakingIndicesMapping(
            STAKING_MODULE_INDICES_MAPPING_POSITION
        );
        _stakingModuleIndicesOneBased[_stakingModuleId] = _stakingModuleIndex + 1;
    }

    function _getStakingModuleIdByIndex(uint256 _stakingModuleIndex) internal view returns (uint24) {
        return _getStakingModuleByIndex(_stakingModuleIndex).id;
    }

    function _getStakingModuleById(uint256 _stakingModuleId) internal view returns (StakingModule storage) {
        return _getStakingModuleByIndex(_getStakingModuleIndexById(_stakingModuleId));
    }

    function _getStakingModuleByIndex(uint256 _stakingModuleIndex) internal view returns (StakingModule storage) {
        mapping(uint256 => StakingModule) storage _stakingModules = _getStorageStakingModulesMapping(STAKING_MODULES_MAPPING_POSITION);
        return _stakingModules[_stakingModuleIndex];
    }

    function _getStakingModuleAddressById(uint24 _stakingModuleId) internal view returns (address) {
        return _getStakingModuleById(_stakingModuleId).stakingModuleAddress;
    }

    function _getStakingModuleAddressByIndex(uint256 _stakingModuleIndex) internal view returns (address) {
        return _getStakingModuleByIndex(_stakingModuleIndex).stakingModuleAddress;
    }

    function _setContractVersion(uint256 version) internal {
        CONTRACT_VERSION_POSITION.setStorageUint256(version);
        emit ContractVersionSet(version);
    }

    /// @notice Return the initialized version of this contract starting from 0
    function getVersion() external view returns (uint256) {
        return CONTRACT_VERSION_POSITION.getStorageUint256();
    }

    function _getStorageStakingModulesMapping(bytes32 position) internal pure returns (mapping(uint256 => StakingModule) storage result) {
        assembly {
            result.slot := position
        }
    }

    function _getStorageStakingIndicesMapping(bytes32 position) internal pure returns (mapping(uint256 => uint256) storage result) {
        assembly {
            result.slot := position
        }
    }
}<|MERGE_RESOLUTION|>--- conflicted
+++ resolved
@@ -427,12 +427,8 @@
     {
         uint256 stakingModuleIndex = _getStakingModuleIndexById(uint24(_stakingModuleId));
         uint256 _keysToAllocate = getLido().getBufferedEther() / DEPOSIT_SIZE;
-<<<<<<< HEAD
-        (, uint256[] memory newKeysAllocation, StakingModuleCache[] memory stakingModuleCache) = _getKeysAllocation(_keysToAllocate);
-        return newKeysAllocation[stakingModuleIndex] - stakingModuleCache[stakingModuleIndex].activeKeysCount;
-=======
         (, uint256[] memory newKeysAllocation, StakingModuleCache[] memory stakingModulesCache) = _getKeysAllocation(_keysToAllocate);
-        return newKeysAllocation[_stakingModuleIndex] - stakingModulesCache[_stakingModuleIndex].activeKeysCount;
+        return newKeysAllocation[stakingModuleIndex] - stakingModulesCache[stakingModuleIndex].activeKeysCount;
     }
 
     /**
@@ -453,7 +449,6 @@
             modulesFee += moduleFees[i];
         }
         treasuryFee = totalFee - modulesFee;
->>>>>>> eb85b339
     }
 
     /**
