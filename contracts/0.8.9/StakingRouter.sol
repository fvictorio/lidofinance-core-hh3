--- conflicted
+++ resolved
@@ -316,39 +316,8 @@
         view
         returns (uint256 allocated, uint256[] memory allocations)
     {
-<<<<<<< HEAD
-        uint256 stakingModulesCount = getStakingModulesCount();
-        DepositsAllocatorStrategyMinActiveKeysFirst.AllocationCandidate[] memory candidates =
-            new DepositsAllocatorStrategyMinActiveKeysFirst.AllocationCandidate[](stakingModulesCount);
-
-        for (uint256 i = 0; i < candidates.length; ++i) {
-            StakingModuleCache memory stakingModuleCache = _loadStakingModuleCache(_getStakingModuleIdByIndex(i));
-            if (stakingModuleCache.paused) {
-                continue;
-            }
-            candidates[i].activeKeysCount = stakingModuleCache.activeKeysCount;
-            uint256 targetKeys = (stakingModuleCache.targetShare * _totalActiveKeys) / TOTAL_BASIS_POINTS;
-            if (targetKeys <= candidates[i].activeKeysCount) {
-                continue;
-            }
-            candidates[i].availableKeysCount = Math.min(stakingModuleCache.availableKeysCount, targetKeys - candidates[i].activeKeysCount);
-        }
-        return DepositsAllocatorStrategyMinActiveKeysFirst.allocate(candidates, _totalActiveKeys);
-    }
-
-    function getAllocatedDepositsCount(uint24 _stakingModuleId, uint256 _totalActiveKeys)
-        public
-        view
-        onlyRegisteredStakingModule(_stakingModuleId)
-        returns (uint256)
-    {
-        (uint256[] memory keysDistribution,) = getAllocatedDepositsDistribution(_totalActiveKeys);
-        uint256 stakingModuleIndex = _getStakingModuleIndexById(_stakingModuleId);
-        return keysDistribution[stakingModuleIndex];
-=======
         (uint256 totalActiveKeys, ) = getTotalActiveKeys();
         (allocated, allocations) = _getKeysAllocation(totalActiveKeys, _keysToAllocate);
->>>>>>> fbff4953
     }
 
     /**
@@ -366,10 +335,6 @@
     {
         /// @todo make more optimal calc of totalActiveKeysCount (eliminate double calls of module.getTotalUsedKeys() and
         ///       module.getTotalStoppedKeys() inside getTotalActiveKeys() and _loadStakingModuleCache() methods)
-<<<<<<< HEAD
-        (uint256 totalActiveKeys,) = getTotalActiveKeys();
-=======
->>>>>>> fbff4953
 
         uint256 maxSigningKeysCount;
         {
