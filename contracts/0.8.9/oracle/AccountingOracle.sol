// SPDX-FileCopyrightText: 2023 Lido <info@lido.fi>
// SPDX-License-Identifier: GPL-3.0
pragma solidity 0.8.9;

import { SafeCast } from "@openzeppelin/contracts-v4.4/utils/math/SafeCast.sol";

import { ILidoLocator } from "../../common/interfaces/ILidoLocator.sol";
import { UnstructuredStorage } from "../lib/UnstructuredStorage.sol";

import { BaseOracle, IConsensusContract } from "./BaseOracle.sol";


interface ILido {
    function handleOracleReport(
        uint256 currentReportTimestamp,
        uint256 secondsElapsedSinceLastReport,
        // CL values
        uint256 beaconValidators,
        uint256 beaconBalance,
        // EL values
        uint256 withdrawalVaultBalance,
        uint256 elRewardsVaultBalance,
        // decision
        uint256 requestIdToFinalizeUpTo,
        uint256 finalizationShareRate
    ) external;
}


interface ILegacyOracle {
    // only called before the migration

    function getBeaconSpec() external view returns (
        uint64 epochsPerFrame,
        uint64 slotsPerEpoch,
        uint64 secondsPerSlot,
        uint64 genesisTime
    );

    function getLastCompletedEpochId() external view returns (uint256);

    // only called after the migration

    function handleConsensusLayerReport(
        uint256 refSlot,
        uint256 clBalance,
        uint256 clValidators
    ) external;
}


interface IStakingRouter {
    function getExitedValidatorsCountAcrossAllModules() external view returns (uint256);

<<<<<<< HEAD
    function updateExitedValidatorsCountByStakingModule(
        uint256[] calldata _moduleIds,
        uint256[] calldata _exitedValidatorsCounts
    ) external;

    function reportStakingModuleExitedValidatorsCountByNodeOperator(
        uint256 _stakingModuleId,
        uint256[] calldata _nodeOperatorIds,
        uint256[] calldata _exitedValidatorsCounts
    ) external;

    function reportStakingModuleStuckValidatorsCountByNodeOperator(
        uint256 _stakingModuleId,
        uint256[] calldata _nodeOperatorIds,
        uint256[] calldata _stuckValidatorsCounts
=======
    function updateExitedKeysCountByStakingModule(
        uint256[] calldata moduleIds,
        uint256[] calldata exitedKeysCounts
    ) external;

    function reportStakingModuleExitedKeysCountByNodeOperator(
        uint256 stakingModuleId,
        bytes calldata nodeOperatorIds,
        bytes calldata exitedKeysCounts
    ) external;

    function reportStakingModuleStuckKeysCountByNodeOperator(
        uint256 stakingModuleId,
        bytes calldata nodeOperatorIds,
        bytes calldata stuckKeysCounts
>>>>>>> 91443115
    ) external;
}


interface IWithdrawalQueue {
    function updateBunkerMode(bool isBunkerMode, uint256 prevReportTimestamp) external;
}


contract AccountingOracle is BaseOracle {
    using UnstructuredStorage for bytes32;
    using SafeCast for uint256;

    error LidoLocatorCannotBeZero();
    error AdminCannotBeZero();
    error LegacyOracleCannotBeZero();
    error IncorrectOracleMigration(uint256 code);
    error SenderNotAllowed();
    error InvalidExitedValidatorsData();
    error NumExitedValidatorsCannotDecrease();
    error ExitedValidatorsLimitExceeded(uint256 limitPerDay, uint256 exitedPerDay);
    error UnsupportedExtraDataFormat(uint256 format);
    error UnsupportedExtraDataType(uint256 itemIndex, uint256 dataType);
    error TooManyNodeOpsPerExtraDataItem(uint256 itemIndex, uint256 nodeOpsCount);
    error MaxExtraDataItemsCountExceeded(uint256 maxItemsCount, uint256 receivedItemsCount);
    error CannotSubmitExtraDataBeforeMainData();
    error ExtraDataAlreadyProcessed();
    error ExtraDataListOnlySupportsSingleTx();
    error UnexpectedExtraDataFormat(uint256 expectedFormat, uint256 receivedFormat);
    error UnexpectedExtraDataItemsCount(uint256 expectedCount, uint256 receivedCount);
    error UnexpectedExtraDataIndex(uint256 expectedIndex, uint256 receivedIndex);
    error InvalidExtraDataItem(uint256 itemIndex);
    error InvalidExtraDataSortOrder(uint256 itemIndex);

    event DataBoundariesSet(uint256 maxExitedValidatorsPerDay, uint256 maxExtraDataListItemsCount);
    event ExtraDataSubmitted(uint256 indexed refSlot, uint256 itemsProcessed, uint256 itemsCount);

    event WarnExtraDataIncompleteProcessing(
        uint256 indexed refSlot,
        uint256 processedItemsCount,
        uint256 itemsCount
    );

    struct DataBoundaries {
        uint64 maxExitedValidatorsPerDay;
        uint64 maxExtraDataListItemsCount;
    }

    struct ExtraDataProcessingState {
        uint64 refSlot;
        uint16 dataFormat;
        uint64 itemsCount;
        uint64 itemsProcessed;
        uint256 lastSortingKey;
        bytes32 dataHash;
    }

    /// @notice An ACL role granting the permission to submit the data for a committee report.
    bytes32 public constant SUBMIT_DATA_ROLE = keccak256("SUBMIT_DATA_ROLE");

    /// @notice An ACL role granting the permission to set report data safety boundaries.
    bytes32 constant public MANAGE_DATA_BOUNDARIES_ROLE = keccak256("MANAGE_DATA_BOUNDARIES_ROLE");


    /// @dev Storage slot: DataBoundaries dataBoundaries
    bytes32 internal constant DATA_BOUNDARIES_POSITION =
        keccak256("lido.AccountingOracle.dataBoundaries");

    /// @dev Storage slot: ExtraDataProcessingState state
    bytes32 internal constant EXTRA_DATA_PROCESSING_STATE_POSITION =
        keccak256("lido.AccountingOracle.extraDataProcessingState");

    address public immutable LIDO;
    ILidoLocator public immutable LOCATOR;
    address public immutable LEGACY_ORACLE;

    ///
    /// Initialization & admin functions
    ///

    constructor(address lidoLocator, address lido, address legacyOracle, uint256 secondsPerSlot, uint256 genesisTime)
        BaseOracle(secondsPerSlot, genesisTime)
    {
        if (lidoLocator == address(0)) revert LidoLocatorCannotBeZero();
        if (legacyOracle == address(0)) revert LegacyOracleCannotBeZero();
        LOCATOR = ILidoLocator(lidoLocator);
        LIDO = lido;
        LEGACY_ORACLE = legacyOracle;
    }

    function initialize(
        address admin,
        address consensusContract,
        uint256 consensusVersion,
        uint256 maxExitedValidatorsPerDay,
        uint256 maxExtraDataListItemsCount
    ) external {
        if (admin == address(0)) revert AdminCannotBeZero();

        uint256 lastProcessingRefSlot = _checkOracleMigration(LEGACY_ORACLE, consensusContract);
        _initialize(admin, consensusContract, consensusVersion, maxExitedValidatorsPerDay,
                    maxExtraDataListItemsCount, lastProcessingRefSlot);
    }

    function initializeWithoutMigration(
        address admin,
        address consensusContract,
        uint256 consensusVersion,
        uint256 maxExitedValidatorsPerDay,
        uint256 maxExtraDataListItemsCount,
        uint256 lastProcessingRefSlot
    ) external {
        if (admin == address(0)) revert AdminCannotBeZero();

        _initialize(admin, consensusContract, consensusVersion, maxExitedValidatorsPerDay,
                    maxExtraDataListItemsCount, lastProcessingRefSlot);
    }

    function _initialize(
        address admin,
        address consensusContract,
        uint256 consensusVersion,
        uint256 maxExitedValidatorsPerDay,
        uint256 maxExtraDataListItemsCount,
        uint256 lastProcessingRefSlot
    ) internal {
        _setupRole(DEFAULT_ADMIN_ROLE, admin);

        _setDataBoundaries(maxExitedValidatorsPerDay, maxExtraDataListItemsCount);
        BaseOracle._initialize(consensusContract, consensusVersion, lastProcessingRefSlot);
    }

    function getDataBoundaries() external view returns (
        uint256 maxExitedValidatorsPerDay,
        uint256 maxExtraDataListItemsCount
    ) {
        DataBoundaries memory b = _storageDataBoundaries().value;
        return (b.maxExitedValidatorsPerDay, b.maxExtraDataListItemsCount);
    }

    function setDataBoundaries(uint256 maxExitedValidatorsPerDay, uint256 maxExtraDataListItemsCount)
        external
        onlyRole(MANAGE_DATA_BOUNDARIES_ROLE)
    {
        _setDataBoundaries(maxExitedValidatorsPerDay, maxExtraDataListItemsCount);
    }

    ///
    /// Data provider interface
    ///

    struct ReportData {
        ///
        /// Oracle consensus info
        ///

        /// @dev Version of the oracle consensus rules. Current version expected
        /// by the oracle can be obtained by calling getConsensusVersion().
        uint256 consensusVersion;

        /// @dev Reference slot for which the report was calculated. If the slot
        /// contains a block, the state being reported should include all state
        /// changes resulting from that block. The epoch containing the slot
        /// should be finalized prior to calculating the report.
        uint256 refSlot;

        ///
        /// CL values
        ///

        /// @dev The number of validators on consensus layer that were ever deposited
        /// via Lido as observed at the reference slot.
        uint256 numValidators;

        /// @dev Cumulative balance of all Lido validators on the consensus layer
        /// as observed at the reference slot.
        uint256 clBalanceGwei;

        /// @dev Ids of staking modules that have more exited validators than the number
        /// stored in the respective staking module contract as observed at the reference
        /// slot.
        uint256[] stakingModuleIdsWithNewlyExitedValidators;

        /// @dev Number of ever exited validators for each of the staking modules from
        /// the stakingModuleIdsWithNewlyExitedValidators array as observed at the
        /// reference slot.
        uint256[] numExitedValidatorsByStakingModule;

        ///
        /// EL values
        ///

        /// @dev The ETH balance of the Lido withdrawal vault as observed at the reference slot.
        uint256 withdrawalVaultBalance;

        /// @dev The ETH balance of the Lido execution layer rewards vault as observed
        /// at the reference slot.
        uint256 elRewardsVaultBalance;

        ///
        /// Decision
        ///

        /// @dev The id of the last withdrawal request that should be finalized as the result
        /// of applying this oracle report. The zero value means that no requests should be
        /// finalized.
        uint256 lastWithdrawalRequestIdToFinalize;

        /// @dev The share/ETH rate with the 10^27 precision (i.e. the price of one stETH share
        /// in ETH where one ETH is denominated as 10^27) used for finalizing withdrawal requests
        /// up to (and including) the one passed in the lastWithdrawalRequestIdToFinalize field.
        /// Must be set to zero if lastWithdrawalRequestIdToFinalize is zero.
        uint256 finalizationShareRate;

        /// @dev Whether, based on the state observed at the reference slot, the protocol should
        /// be in the bunker mode.
        bool isBunkerMode;

        ///
        /// Extra data — the oracle information that can be processed asynchronously in chunks
        /// after the main data is processed. The oracle doesn't enforce that extra data attached
        /// to some data report is processed in full before the processing deadline expires or a
        /// new data report starts being processed, but enforces that no processing of extra data
        /// for a report is possible after its processing deadline passes or a new data report
        /// arrives.
        ///
        /// Extra data is an array of items, each item being encoded as follows:
        ///
        ///    3 bytes    2 bytes      X bytes
        /// | itemIndex | itemType | itemPayload |
        ///
        /// itemIndex is a 0-based index into the extra data array;
        /// itemType is the type of extra data item;
        /// itemPayload is the item's data which interpretation depends on the item's type.
        ///
        /// Items should be sorted acsendingly by the (itemType, ...itemSortingKey) compound key
        /// where `itemSortingKey` calculation depends on the item's type (see below).
        ///
        /// ----------------------------------------------------------------------------------------
        ///
        /// itemType=0 (EXTRA_DATA_TYPE_STUCK_VALIDATORS): stuck validators by node operators.
        /// itemPayload format:
        ///
        /// | 3 bytes  |   8 bytes    |  nodeOpsCount * 8 bytes  |  nodeOpsCount * 16 bytes  |
        /// | moduleId | nodeOpsCount |      nodeOperatorIds     |   stuckValidatorsCounts   |
        ///
        /// moduleId is the staking module for which exited keys counts are being reported.
        ///
        /// nodeOperatorIds contains an array of ids of node operators that have total stuck
        /// validators counts changed compared to the staking module smart contract storage as
        /// observed at the reference slot. Each id is a 8-byte uint, ids are packed tightly.
        ///
        /// nodeOpsCount contains the number of node operator ids contained in the nodeOperatorIds
        /// array. Thus, nodeOpsCount = byteLength(nodeOperatorIds) / 8.
        ///
        /// stuckValidatorsCounts contains an array of stuck validators total counts, as observed at
        /// the reference slot, for the node operators from the nodeOperatorIds array, in the same
        /// order. Each count is a 16-byte uint, counts are packed tightly. Thus,
        /// byteLength(stuckValidatorsCounts) = nodeOpsCount * 16.
        ///
        /// nodeOpsCount must not be greater than maxExtraDataListItemsCount. If a staking module
        /// has more node operators with total stuck validators counts changed compared to the
        /// staking module smart contract storage (as observed at the reference slot), reporting for
        /// that module should be split into multiple items.
        ///
        /// Item sorting key is a compound key consisting of the module id and the first reported
        /// node opertator's id:
        ///
        /// itemSortingKey = (moduleId, nodeOperatorIds[0:8])
        ///
        /// ----------------------------------------------------------------------------------------
        ///
        /// itemType=1 (EXTRA_DATA_TYPE_EXITED_VALIDATORS): exited validators by node operators.
        ///
        /// The payload format is exactly the same as for itemType=EXTRA_DATA_TYPE_STUCK_VALIDATORS,
        /// except that, instead of stuck validators counts, exited validators counts are reported.
        /// The `itemSortingKey` is calculated identically.
        ///
        /// ----------------------------------------------------------------------------------------
        ///
        /// The oracle daemon should report exited/stuck validators counts ONLY for those
        /// (moduleId, nodeOperatorId) pairs that contain outdated counts in the staking
        /// module smart contract as observed at the reference slot.
        ///
        /// Extra data array can be passed in different formats, see below.
        ///

        /// @dev Format of the extra data. Currently, only the EXTRA_DATA_FORMAT_LIST=0 is
        /// supported. See the constant defining a specific extra data format for more info.
        uint256 extraDataFormat;

        /// @dev Hash of the extra data. See the constant defining a specific extra data
        /// format for the info on how to calculate the hash.
        bytes32 extraDataHash;

        /// @dev Number of the extra data items.
        uint256 extraDataItemsCount;
    }

    uint256 public constant EXTRA_DATA_TYPE_STUCK_VALIDATORS = 0;
    uint256 public constant EXTRA_DATA_TYPE_EXITED_VALIDATORS = 1;

    /// @notice The list format for the extra data array. Used when all extra data processing
    /// fits into a single transaction.
    ///
    /// Extra data is passed within a single transaction as a bytearray containing all data items
    /// packed tightly.
    ///
    /// Hash is a keccak256 hash calculated over the bytearray items. The Solidity equivalent of
    /// the hash calculation code would be the following (where `array` has the `bytes` type):
    ///
    /// keccak256(array)
    ///
    uint256 public constant EXTRA_DATA_FORMAT_LIST = 0;

    /// @notice Submits report data for processing.
    ///
    /// @param data The data. See the `ReportData` structure's docs for details.
    /// @param contractVersion Expected version of the oracle contract.
    ///
    /// Reverts if:
    /// - The caller is not a member of the oracle committee and doesn't possess the
    ///   SUBMIT_DATA_ROLE.
    /// - The provided contract version is different from the current one.
    /// - The provided consensus version is different from the expected one.
    /// - The provided reference slot differs from the current consensus frame's one.
    /// - The processing deadline for the current consensus frame is missed.
    /// - The keccak256 hash of the ABI-encoded data is different from the last hash
    ///   provided by the hash consensus contract.
    /// - The provided data doesn't meet safety checks and boundaries.
    ///
    function submitReportData(ReportData calldata data, uint256 contractVersion) external {
        _checkMsgSenderIsAllowedToSubmitData();
        _checkContractVersion(contractVersion);
        _checkConsensusData(data.refSlot, data.consensusVersion, keccak256(abi.encode(data)));
        uint256 prevRefSlot = _startProcessing();
        _handleConsensusReportData(data, prevRefSlot);
    }

    /// @notice Submits report extra data in the EXTRA_DATA_FORMAT_LIST format for processing.
    ///
    /// @param items The extra data items list. See docs for the `EXTRA_DATA_FORMAT_LIST`
    ///              constant for details.
    ///
    function submitReportExtraDataList(bytes calldata items) external {
        _submitReportExtraDataList(items);
    }

    struct ProcessingState {
        /// @notice Reference slot for the current reporting frame.
        uint256 currentFrameRefSlot;
        /// @notice The last time at which a data can be submitted for the current reporting frame.
        uint256 processingDeadlineTime;
        /// @notice Hash of the main report data. Zero bytes if consensus on the hash hasn't been
        /// reached yet for the current reporting frame.
        bytes32 mainDataHash;
        /// @notice Whether main report data for the for the current reporting frame has been
        /// already submitted.
        bool mainDataSubmitted;
        /// @notice Hash of the extra report data. Zero bytes if consensus on the main data hash
        /// hasn't been reached yet, or if the main report data hasn't been submitted yet, for the
        /// current reporting frame. Also zero bytes if the current reporting frame's data doesn't
        /// contain any extra data.
        bytes32 extraDataHash;
        /// @notice Format of the extra report data for the current reporting frame.
        uint256 extraDataFormat;
        /// @notice Total number of extra report data items for the current reporting frame.
        uint256 extraDataItemsCount;
        /// @notice How many extra report data items are already submitted for the current
        /// reporting frame.
        uint256 extraDataItemsSubmitted;
    }

    /// @notice Returns data processing state for the current reporting frame.
    /// @return result See the docs for the `ProcessingState` struct.
    ///
    function getProcessingState() external view returns (ProcessingState memory result) {
        ConsensusReport memory report = _storageConsensusReport().value;
        result.currentFrameRefSlot = _getCurrentRefSlot();

        if (result.currentFrameRefSlot != report.refSlot) {
            return result;
        }

        result.processingDeadlineTime = report.processingDeadlineTime;
        result.mainDataHash = report.hash;

        uint256 processingRefSlot = LAST_PROCESSING_REF_SLOT_POSITION.getStorageUint256();
        result.mainDataSubmitted = report.hash != bytes32(0) && report.refSlot == processingRefSlot;
        if (!result.mainDataSubmitted) {
            return result;
        }

        ExtraDataProcessingState memory extraState = _storageExtraDataProcessingState().value;
        if (extraState.dataHash == bytes32(0) || extraState.refSlot != processingRefSlot) {
            return result;
        }

        result.extraDataHash = extraState.dataHash;
        result.extraDataFormat = extraState.dataFormat;
        result.extraDataItemsCount = extraState.itemsCount;
        result.extraDataItemsSubmitted = extraState.itemsProcessed;
    }

    ///
    /// Implementation & helpers
    ///

    /// @dev Returns last processed reference slot of the legacy oracle.
    ///
    /// Old oracle didn't specify what slot use as a reference one, but actually
    /// used the first slot of the first frame's epoch. The new oracle uses the
    /// last slot of the previous frame's last epoch as a reference one.
    ///
    /// Oracle migration scheme:
    ///
    /// last old frame    <--------->
    /// old frames       |r  .   .   |
    /// new frames                  r|   .   .  r|   .   .  r|
    /// first new frame               <--------->
    /// events            0  1  2   3  4
    /// time ------------------------------------------------>
    ///
    /// 0. last reference slot of legacy oracle
    /// 1. last legacy oracle's consensus report arrives
    /// 2. new oracle is deployed and enabled, legacy oracle is disabled and upgraded to compat code
    /// 3. first reference slot of the new oracle
    /// 4. first new oracle's consensus report arrives
    ///
    function _checkOracleMigration(
        address legacyOracle,
        address consensusContract
    )
        internal view returns (uint256)
    {
        (uint256 initialEpoch,
            uint256 epochsPerFrame) = IConsensusContract(consensusContract).getFrameConfig();

        (uint256 slotsPerEpoch,
            uint256 secondsPerSlot,
            uint256 genesisTime) = IConsensusContract(consensusContract).getChainConfig();

        {
            // check chain spec to match the prev. one (a block is used to reduce stack alloc)
            (uint256 legacyEpochsPerFrame,
                uint256 legacySlotsPerEpoch,
                uint256 legacySecondsPerSlot,
                uint256 legacyGenesisTime) = ILegacyOracle(legacyOracle).getBeaconSpec();
            if (slotsPerEpoch != legacySlotsPerEpoch ||
                secondsPerSlot != legacySecondsPerSlot ||
                genesisTime != legacyGenesisTime
            ) {
                revert IncorrectOracleMigration(0);
            }
            if (epochsPerFrame != legacyEpochsPerFrame) {
                revert IncorrectOracleMigration(1);
            }
        }

        uint256 legacyProcessedEpoch = ILegacyOracle(legacyOracle).getLastCompletedEpochId();
        if (initialEpoch != legacyProcessedEpoch + epochsPerFrame) {
            revert IncorrectOracleMigration(2);
        }

        // last processing ref. slot of the new oracle should be set to the last processed
        // ref. slot of the legacy oracle, i.e. the first slot of the last processed epoch
        return legacyProcessedEpoch * slotsPerEpoch;
    }

    function _setDataBoundaries(uint256 maxExitedValidatorsPerDay, uint256 maxExtraDataListItemsCount)
        internal
    {
        _storageDataBoundaries().value = DataBoundaries({
            maxExitedValidatorsPerDay: maxExitedValidatorsPerDay.toUint64(),
            maxExtraDataListItemsCount: maxExtraDataListItemsCount.toUint64()
        });
        emit DataBoundariesSet(maxExitedValidatorsPerDay, maxExtraDataListItemsCount);
    }

    function _handleConsensusReport(
        ConsensusReport memory /* report */,
        uint256 /* prevSubmittedRefSlot */,
        uint256 prevProcessingRefSlot
    ) internal override {
        ExtraDataProcessingState memory state = _storageExtraDataProcessingState().value;
        if (state.refSlot == prevProcessingRefSlot && state.itemsProcessed < state.itemsCount) {
            emit WarnExtraDataIncompleteProcessing(
                prevProcessingRefSlot,
                state.itemsProcessed,
                state.itemsCount
            );
        }
    }

    function _checkMsgSenderIsAllowedToSubmitData() internal view {
        address sender = _msgSender();
        if (!hasRole(SUBMIT_DATA_ROLE, sender) && !_isConsensusMember(sender)) {
            revert SenderNotAllowed();
        }
    }

    function _handleConsensusReportData(ReportData calldata data, uint256 prevRefSlot) internal {
        DataBoundaries memory boundaries = _storageDataBoundaries().value;

        if (data.extraDataFormat != EXTRA_DATA_FORMAT_LIST) {
            revert UnsupportedExtraDataFormat(data.extraDataFormat);
        }

        if (data.extraDataItemsCount > boundaries.maxExtraDataListItemsCount) {
            revert MaxExtraDataItemsCountExceeded(
                boundaries.maxExtraDataListItemsCount,
                data.extraDataItemsCount
            );
        }

        ILegacyOracle(LEGACY_ORACLE).handleConsensusLayerReport(
            data.refSlot,
            data.clBalanceGwei * 1e9,
            data.numValidators
        );

        uint256 slotsElapsed = data.refSlot - prevRefSlot;

        IStakingRouter stakingRouter = IStakingRouter(LOCATOR.stakingRouter());
        IWithdrawalQueue withdrawalQueue = IWithdrawalQueue(LOCATOR.withdrawalQueue());

        _processStakingRouterExitedValidatorsByModule(
            stakingRouter,
            boundaries,
            data.stakingModuleIdsWithNewlyExitedValidators,
            data.numExitedValidatorsByStakingModule,
            slotsElapsed
        );

        withdrawalQueue.updateBunkerMode(
            data.isBunkerMode,
            GENESIS_TIME + prevRefSlot * SECONDS_PER_SLOT
        );

        ILido(LIDO).handleOracleReport(
            GENESIS_TIME + data.refSlot * SECONDS_PER_SLOT,
            slotsElapsed * SECONDS_PER_SLOT,
            data.numValidators,
            data.clBalanceGwei * 1e9,
            data.withdrawalVaultBalance,
            data.elRewardsVaultBalance,
            data.lastWithdrawalRequestIdToFinalize,
            data.finalizationShareRate
        );

        _storageExtraDataProcessingState().value = ExtraDataProcessingState({
            refSlot: data.refSlot.toUint64(),
            dataFormat: data.extraDataFormat.toUint16(),
            dataHash: data.extraDataHash,
            itemsCount: data.extraDataItemsCount.toUint16(),
            itemsProcessed: 0,
            lastSortingKey: 0
        });
    }

    function _processStakingRouterExitedValidatorsByModule(
        IStakingRouter stakingRouter,
        DataBoundaries memory boundaries,
        uint256[] calldata stakingModuleIds,
        uint256[] calldata numExitedValidatorsByStakingModule,
        uint256 slotsElapsed
    ) internal {
        if (stakingModuleIds.length != numExitedValidatorsByStakingModule.length) {
            revert InvalidExitedValidatorsData();
        }

        if (stakingModuleIds.length == 0) {
            return;
        }

        for (uint256 i = 1; i < stakingModuleIds.length;) {
            if (stakingModuleIds[i] <= stakingModuleIds[i - 1]) {
                revert InvalidExitedValidatorsData();
            }
            unchecked { ++i; }
        }

        uint256 exitedValidators = 0;
        for (uint256 i = 0; i < stakingModuleIds.length;) {
            if (numExitedValidatorsByStakingModule[i] == 0) {
                revert InvalidExitedValidatorsData();
            } else {
                exitedValidators += numExitedValidatorsByStakingModule[i];
            }
            unchecked { ++i; }
        }

        uint256 prevExitedValidators = stakingRouter.getExitedValidatorsCountAcrossAllModules();
        if (exitedValidators < prevExitedValidators) {
            revert NumExitedValidatorsCannotDecrease();
        }

        uint256 exitedValidatorsPerDay =
            (exitedValidators - prevExitedValidators) * (1 days) /
            (SECONDS_PER_SLOT * slotsElapsed);

        if (exitedValidatorsPerDay > boundaries.maxExitedValidatorsPerDay) {
            revert ExitedValidatorsLimitExceeded(
                boundaries.maxExitedValidatorsPerDay,
                exitedValidatorsPerDay
            );
        }

        stakingRouter.updateExitedValidatorsCountByStakingModule(
            stakingModuleIds,
            numExitedValidatorsByStakingModule
        );
    }

    struct ExtraDataIterState {
        // volatile
        bool started;
        uint256 index;
        uint256 itemType;
        uint256 dataOffset;
        uint256 lastSortingKey;
        // config
        address stakingRouter;
        uint256 maxNodeOpsByItem;
    }

    function _submitReportExtraDataList(bytes calldata items) internal {
        _checkMsgSenderIsAllowedToSubmitData();
        _checkProcessingDeadline();

        ExtraDataProcessingState memory procState = _storageExtraDataProcessingState().value;

        if (procState.refSlot != LAST_PROCESSING_REF_SLOT_POSITION.getStorageUint256()) {
            revert CannotSubmitExtraDataBeforeMainData();
        }

        if (procState.itemsProcessed == procState.itemsCount) {
            revert ExtraDataAlreadyProcessed();
        }

        if (procState.itemsProcessed != 0) {
            revert ExtraDataListOnlySupportsSingleTx();
        }

        if (procState.dataFormat != EXTRA_DATA_FORMAT_LIST) {
            revert UnexpectedExtraDataFormat(procState.dataFormat, EXTRA_DATA_FORMAT_LIST);
        }

        bytes32 dataHash = keccak256(items);
        if (dataHash != procState.dataHash) {
            revert UnexpectedDataHash(procState.dataHash, dataHash);
        }

        ExtraDataIterState memory iter = ExtraDataIterState({
            started: false,
            index: 0,
            itemType: 0,
            dataOffset: 0,
            lastSortingKey: 0,
            stakingRouter: LOCATOR.stakingRouter(),
            maxNodeOpsByItem: _storageDataBoundaries().value.maxExtraDataListItemsCount
        });

        _processExtraDataItems(items, iter);
        uint256 itemsProcessed = iter.index + 1;

        if (itemsProcessed != procState.itemsCount) {
            revert UnexpectedExtraDataItemsCount(procState.itemsCount, itemsProcessed);
            // return;
        }

        ExtraDataProcessingState storage _procState = _storageExtraDataProcessingState().value;
        _procState.itemsProcessed = uint64(itemsProcessed);
        _procState.lastSortingKey = iter.lastSortingKey;

<<<<<<< HEAD
    struct ExtraDataIterState {
        uint256 firstItemIndex;
        uint256 nextIndex;
        int256 lastType;
        int256 lastModuleId;
        int256 lastNodeOpId;
        ResizableArray.Array nopIds;
        ResizableArray.Array validatorCounts;
    }

    function _processExtraDataItems(
        uint256[] calldata items,
        uint256 itemsProcessed,
        uint256 lastProcessedItem,
        uint256 maxNodeOpsCountByModule
    ) internal returns (uint256) {
        IStakingRouter stakingRouter = IStakingRouter(LOCATOR.stakingRouter());

        ExtraDataIterState memory iter = ExtraDataIterState({
            firstItemIndex: itemsProcessed,
            nextIndex: 0,
            lastType: -1,
            lastModuleId: -1,
            lastNodeOpId: -1,
            nopIds: ResizableArray.preallocate(maxNodeOpsCountByModule),
            validatorCounts: ResizableArray.preallocate(maxNodeOpsCountByModule)
        });

        if (lastProcessedItem != 0) {
            (, uint256 itemType, uint216 payload) = _decodeExtraDataItem(lastProcessedItem);
            (uint256 moduleId, uint256 nodeOpId, ) = _decodeExtraDataPayload(payload);
            iter.lastType = int256(itemType);
            iter.lastModuleId = int256(moduleId);
            iter.lastNodeOpId = int256(nodeOpId);
        }

        while (iter.nextIndex < items.length) {
            iter.nopIds.clear();
            iter.validatorCounts.clear();

            _processSingleModule(iter, items);

            if (iter.lastType != -1) {
                assert(iter.lastModuleId >= 0);
                assert(iter.lastNodeOpId >= 0);

                if (iter.lastType == int256(EXTRA_DATA_TYPE_STUCK_VALIDATORS)) {
                    stakingRouter.reportStakingModuleStuckValidatorsCountByNodeOperator(
                        uint256(iter.lastModuleId),
                        iter.nopIds.pointer(),
                        iter.validatorCounts.pointer()
                    );
                } else if (iter.lastType == int256(EXTRA_DATA_TYPE_EXITED_VALIDATORS)) {
                    stakingRouter.reportStakingModuleExitedValidatorsCountByNodeOperator(
                        uint256(iter.lastModuleId),
                        iter.nopIds.pointer(),
                        iter.validatorCounts.pointer()
                    );
                } else {
                    revert UnsupportedExtraDataType(uint256(iter.lastType));
=======
        emit ExtraDataSubmitted(procState.refSlot, itemsProcessed, itemsProcessed);
    }

    function _processExtraDataItems(bytes calldata data, ExtraDataIterState memory iter) internal {
        uint256 dataOffset = iter.dataOffset;

        /// @solidity memory-safe-assembly
        while (dataOffset < data.length) {
            uint256 index;
            uint256 itemType;

            assembly {
                // layout at the dataOffset:
                // |  3 bytes  | 2 bytes  |   X bytes   |
                // | itemIndex | itemType | itemPayload |
                let header := calldataload(add(data.offset, dataOffset))
                index := shr(232, header)
                itemType := and(shr(216, header), 0xffff)
                dataOffset := add(dataOffset, 5)
            }

            if (!iter.started) {
                if (index != 0) {
                    revert UnexpectedExtraDataIndex(0, index);
>>>>>>> 91443115
                }
                iter.started = true;
            } else if (index != iter.index + 1) {
                revert UnexpectedExtraDataIndex(iter.index + 1, index);
            }

            iter.index = index;
            iter.itemType = itemType;
            iter.dataOffset = dataOffset;

            if (itemType == EXTRA_DATA_TYPE_EXITED_VALIDATORS ||
                itemType == EXTRA_DATA_TYPE_STUCK_VALIDATORS
            ) {
                _processExtraDataItem(data, iter);
            } else {
                revert UnsupportedExtraDataType(index, itemType);
            }

            assert(iter.dataOffset > dataOffset);
            dataOffset = iter.dataOffset;
        }
    }

    function _processExtraDataItem(bytes calldata data, ExtraDataIterState memory iter) internal {
        uint256 dataOffset = iter.dataOffset;
        uint256 moduleId;
        uint256 nodeOpsCount;
        uint256 firstNodeOpId;
        bytes calldata nodeOpIds;
        bytes calldata valsCounts;

        if (dataOffset + 35 > data.length) {
            // has to fit at least moduleId (3 bytes), nodeOpsCount (8 bytes),
            // and data for one node operator (8 + 16 bytes), total 35 bytes
            revert InvalidExtraDataItem(iter.index);
        }

        /// @solidity memory-safe-assembly
        assembly {
            // layout at the dataOffset:
            // | 3 bytes  |   8 bytes    |  nodeOpsCount * 8 bytes  |  nodeOpsCount * 16 bytes  |
            // | moduleId | nodeOpsCount |      nodeOperatorIds     |      validatorsCounts     |
            let header := calldataload(add(data.offset, dataOffset))
            moduleId := shr(232, header)
            nodeOpsCount := and(shr(168, header), 0xffffffffffffffff)
            nodeOpIds.offset := add(data.offset, add(dataOffset, 11))
            nodeOpIds.length := mul(nodeOpsCount, 8)
            firstNodeOpId := shr(192, calldataload(nodeOpIds.offset))
            valsCounts.offset := add(nodeOpIds.offset, nodeOpIds.length)
            valsCounts.length := mul(nodeOpsCount, 16)
            dataOffset := sub(add(valsCounts.offset, valsCounts.length), data.offset)
        }

<<<<<<< HEAD
            (uint256 iModuleId, uint256 iNodeOpId, uint256 iValidatorsCount) =
                _decodeExtraDataPayload(iPayload);
=======
        if (moduleId == 0) {
            revert InvalidExtraDataItem(iter.index);
        }
>>>>>>> 91443115

        unchecked {
            // | 2 bytes  | 19 bytes | 3 bytes  |    8 bytes    |
            // | itemType | 00000000 | moduleId | firstNodeOpId |
            uint256 sortingKey = (iter.itemType << 240) | (moduleId << 64) | firstNodeOpId;
            if (sortingKey <= iter.lastSortingKey) {
                revert InvalidExtraDataSortOrder(iter.index);
            }
            iter.lastSortingKey = sortingKey;
        }

<<<<<<< HEAD
            iter.nopIds.push(iNodeOpId);
            iter.validatorCounts.push(iValidatorsCount);
            lastNodeOpId = iNodeOpId;

            unchecked { ++i; }
=======
        if (dataOffset > data.length || nodeOpsCount == 0) {
            revert InvalidExtraDataItem(iter.index);
>>>>>>> 91443115
        }

        if (nodeOpsCount > iter.maxNodeOpsByItem) {
            revert TooManyNodeOpsPerExtraDataItem(iter.index, nodeOpsCount);
        }

        if (iter.itemType == EXTRA_DATA_TYPE_STUCK_VALIDATORS) {
            IStakingRouter(iter.stakingRouter)
                .reportStakingModuleStuckKeysCountByNodeOperator(moduleId, nodeOpIds, valsCounts);
        } else {
            IStakingRouter(iter.stakingRouter)
                .reportStakingModuleExitedKeysCountByNodeOperator(moduleId, nodeOpIds, valsCounts);
        }

<<<<<<< HEAD
    function _decodeExtraDataPayload(uint216 payload) internal pure returns (
        uint24 moduleId,
        uint64 nodeOperatorId,
        uint128 validatorsCount
    ) {
        validatorsCount = uint128(payload);
        nodeOperatorId = uint64(payload >> 128);
        moduleId = uint24(payload >> 192);
=======
        iter.dataOffset = dataOffset;
>>>>>>> 91443115
    }

    ///
    /// Storage helpers
    ///

    struct StorageDataBoundaries {
        DataBoundaries value;
    }

    function _storageDataBoundaries() internal pure returns (StorageDataBoundaries storage r) {
        bytes32 position = DATA_BOUNDARIES_POSITION;
        assembly { r.slot := position }
    }

    struct StorageExtraDataProcessingState {
        ExtraDataProcessingState value;
    }

    function _storageExtraDataProcessingState()
        internal pure returns (StorageExtraDataProcessingState storage r)
    {
        bytes32 position = EXTRA_DATA_PROCESSING_STATE_POSITION;
        assembly { r.slot := position }
    }
}<|MERGE_RESOLUTION|>--- conflicted
+++ resolved
@@ -52,39 +52,21 @@
 interface IStakingRouter {
     function getExitedValidatorsCountAcrossAllModules() external view returns (uint256);
 
-<<<<<<< HEAD
     function updateExitedValidatorsCountByStakingModule(
-        uint256[] calldata _moduleIds,
-        uint256[] calldata _exitedValidatorsCounts
+        uint256[] calldata moduleIds,
+        uint256[] calldata exitedValidatorsCounts
     ) external;
 
     function reportStakingModuleExitedValidatorsCountByNodeOperator(
-        uint256 _stakingModuleId,
-        uint256[] calldata _nodeOperatorIds,
-        uint256[] calldata _exitedValidatorsCounts
-    ) external;
-
-    function reportStakingModuleStuckValidatorsCountByNodeOperator(
-        uint256 _stakingModuleId,
-        uint256[] calldata _nodeOperatorIds,
-        uint256[] calldata _stuckValidatorsCounts
-=======
-    function updateExitedKeysCountByStakingModule(
-        uint256[] calldata moduleIds,
-        uint256[] calldata exitedKeysCounts
-    ) external;
-
-    function reportStakingModuleExitedKeysCountByNodeOperator(
         uint256 stakingModuleId,
         bytes calldata nodeOperatorIds,
-        bytes calldata exitedKeysCounts
+        bytes calldata exitedValidatorsCounts
     ) external;
 
-    function reportStakingModuleStuckKeysCountByNodeOperator(
+    function reportStakingModuleStuckValidatorsCountByNodeOperator(
         uint256 stakingModuleId,
         bytes calldata nodeOperatorIds,
-        bytes calldata stuckKeysCounts
->>>>>>> 91443115
+        bytes calldata stuckValidatorsCounts
     ) external;
 }
 
@@ -760,68 +742,6 @@
         _procState.itemsProcessed = uint64(itemsProcessed);
         _procState.lastSortingKey = iter.lastSortingKey;
 
-<<<<<<< HEAD
-    struct ExtraDataIterState {
-        uint256 firstItemIndex;
-        uint256 nextIndex;
-        int256 lastType;
-        int256 lastModuleId;
-        int256 lastNodeOpId;
-        ResizableArray.Array nopIds;
-        ResizableArray.Array validatorCounts;
-    }
-
-    function _processExtraDataItems(
-        uint256[] calldata items,
-        uint256 itemsProcessed,
-        uint256 lastProcessedItem,
-        uint256 maxNodeOpsCountByModule
-    ) internal returns (uint256) {
-        IStakingRouter stakingRouter = IStakingRouter(LOCATOR.stakingRouter());
-
-        ExtraDataIterState memory iter = ExtraDataIterState({
-            firstItemIndex: itemsProcessed,
-            nextIndex: 0,
-            lastType: -1,
-            lastModuleId: -1,
-            lastNodeOpId: -1,
-            nopIds: ResizableArray.preallocate(maxNodeOpsCountByModule),
-            validatorCounts: ResizableArray.preallocate(maxNodeOpsCountByModule)
-        });
-
-        if (lastProcessedItem != 0) {
-            (, uint256 itemType, uint216 payload) = _decodeExtraDataItem(lastProcessedItem);
-            (uint256 moduleId, uint256 nodeOpId, ) = _decodeExtraDataPayload(payload);
-            iter.lastType = int256(itemType);
-            iter.lastModuleId = int256(moduleId);
-            iter.lastNodeOpId = int256(nodeOpId);
-        }
-
-        while (iter.nextIndex < items.length) {
-            iter.nopIds.clear();
-            iter.validatorCounts.clear();
-
-            _processSingleModule(iter, items);
-
-            if (iter.lastType != -1) {
-                assert(iter.lastModuleId >= 0);
-                assert(iter.lastNodeOpId >= 0);
-
-                if (iter.lastType == int256(EXTRA_DATA_TYPE_STUCK_VALIDATORS)) {
-                    stakingRouter.reportStakingModuleStuckValidatorsCountByNodeOperator(
-                        uint256(iter.lastModuleId),
-                        iter.nopIds.pointer(),
-                        iter.validatorCounts.pointer()
-                    );
-                } else if (iter.lastType == int256(EXTRA_DATA_TYPE_EXITED_VALIDATORS)) {
-                    stakingRouter.reportStakingModuleExitedValidatorsCountByNodeOperator(
-                        uint256(iter.lastModuleId),
-                        iter.nopIds.pointer(),
-                        iter.validatorCounts.pointer()
-                    );
-                } else {
-                    revert UnsupportedExtraDataType(uint256(iter.lastType));
-=======
         emit ExtraDataSubmitted(procState.refSlot, itemsProcessed, itemsProcessed);
     }
 
@@ -846,7 +766,6 @@
             if (!iter.started) {
                 if (index != 0) {
                     revert UnexpectedExtraDataIndex(0, index);
->>>>>>> 91443115
                 }
                 iter.started = true;
             } else if (index != iter.index + 1) {
@@ -900,14 +819,9 @@
             dataOffset := sub(add(valsCounts.offset, valsCounts.length), data.offset)
         }
 
-<<<<<<< HEAD
-            (uint256 iModuleId, uint256 iNodeOpId, uint256 iValidatorsCount) =
-                _decodeExtraDataPayload(iPayload);
-=======
         if (moduleId == 0) {
             revert InvalidExtraDataItem(iter.index);
         }
->>>>>>> 91443115
 
         unchecked {
             // | 2 bytes  | 19 bytes | 3 bytes  |    8 bytes    |
@@ -919,16 +833,8 @@
             iter.lastSortingKey = sortingKey;
         }
 
-<<<<<<< HEAD
-            iter.nopIds.push(iNodeOpId);
-            iter.validatorCounts.push(iValidatorsCount);
-            lastNodeOpId = iNodeOpId;
-
-            unchecked { ++i; }
-=======
         if (dataOffset > data.length || nodeOpsCount == 0) {
             revert InvalidExtraDataItem(iter.index);
->>>>>>> 91443115
         }
 
         if (nodeOpsCount > iter.maxNodeOpsByItem) {
@@ -937,24 +843,13 @@
 
         if (iter.itemType == EXTRA_DATA_TYPE_STUCK_VALIDATORS) {
             IStakingRouter(iter.stakingRouter)
-                .reportStakingModuleStuckKeysCountByNodeOperator(moduleId, nodeOpIds, valsCounts);
+                .reportStakingModuleStuckValidatorsCountByNodeOperator(moduleId, nodeOpIds, valsCounts);
         } else {
             IStakingRouter(iter.stakingRouter)
-                .reportStakingModuleExitedKeysCountByNodeOperator(moduleId, nodeOpIds, valsCounts);
-        }
-
-<<<<<<< HEAD
-    function _decodeExtraDataPayload(uint216 payload) internal pure returns (
-        uint24 moduleId,
-        uint64 nodeOperatorId,
-        uint128 validatorsCount
-    ) {
-        validatorsCount = uint128(payload);
-        nodeOperatorId = uint64(payload >> 128);
-        moduleId = uint24(payload >> 192);
-=======
+                .reportStakingModuleExitedValidatorsCountByNodeOperator(moduleId, nodeOpIds, valsCounts);
+        }
+
         iter.dataOffset = dataOffset;
->>>>>>> 91443115
     }
 
     ///
