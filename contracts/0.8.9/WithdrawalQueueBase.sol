--- conflicted
+++ resolved
@@ -417,13 +417,8 @@
 
         _setLastRequestId(requestId);
         _getQueue()[requestId] =
-<<<<<<< HEAD
-            WithdrawalRequest(cumulativeStETH, cumulativeShares, payable(_owner), uint64(block.timestamp), false);
+            WithdrawalRequest(cumulativeStETH, cumulativeShares, _owner, uint64(block.timestamp), false);
         assert(_getRequestsByOwner()[_owner].add(requestId));
-=======
-            WithdrawalRequest(cumulativeStETH, cumulativeShares, _owner, uint64(block.timestamp), false);
-        _getRequestsByOwner()[_owner].add(requestId);
->>>>>>> 4052ece9
 
         emit WithdrawalRequested(requestId, msg.sender, _owner, _amountOfStETH, _amountOfShares);
     }
