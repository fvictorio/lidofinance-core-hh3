// SPDX-FileCopyrightText: 2023 Lido <info@lido.fi>
// SPDX-License-Identifier: GPL-3.0

/* See contracts/COMPILERS.md */
pragma solidity 0.8.9;

import {StakingRouter} from "../StakingRouter.sol";

contract StakingRouterMock is StakingRouter {
    constructor(address _depositContract) StakingRouter(_depositContract) {
        // unlock impl
        _setContractVersion(0);
    }

    function getStakingModuleIndexById(uint256 _stakingModuleId) external view returns (uint256) {
        return _getStakingModuleIndexById(_stakingModuleId);
    }

    function getStakingModuleByIndex(uint256 _stakingModuleId) external view returns (StakingModule memory) {
        return _getStakingModuleByIndex(_stakingModuleId);
    }
<<<<<<< HEAD
}
=======

    function getStakingModuleByIndex(uint256 _stakingModuleIndex) external view returns (StakingModule memory) {
        return _getStakingModuleByIndex(_stakingModuleIndex);
    }
}
    
>>>>>>> d820fddb
<|MERGE_RESOLUTION|>--- conflicted
+++ resolved
@@ -16,16 +16,7 @@
         return _getStakingModuleIndexById(_stakingModuleId);
     }
 
-    function getStakingModuleByIndex(uint256 _stakingModuleId) external view returns (StakingModule memory) {
-        return _getStakingModuleByIndex(_stakingModuleId);
-    }
-<<<<<<< HEAD
-}
-=======
-
     function getStakingModuleByIndex(uint256 _stakingModuleIndex) external view returns (StakingModule memory) {
         return _getStakingModuleByIndex(_stakingModuleIndex);
     }
-}
-    
->>>>>>> d820fddb
+}