--- conflicted
+++ resolved
@@ -10,12 +10,7 @@
 
 import {Versioned} from "./utils/Versioned.sol";
 import {AccessControlEnumerable} from "./utils/access/AccessControlEnumerable.sol";
-<<<<<<< HEAD
-import {TriggerableWithdrawals} from "../common/lib/TriggerableWithdrawals.sol";
-import {Consolidation} from "../common/lib/Consolidation.sol";
-=======
 
->>>>>>> 6b4f9527
 import {ILidoLocator} from "../common/interfaces/ILidoLocator.sol";
 import {WithdrawalVaultEIP7685} from "./WithdrawalVaultEIP7685.sol";
 
@@ -37,12 +32,6 @@
     ILido public immutable LIDO;
     address public immutable TREASURY;
 
-<<<<<<< HEAD
-    bytes32 public constant ADD_FULL_WITHDRAWAL_REQUEST_ROLE = keccak256("ADD_FULL_WITHDRAWAL_REQUEST_ROLE");
-    bytes32 public constant ADD_CONSOLIDATION_REQUEST_ROLE = keccak256("ADD_CONSOLIDATION_REQUEST_ROLE");
-
-=======
->>>>>>> 6b4f9527
     // Events
     /**
      * Emitted when the ERC20 `token` recovered (i.e. transferred)
@@ -61,11 +50,6 @@
     error NotLido();
     error NotEnoughEther(uint256 requested, uint256 balance);
     error ZeroAmount();
-<<<<<<< HEAD
-    error InsufficientFee(uint256 providedFee, uint256 requiredFee);
-    error ExcessFeeRefundFailed();
-=======
->>>>>>> 6b4f9527
 
     /**
      * @param _lido the Lido token (stETH) address
@@ -77,13 +61,6 @@
 
         LIDO = ILido(_lido);
         TREASURY = _treasury;
-    }
-
-    /// @dev Ensures the contract’s ETH balance is unchanged.
-    modifier preservesEthBalance() {
-        uint256 balanceBeforeCall = address(this).balance - msg.value;
-        _;
-        assert(address(this).balance == balanceBeforeCall);
     }
 
     /// @notice Initializes the contract. Can be called only once.
@@ -158,105 +135,6 @@
         _token.transferFrom(address(this), TREASURY, _tokenId);
     }
 
-<<<<<<< HEAD
-    /**
-     * @dev Submits EIP-7002 full withdrawal requests for the specified public keys.
-     *      Each request instructs a validator to fully withdraw its stake and exit its duties as a validator.
-     *      Refunds any excess fee to the caller after deducting the total fees,
-     *      which are calculated based on the number of public keys and the current minimum fee per withdrawal request.
-     *
-     * @param pubkeys A tightly packed array of 48-byte public keys corresponding to validators requesting full withdrawals.
-     *                | ----- public key (48 bytes) ----- || ----- public key (48 bytes) ----- | ...
-     *
-     * @notice Reverts if:
-     *         - The caller does not have the `ADD_FULL_WITHDRAWAL_REQUEST_ROLE`.
-     *         - The provided public key array is empty.
-     *         - Validation of any of the provided public keys fails.
-     *         - The provided total withdrawal fee is insufficient to cover all requests.
-     *         - Refund of the excess fee fails.
-     */
-    function addFullWithdrawalRequests(
-        bytes calldata pubkeys
-    ) external payable onlyRole(ADD_FULL_WITHDRAWAL_REQUEST_ROLE) preservesEthBalance {
-        uint256 feePerRequest = TriggerableWithdrawals.getWithdrawalRequestFee();
-        uint256 totalFee = (pubkeys.length / TriggerableWithdrawals.PUBLIC_KEY_LENGTH) * feePerRequest;
-
-        _requireSufficientFee(totalFee);
-
-        TriggerableWithdrawals.addFullWithdrawalRequests(pubkeys, feePerRequest);
-
-        _refundExcessFee(totalFee);
-    }
-
-    /**
-     * @dev Submits EIP-7251 consolidation requests for the specified public keys.
-     *      Each request consolidate validators.
-     *      Refunds any excess fee to the caller after deducting the total fees,
-     *      which are calculated based on the number of requests and the current minimum fee per withdrawal request.
-     *
-     * @param sourcePubkeys A tightly packed array of 48-byte source public keys corresponding to validators requesting consolidation.
-     *                | ----- public key (48 bytes) ----- || ----- public key (48 bytes) ----- | ...
-     *
-     * @param targetPubkeys A tightly packed array of 48-byte target public keys corresponding to validators requesting consolidation.
-     *                | ----- public key (48 bytes) ----- || ----- public key (48 bytes) ----- | ...
-     *
-     * @notice Reverts if:
-     *         - The caller does not have the `ADD_CONSOLIDATION_REQUEST_ROLE`.
-     *         - Validation of any of the provided public keys fails.
-     *         - The source and target public key arrays have different lengths.
-     *         - The provided public key arrays is empty.
-     *         - The provided total withdrawal fee is insufficient to cover all requests.
-     *         - Refund of the excess fee fails.
-     */
-    function addConsolidationRequests(
-        bytes calldata sourcePubkeys,
-        bytes calldata targetPubkeys
-    ) external payable onlyRole(ADD_CONSOLIDATION_REQUEST_ROLE) preservesEthBalance {
-        uint256 feePerRequest = Consolidation.getConsolidationRequestFee();
-        uint256 totalFee = (sourcePubkeys.length / Consolidation.PUBLIC_KEY_LENGTH) * feePerRequest;
-
-        _requireSufficientFee(totalFee);
-
-        Consolidation.addConsolidationRequests(sourcePubkeys, targetPubkeys, feePerRequest);
-
-        _refundExcessFee(totalFee);
-    }
-
-    /**
-     * @dev Retrieves the current EIP-7002 withdrawal fee.
-     * @return The minimum fee required per withdrawal request.
-     */
-    function getWithdrawalRequestFee() external view returns (uint256) {
-        return TriggerableWithdrawals.getWithdrawalRequestFee();
-    }
-
-    /**
-     * @dev Retrieves the current EIP-7251 consolidation fee.
-     * @return The minimum fee required per consolidation request.
-     */
-    function getConsolidationRequestFee() external view returns (uint256) {
-        return Consolidation.getConsolidationRequestFee();
-    }
-
-    function _requireSufficientFee(uint256 requiredFee) internal view {
-        if (requiredFee > msg.value) {
-            revert InsufficientFee(msg.value, requiredFee);
-        }
-    }
-
-    function _refundExcessFee(uint256 fee) internal {
-        uint256 refund = msg.value - fee;
-        if (refund > 0) {
-            (bool success, ) = msg.sender.call{value: refund}("");
-
-            if (!success) {
-                revert ExcessFeeRefundFailed();
-            }
-        }
-    }
-
-=======
->>>>>>> 6b4f9527
     function _onlyNonZeroAddress(address _address) internal pure {
         if (_address == address(0)) revert ZeroAddress();
     }
