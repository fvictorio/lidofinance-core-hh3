--- conflicted
+++ resolved
@@ -54,13 +54,8 @@
     bytes32 public constant STAKER_ROLE = keccak256("Vault.Delegation.StakerRole");
 
     /**
-<<<<<<< HEAD
-     * @notice Role for the node operator
-     * Node operator rewards claimer can:
-=======
      * @notice Role for the operator
      * Operator can:
->>>>>>> 39c155f9
      * - claim the performance due
      * - vote on performance fee changes
      * - vote on ownership transfer
