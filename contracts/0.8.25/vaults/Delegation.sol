--- conflicted
+++ resolved
@@ -142,27 +142,20 @@
     }
 
     /**
-<<<<<<< HEAD
+     * @notice Returns the amount of ether that can be withdrawn from the staking vault.
+     * @dev This is the amount of ether that is not locked in the StakingVault and not reserved for curator and node operator fees.
+     * @dev This method overrides the Dashboard's withdrawableEther() method
+     * @return The amount of ether that can be withdrawn.
+     */
+    function withdrawableEther() external view override returns (uint256) {
+        return Math256.min(address(stakingVault()).balance, unreserved());
+    }
+
+    /**
      * @notice Sets the confirm lifetime.
      * Confirm lifetime is a period during which the confirm is counted. Once the period is over,
      * the confirm is considered expired, no longer counts and must be recasted.
      * @param _newConfirmLifetime The new confirm lifetime in seconds.
-=======
-     * @notice Returns the amount of ether that can be withdrawn from the staking vault.
-     * @dev This is the amount of ether that is not locked in the StakingVault and not reserved for curator and node operator fees.
-     * @dev This method overrides the Dashboard's withdrawableEther() method
-     * @return The amount of ether that can be withdrawn.
-     */
-    function withdrawableEther() external view override returns (uint256) {
-        return Math256.min(address(stakingVault()).balance, unreserved());
-    }
-
-    /**
-     * @notice Sets the vote lifetime.
-     * Vote lifetime is a period during which the vote is counted. Once the period is over,
-     * the vote is considered expired, no longer counts and must be recasted for the voting to go through.
-     * @param _newVoteLifetime The new vote lifetime in seconds.
->>>>>>> 869c6052
      */
     function setConfirmLifetime(uint256 _newConfirmLifetime) external onlyConfirmed(_confirmingRoles()) {
         _setConfirmLifetime(_newConfirmLifetime);
