// SPDX-FileCopyrightText: 2025 Lido <info@lido.fi>
// SPDX-License-Identifier: GPL-3.0

// See contracts/COMPILERS.md
pragma solidity 0.8.25;

import {OwnableUpgradeable} from "contracts/openzeppelin/5.2/upgradeable/access/OwnableUpgradeable.sol";

import {IStakingVault} from "./interfaces/IStakingVault.sol";
import {ILidoLocator} from "contracts/common/interfaces/ILidoLocator.sol";
import {ILido} from "../interfaces/ILido.sol";

import {PausableUntilWithRoles} from "../utils/PausableUntilWithRoles.sol";

import {ILidoLocator} from "contracts/common/interfaces/ILidoLocator.sol";
import {Math256} from "contracts/common/lib/Math256.sol";
import {OperatorGrid} from "./OperatorGrid.sol";

interface IOperatorGrid {
    function getVaultLimits(address vault) external returns(
        uint256 _shareLimit,
        uint256 _reserveRatioBP,
        uint256 _reserveRatioThresholdBP,
        uint256 _treasuryFeeBP
    );
}

/// @notice VaultHub is a contract that manages vaults connected to the Lido protocol
/// It allows to connect vaults, disconnect them, mint and burn stETH
/// It also allows to force rebalance of the vaults
/// Also, it passes the report from the accounting oracle to the vaults and charges fees
/// @author folkyatina
contract VaultHub is PausableUntilWithRoles {
    /// @custom:storage-location erc7201:VaultHub
    struct VaultHubStorage {
        /// @notice vault sockets with vaults connected to the hub
        /// @dev    first socket is always zero. stone in the elevator
        VaultSocket[] sockets;
        /// @notice mapping from vault address to its socket
        /// @dev    if vault is not connected to the hub, its index is zero
        mapping(address => uint256) vaultIndex;
        /// @notice allowed beacon addresses
        mapping(bytes32 => bool) vaultProxyCodehash;
    }

    struct VaultSocket {
        // ### 1st slot
        /// @notice vault address
        address vault;
        /// @notice total number of stETH shares minted by the vault
        uint96 sharesMinted;
        // ### 2nd slot
        /// @notice maximum number of stETH shares that can be minted by vault owner
        uint96 shareLimit;
        /// @notice minimal share of ether that is reserved for each stETH minted
        uint16 reserveRatioBP;
        /// @notice if vault's reserve decreases to this threshold, it should be force rebalanced
        uint16 rebalanceThresholdBP;
        /// @notice treasury fee in basis points
        uint16 treasuryFeeBP;
        /// @notice if true, vault is disconnected and fee is not accrued
        bool pendingDisconnect;
        /// @notice unused gap in the slot 2
        /// uint104 _unused_gap_;
    }

    // keccak256(abi.encode(uint256(keccak256("VaultHub")) - 1)) & ~bytes32(uint256(0xff))
    bytes32 private constant VAULT_HUB_STORAGE_LOCATION =
        0xb158a1a9015c52036ff69e7937a7bb424e82a8c4cbec5c5309994af06d825300;

    /// @notice role that allows to connect vaults to the hub
    bytes32 public constant VAULT_MASTER_ROLE = keccak256("Vaults.VaultHub.VaultMasterRole");
    /// @notice role that allows to add factories and vault implementations to hub
    bytes32 public constant VAULT_REGISTRY_ROLE = keccak256("Vaults.VaultHub.VaultRegistryRole");
    /// @dev basis points base
    uint256 internal constant TOTAL_BASIS_POINTS = 100_00;
    /// @notice amount of ETH that is locked on the vault on connect and can be withdrawn on disconnect only
    uint256 internal constant CONNECT_DEPOSIT = 1 ether;
    /// @notice length of the validator pubkey in bytes
    uint256 internal constant PUBLIC_KEY_LENGTH = 48;

    /// @notice limit for the number of vaults that can ever be connected to the vault hub
    uint256 private immutable CONNECTED_VAULTS_LIMIT;
    /// @notice limit for a single vault share limit relative to Lido TVL in basis points
    uint256 private immutable RELATIVE_SHARE_LIMIT_BP;

<<<<<<< HEAD
    OperatorGrid public immutable OPERATOR_GRID;

    /// @param _stETH Lido stETH contract
    constructor(IStETH _stETH, address _operatorGrid) {
        STETH = _stETH;
        OPERATOR_GRID = OperatorGrid(_operatorGrid);
=======
    /// @notice Lido stETH contract
    ILido public immutable LIDO;
    /// @notice Lido Locator contract
    ILidoLocator public immutable LIDO_LOCATOR;

    /// @param _locator Lido Locator contract
    /// @param _lido Lido stETH contract
    /// @param _connectedVaultsLimit Maximum number of vaults that can be connected simultaneously
    /// @param _relativeShareLimitBP Maximum share limit relative to TVL in basis points
    constructor(
        ILidoLocator _locator,
        ILido _lido,
        uint256 _connectedVaultsLimit,
        uint256 _relativeShareLimitBP
    ) {
        if (_connectedVaultsLimit == 0) revert ZeroArgument("_connectedVaultsLimit");
        if (_relativeShareLimitBP == 0) revert ZeroArgument("_relativeShareLimitBP");
        if (_relativeShareLimitBP > TOTAL_BASIS_POINTS)
            revert RelativeShareLimitBPTooHigh(_relativeShareLimitBP, TOTAL_BASIS_POINTS);

        LIDO_LOCATOR = _locator;
        LIDO = _lido;
        CONNECTED_VAULTS_LIMIT = _connectedVaultsLimit;
        RELATIVE_SHARE_LIMIT_BP = _relativeShareLimitBP;
>>>>>>> 71667361

        _disableInitializers();
    }

    function initialize(address _admin) external initializer {
        if (_admin == address(0)) revert ZeroArgument("_admin");

        __VaultHub_init(_admin);
    }

    /// @param _admin admin address to manage the roles
    function __VaultHub_init(address _admin) internal onlyInitializing {
        __AccessControlEnumerable_init();

        // the stone in the elevator
        _getVaultHubStorage().sockets.push(VaultSocket(address(0), 0, 0, 0, 0, 0, false));

        _grantRole(DEFAULT_ADMIN_ROLE, _admin);
    }

    /// @notice added vault proxy codehash to allowed list
    /// @param codehash vault proxy codehash
    function addVaultProxyCodehash(bytes32 codehash) public onlyRole(VAULT_REGISTRY_ROLE) {
        if (codehash == bytes32(0)) revert ZeroArgument("codehash");

        VaultHubStorage storage $ = _getVaultHubStorage();
        if ($.vaultProxyCodehash[codehash]) revert AlreadyExists(codehash);
        $.vaultProxyCodehash[codehash] = true;
        emit VaultProxyCodehashAdded(codehash);
    }

    /// @notice returns the number of vaults connected to the hub
    function vaultsCount() public view returns (uint256) {
        return _getVaultHubStorage().sockets.length - 1;
    }

    /// @param _index index of the vault
    /// @return vault address
    function vault(uint256 _index) public view returns (address) {
        return _getVaultHubStorage().sockets[_index + 1].vault;
    }

    /// @param _index index of the vault
    /// @return vault socket
    function vaultSocket(uint256 _index) external view returns (VaultSocket memory) {
        return _getVaultHubStorage().sockets[_index + 1];
    }

    /// @param _vault vault address
    /// @return vault socket
    function vaultSocket(address _vault) external view returns (VaultSocket memory) {
        VaultHubStorage storage $ = _getVaultHubStorage();
        return $.sockets[$.vaultIndex[_vault]];
    }

<<<<<<< HEAD
    function connectVault(address _vault) external {
        (
            uint256 shareLimit,
            uint256 reserveRatioBP,
            uint256 reserveRatioThresholdBP,
            uint256 treasuryFeeBP
        ) = OPERATOR_GRID.getVaultLimits(_vault);
        _connectVault(_vault, shareLimit, reserveRatioBP, reserveRatioThresholdBP, treasuryFeeBP);
=======
    /// @notice checks if the vault is healthy by comparing its projected valuation after applying rebalance threshold
    ///         against the current value of minted shares
    /// @param _vault vault address
    /// @return true if vault is healthy, false otherwise
    function isVaultHealthy(address _vault) public view returns (bool) {
        VaultSocket storage socket = _connectedSocket(_vault);
        if (socket.sharesMinted == 0) return true;

        return
            ((IStakingVault(_vault).valuation() * (TOTAL_BASIS_POINTS - socket.rebalanceThresholdBP)) /
                TOTAL_BASIS_POINTS) >= LIDO.getPooledEthBySharesRoundUp(socket.sharesMinted);
>>>>>>> 71667361
    }

    /// @notice connects a vault to the hub
    /// @param _vault vault address
    /// @param _shareLimit maximum number of stETH shares that can be minted by the vault
    /// @param _reserveRatioBP minimum reserve ratio in basis points
    /// @param _rebalanceThresholdBP threshold to force rebalance on the vault in basis points
    /// @param _treasuryFeeBP treasury fee in basis points
    /// @dev msg.sender must have VAULT_MASTER_ROLE
    function connectVault(
        address _vault,
        uint256 _shareLimit,
        uint256 _reserveRatioBP,
        uint256 _rebalanceThresholdBP,
        uint256 _treasuryFeeBP
    ) external onlyRole(VAULT_MASTER_ROLE) {
        _connectVault(_vault, _shareLimit, _reserveRatioBP, _reserveRatioThresholdBP, _treasuryFeeBP);
    }

    function _connectVault(
        address _vault,
        uint256 _shareLimit,
        uint256 _reserveRatioBP,
        uint256 _reserveRatioThresholdBP,
        uint256 _treasuryFeeBP
    ) internal {
        if (_vault == address(0)) revert ZeroArgument("_vault");
        if (_reserveRatioBP == 0) revert ZeroArgument("_reserveRatioBP");
        if (_reserveRatioBP > TOTAL_BASIS_POINTS)
            revert ReserveRatioTooHigh(_vault, _reserveRatioBP, TOTAL_BASIS_POINTS);
        if (_rebalanceThresholdBP == 0) revert ZeroArgument("_rebalanceThresholdBP");
        if (_rebalanceThresholdBP > _reserveRatioBP)
            revert RebalanceThresholdTooHigh(_vault, _rebalanceThresholdBP, _reserveRatioBP);
        if (_treasuryFeeBP > TOTAL_BASIS_POINTS) revert TreasuryFeeTooHigh(_vault, _treasuryFeeBP, TOTAL_BASIS_POINTS);
        if (vaultsCount() == CONNECTED_VAULTS_LIMIT) revert TooManyVaults();
        _checkShareLimitUpperBound(_vault, _shareLimit);

        VaultHubStorage storage $ = _getVaultHubStorage();
        if ($.vaultIndex[_vault] != 0) revert AlreadyConnected(_vault, $.vaultIndex[_vault]);

        bytes32 vaultProxyCodehash = address(_vault).codehash;
        if (!$.vaultProxyCodehash[vaultProxyCodehash]) revert VaultProxyNotAllowed(_vault);

        if (IStakingVault(_vault).depositor() != LIDO_LOCATOR.predepositGuarantee())
            revert VaultDepositorNotAllowed(IStakingVault(_vault).depositor());

        VaultSocket memory vsocket = VaultSocket(
            _vault,
            0, // sharesMinted
            uint96(_shareLimit),
            uint16(_reserveRatioBP),
            uint16(_rebalanceThresholdBP),
            uint16(_treasuryFeeBP),
            false // pendingDisconnect
        );
        $.vaultIndex[_vault] = $.sockets.length;
        $.sockets.push(vsocket);

        IStakingVault(_vault).lock(CONNECT_DEPOSIT);

        emit VaultConnected(_vault, _shareLimit, _reserveRatioBP, _rebalanceThresholdBP, _treasuryFeeBP);
    }

    /// @notice updates share limit for the vault
    /// Setting share limit to zero actually pause the vault's ability to mint
    /// and stops charging fees from the vault
    /// @param _vault vault address
    /// @param _shareLimit new share limit
    /// @dev msg.sender must have VAULT_MASTER_ROLE
    function updateShareLimit(address _vault, uint256 _shareLimit) external onlyRole(VAULT_MASTER_ROLE) {
        if (_vault == address(0)) revert ZeroArgument("_vault");
        _checkShareLimitUpperBound(_vault, _shareLimit);

        VaultSocket storage socket = _connectedSocket(_vault);

        socket.shareLimit = uint96(_shareLimit);

        emit ShareLimitUpdated(_vault, _shareLimit);
    }

    /// @notice force disconnects a vault from the hub
    /// @param _vault vault address
    /// @dev msg.sender must have VAULT_MASTER_ROLE
    /// @dev vault's `mintedShares` should be zero
    function disconnect(address _vault) external onlyRole(VAULT_MASTER_ROLE) {
        if (_vault == address(0)) revert ZeroArgument("_vault");

        _disconnect(_vault);
    }

    /// @notice disconnects a vault from the hub
    /// @param _vault vault address
    /// @dev msg.sender should be vault's owner
    /// @dev vault's `mintedShares` should be zero
    function voluntaryDisconnect(address _vault) external whenResumed {
        if (_vault == address(0)) revert ZeroArgument("_vault");
        _vaultAuth(_vault, "disconnect");

        _disconnect(_vault);
    }

    /// @notice mint StETH shares backed by vault external balance to the receiver address
    /// @param _vault vault address
    /// @param _recipient address of the receiver
    /// @param _amountOfShares amount of stETH shares to mint
    /// @dev msg.sender should be vault's owner
    function mintShares(address _vault, address _recipient, uint256 _amountOfShares) external whenResumed {
        if (_vault == address(0)) revert ZeroArgument("_vault");
        if (_recipient == address(0)) revert ZeroArgument("_recipient");
        if (_amountOfShares == 0) revert ZeroArgument("_amountOfShares");

        _vaultAuth(_vault, "mint");

        VaultSocket storage socket = _connectedSocket(_vault);

        uint256 vaultSharesAfterMint = socket.sharesMinted + _amountOfShares;
        uint256 shareLimit = socket.shareLimit;
        if (vaultSharesAfterMint > shareLimit) revert ShareLimitExceeded(_vault, shareLimit);

        IStakingVault vault_ = IStakingVault(_vault);
        uint256 maxMintableRatioBP = TOTAL_BASIS_POINTS - socket.reserveRatioBP;
        uint256 maxMintableEther = (vault_.valuation() * maxMintableRatioBP) / TOTAL_BASIS_POINTS;
        uint256 etherToLock = LIDO.getPooledEthBySharesRoundUp(vaultSharesAfterMint);
        if (etherToLock > maxMintableEther) {
            revert InsufficientValuationToMint(_vault, vault_.valuation());
        }

        socket.sharesMinted = uint96(vaultSharesAfterMint);

        // Calculate the total ETH that needs to be locked in the vault to maintain the reserve ratio
        uint256 totalEtherLocked = (etherToLock * TOTAL_BASIS_POINTS) / maxMintableRatioBP;
        if (totalEtherLocked > vault_.locked()) {
            vault_.lock(totalEtherLocked);
        }

<<<<<<< HEAD
        STETH.mintExternalShares(_recipient, _amountOfShares);
        OPERATOR_GRID.mintShares(_vault, _amountOfShares);
=======
        LIDO.mintExternalShares(_recipient, _amountOfShares);
>>>>>>> 71667361

        emit MintedSharesOnVault(_vault, _amountOfShares);
    }

    /// @notice burn steth shares from the balance of the VaultHub contract
    /// @param _vault vault address
    /// @param _amountOfShares amount of shares to burn
    /// @dev msg.sender should be vault's owner
    /// @dev VaultHub must have all the stETH on its balance
    function burnShares(address _vault, uint256 _amountOfShares) public whenResumed {
        if (_vault == address(0)) revert ZeroArgument("_vault");
        if (_amountOfShares == 0) revert ZeroArgument("_amountOfShares");
        _vaultAuth(_vault, "burn");

        VaultSocket storage socket = _connectedSocket(_vault);

        uint256 sharesMinted = socket.sharesMinted;
        if (sharesMinted < _amountOfShares) revert InsufficientSharesToBurn(_vault, sharesMinted);

        socket.sharesMinted = uint96(sharesMinted - _amountOfShares);

<<<<<<< HEAD
        STETH.burnExternalShares(_amountOfShares);
        OPERATOR_GRID.burnShares(_vault, _amountOfShares);
=======
        LIDO.burnExternalShares(_amountOfShares);
>>>>>>> 71667361

        emit BurnedSharesOnVault(_vault, _amountOfShares);
    }

    /// @notice separate burn function for EOA vault owners; requires vaultHub to be approved to transfer stETH
    /// @dev msg.sender should be vault's owner
    function transferAndBurnShares(address _vault, uint256 _amountOfShares) external {
        LIDO.transferSharesFrom(msg.sender, address(this), _amountOfShares);

        burnShares(_vault, _amountOfShares);
    }

    /// @notice force rebalance of the vault to have sufficient reserve ratio
    /// @param _vault vault address
    /// @dev permissionless if the vault's min reserve ratio is broken
    function forceRebalance(address _vault) external {
        if (_vault == address(0)) revert ZeroArgument("_vault");
        _requireUnhealthy(_vault);

        VaultSocket storage socket = _connectedSocket(_vault);

        uint256 mintedStETH = LIDO.getPooledEthByShares(socket.sharesMinted); // TODO: fix rounding issue
        uint256 reserveRatioBP = socket.reserveRatioBP;
        uint256 maxMintableRatio = (TOTAL_BASIS_POINTS - reserveRatioBP);

        // how much ETH should be moved out of the vault to rebalance it to minimal reserve ratio

        // (mintedStETH - X) / (vault.valuation() - X) = maxMintableRatio / BPS_BASE
        // (mintedStETH - X) * BPS_BASE = (vault.valuation() - X) * maxMintableRatio
        // mintedStETH * BPS_BASE - X * BPS_BASE = vault.valuation() * maxMintableRatio - X * maxMintableRatio
        // X * maxMintableRatio - X * BPS_BASE = vault.valuation() * maxMintableRatio - mintedStETH * BPS_BASE
        // X * (maxMintableRatio - BPS_BASE) = vault.valuation() * maxMintableRatio - mintedStETH * BPS_BASE
        // X = (vault.valuation() * maxMintableRatio - mintedStETH * BPS_BASE) / (maxMintableRatio - BPS_BASE)
        // X = (mintedStETH * BPS_BASE - vault.valuation() * maxMintableRatio) / (BPS_BASE - maxMintableRatio)
        // reserveRatio = BPS_BASE - maxMintableRatio
        // X = (mintedStETH * BPS_BASE - vault.valuation() * maxMintableRatio) / reserveRatio

        uint256 amountToRebalance = (mintedStETH *
            TOTAL_BASIS_POINTS -
            IStakingVault(_vault).valuation() *
            maxMintableRatio) / reserveRatioBP;

        // TODO: add some gas compensation here
        IStakingVault(_vault).rebalance(amountToRebalance);
    }

    /// @notice rebalances the vault by writing off the amount of ether equal
    ///     to `msg.value` from the vault's minted stETH
    /// @dev msg.sender should be vault's contract
    function rebalance() external payable whenResumed {
        if (msg.value == 0) revert ZeroArgument("msg.value");

        VaultSocket storage socket = _connectedSocket(msg.sender);

        uint256 sharesToBurn = LIDO.getSharesByPooledEth(msg.value);
        uint256 sharesMinted = socket.sharesMinted;
        if (sharesMinted < sharesToBurn) revert InsufficientSharesToBurn(msg.sender, sharesMinted);

        socket.sharesMinted = uint96(sharesMinted - sharesToBurn);

        LIDO.rebalanceExternalEtherToInternal{value: msg.value}();

        emit VaultRebalanced(msg.sender, sharesToBurn);
    }

    /// @notice Forces validator exit from the beacon chain when vault is unhealthy
    /// @param _vault The address of the vault to exit validators from
    /// @param _pubkeys The public keys of the validators to exit
    /// @param _refundRecipient The address that will receive the refund for transaction costs
    /// @dev    When the vault becomes unhealthy, anyone can force its validators to exit the beacon chain
    ///         This returns the vault's deposited ETH back to vault's balance and allows to rebalance the vault
    function forceValidatorExit(address _vault, bytes calldata _pubkeys, address _refundRecipient) external payable {
        if (msg.value == 0) revert ZeroArgument("msg.value");
        if (_vault == address(0)) revert ZeroArgument("_vault");
        if (_pubkeys.length == 0) revert ZeroArgument("_pubkeys");
        if (_refundRecipient == address(0)) revert ZeroArgument("_refundRecipient");
        if (_pubkeys.length % PUBLIC_KEY_LENGTH != 0) revert InvalidPubkeysLength();
        _requireUnhealthy(_vault);

        uint256 numValidators = _pubkeys.length / PUBLIC_KEY_LENGTH;
        uint64[] memory amounts = new uint64[](numValidators);

        IStakingVault(_vault).triggerValidatorWithdrawal{value: msg.value}(_pubkeys, amounts, _refundRecipient);

        emit ForceValidatorExitTriggered(_vault, _pubkeys, _refundRecipient);
    }

    function _disconnect(address _vault) internal {
        VaultSocket storage socket = _connectedSocket(_vault);
        IStakingVault vault_ = IStakingVault(socket.vault);

        uint256 sharesMinted = socket.sharesMinted;
        if (sharesMinted > 0) {
            revert NoMintedSharesShouldBeLeft(_vault, sharesMinted);
        }

        socket.pendingDisconnect = true;

        vault_.report(vault_.valuation(), vault_.inOutDelta(), 0);

        emit VaultDisconnected(_vault);
    }

    function calculateVaultsRebase(
        uint256[] memory vaultsValuations,
        uint256 _preTotalShares,
        uint256 _preTotalPooledEther,
        uint256 _postInternalShares,
        uint256 _postInternalEther,
        uint256 _sharesToMintAsLidoCoreFees
    )
        public
        view
        returns (uint256[] memory lockedEther, uint256[] memory treasuryFeeShares, uint256 totalTreasuryFeeShares)
    {
        /// HERE WILL BE ACCOUNTING DRAGON

        //                 \||/
        //                 |  $___oo
        //       /\  /\   / (__,,,,|
        //     ) /^\) ^\/ _)
        //     )   /^\/   _)
        //     )   _ /  / _)
        // /\  )/\/ ||  | )_)
        //<  >      |(,,) )__)
        // ||      /    \)___)\
        // | \____(      )___) )___
        //  \______(_______;;; __;;;

        VaultHubStorage storage $ = _getVaultHubStorage();

        uint256 length = vaultsCount();

        treasuryFeeShares = new uint256[](length);
        lockedEther = new uint256[](length);

        for (uint256 i = 0; i < length; ++i) {
            VaultSocket memory socket = $.sockets[i + 1];
            if (!socket.pendingDisconnect) {
                uint256 newMintedShares = socket.sharesMinted;
                if (_sharesToMintAsLidoCoreFees > 0) {
                    treasuryFeeShares[i] = calculateVaultTreasuryFees(
                        vaultsValuations[i],
                        socket,
                        _preTotalShares,
                        _preTotalPooledEther,
                        _postInternalShares,
                        _postInternalEther,
                        _sharesToMintAsLidoCoreFees
                    );
                    totalTreasuryFeeShares += treasuryFeeShares[i];
                    newMintedShares += treasuryFeeShares[i];
                }

                lockedEther[i] = Math256.max(
                    // combining two division into one here:
                    // uint256 newMintedStETH = (newMintedShares * _postInternalEther) / _postInternalShares;
                    // uint256 lockedEther = newMintedStETH * TOTAL_BASIS_POINTS / (TOTAL_BASIS_POINTS - socket.reserveRatioBP);
                    (newMintedShares * _postInternalEther * TOTAL_BASIS_POINTS)
                        / (_postInternalShares * (TOTAL_BASIS_POINTS - socket.reserveRatioBP)),
                    CONNECT_DEPOSIT
                );
            }
        }
    }

    /// @notice calculates the amount of shares to mint as treasury fees for the vault
    /// @param _reportValuation the valuation of the vault from the report
    /// @param socket the socket of the vault
    /// @param _preTotalShares the total shares of the Lido protocol before the report
    /// @param _preTotalPooledEther the total pooled ether of the Lido protocol before the report
    /// @param _postInternalShares the internal shares of the Lido protocol after the report
    /// @param _postInternalEther the internal ether of the Lido protocol after the report
    /// @param _sharesToMintAsLidoCoreFees the amount of shares that is minted as the total Lido core fees (treasury and NO)
    /// @return treasuryFeeShares the amount of shares to mint as treasury fees or 0 if _sharesToMintAsLidoCoreFees is 0
    function calculateVaultTreasuryFees(
        uint256 _reportValuation,
        VaultSocket memory socket,

        uint256 _preTotalShares,
        uint256 _preTotalPooledEther,
        uint256 _postInternalShares,
        uint256 _postInternalEther,
        uint256 _sharesToMintAsLidoCoreFees
    ) public pure returns (uint256 treasuryFeeShares) {
        // if lido doesn't charge the protocol fees, vaults don't charge either
        if (_sharesToMintAsLidoCoreFees == 0) {
            return 0;
        }

        uint256 mintableRatio = (TOTAL_BASIS_POINTS - socket.reserveRatioBP);

        uint256 chargeableValuation = Math256.min(
            // we are charging fees over the mintable part of the vault's valuation
            _reportValuation * mintableRatio / TOTAL_BASIS_POINTS,
            // capped by the vault's shareLimit
            socket.shareLimit * _postInternalEther / _postInternalShares
        );

        // We are charging `socket.treasuryFeeBP` of the vault's `potentialRewards`
        // that is equal to `chargeableValuation * (LidoCoreGrossRewardRate - 1)`
        // TODO: maybe use net APR for simplicity ?

        // `LidoCoreGrossRewardRate` is the Lido core protocol validation reward rate for the day without fees charged
        // It's calculated as a change of share rate before and after the report without the protocol fees charged
        // `LidoCoreGrossRewardRate = shareRateAfterReportWithoutFeesCharged / shareRateBeforeReport`
        // `shareRateAfterReportWithoutFeesCharged = _postInternalEther / (_postInternalShares - _sharesToMintAsLidoCoreFees)`
        // `shareRateBeforeReport = _preTotalPooledEther / _preTotalShares`
        uint256 potentialRewards = chargeableValuation * _postInternalEther * _preTotalShares
                            / ((_postInternalShares - _sharesToMintAsLidoCoreFees) * _preTotalPooledEther)
                            - chargeableValuation;

        // We are charging `socket.treasuryFeeBP` of the vault's `potentialRewards`
        // and convert them in shares using postShareRate (_postInternalEther/_postInternalShares)
        // we can use the postShareRate here, because charging fees for the vaults does not change shareRate
        // like in the the case of internal treasury fees
        treasuryFeeShares = potentialRewards * socket.treasuryFeeBP * _postInternalShares / (_postInternalEther * TOTAL_BASIS_POINTS);
    }

    function updateVaults(
        uint256[] memory _valuations,
        int256[] memory _inOutDeltas,
        uint256[] memory _locked,
        uint256[] memory _treasureFeeShares
    ) external {
        if (msg.sender != LIDO_LOCATOR.accounting()) revert NotAuthorized("updateVaults", msg.sender);
        VaultHubStorage storage $ = _getVaultHubStorage();

        for (uint256 i = 0; i < _valuations.length; i++) {
            VaultSocket storage socket = $.sockets[i + 1];

            if (socket.pendingDisconnect) continue; // we skip disconnected vaults

            uint256 treasuryFeeShares = _treasureFeeShares[i];
            if (treasuryFeeShares > 0) {
                socket.sharesMinted += uint96(treasuryFeeShares);
            }

            IStakingVault(socket.vault).report(_valuations[i], _inOutDeltas[i], _locked[i]);
        }

        uint256 length = $.sockets.length;

        for (uint256 i = 1; i < length; i++) {
            VaultSocket storage socket = $.sockets[i];
            if (socket.pendingDisconnect) {
                // remove disconnected vault from the list
                VaultSocket memory lastSocket = $.sockets[length - 1];
                $.sockets[i] = lastSocket;
                $.vaultIndex[lastSocket.vault] = i;
                $.sockets.pop(); // TODO: replace with length--
                delete $.vaultIndex[socket.vault];
                --length;
            }
        }
    }

    function mintVaultsTreasuryFeeShares(uint256 _amountOfShares) external {
        if (msg.sender != LIDO_LOCATOR.accounting()) revert NotAuthorized("mintVaultsTreasuryFeeShares", msg.sender);
        LIDO.mintExternalShares(LIDO_LOCATOR.treasury(), _amountOfShares);
    }

    function _vaultAuth(address _vault, string memory _operation) internal view {
        if (msg.sender != OwnableUpgradeable(_vault).owner()) revert NotAuthorized(_operation, msg.sender);
    }

    function _connectedSocket(address _vault) internal view returns (VaultSocket storage) {
        VaultHubStorage storage $ = _getVaultHubStorage();
        uint256 index = $.vaultIndex[_vault];
        if (index == 0 || $.sockets[index].pendingDisconnect) revert NotConnectedToHub(_vault);
        return $.sockets[index];
    }

    function _getVaultHubStorage() private pure returns (VaultHubStorage storage $) {
        assembly {
            $.slot := VAULT_HUB_STORAGE_LOCATION
        }
    }

    /// @dev check if the share limit is within the upper bound set by RELATIVE_SHARE_LIMIT_BP
    function _checkShareLimitUpperBound(address _vault, uint256 _shareLimit) internal view {
        uint256 relativeMaxShareLimitPerVault = (LIDO.getTotalShares() * RELATIVE_SHARE_LIMIT_BP) / TOTAL_BASIS_POINTS;
        if (_shareLimit > relativeMaxShareLimitPerVault) {
            revert ShareLimitTooHigh(_vault, _shareLimit, relativeMaxShareLimitPerVault);
        }
    }

    function _requireUnhealthy(address _vault) internal view {
        if (isVaultHealthy(_vault)) revert AlreadyHealthy(_vault);
    }

    event VaultConnected(
        address indexed vault,
        uint256 capShares,
        uint256 minReserveRatio,
        uint256 rebalanceThreshold,
        uint256 treasuryFeeBP
    );
    event ShareLimitUpdated(address indexed vault, uint256 newShareLimit);
    event VaultDisconnected(address indexed vault);
    event MintedSharesOnVault(address indexed vault, uint256 amountOfShares);
    event BurnedSharesOnVault(address indexed vault, uint256 amountOfShares);
    event VaultRebalanced(address indexed vault, uint256 sharesBurned);
    event VaultProxyCodehashAdded(bytes32 indexed codehash);
    event ForceValidatorExitTriggered(address indexed vault, bytes pubkeys, address refundRecipient);

    error StETHMintFailed(address vault);
    error AlreadyHealthy(address vault);
    error InsufficientSharesToBurn(address vault, uint256 amount);
    error ShareLimitExceeded(address vault, uint256 capShares);
    error AlreadyConnected(address vault, uint256 index);
    error NotConnectedToHub(address vault);
    error RebalanceFailed(address vault);
    error NotAuthorized(string operation, address addr);
    error ZeroArgument(string argument);
    error NotEnoughBalance(address vault, uint256 balance, uint256 shouldBe);
    error TooManyVaults();
    error ShareLimitTooHigh(address vault, uint256 capShares, uint256 maxCapShares);
    error ReserveRatioTooHigh(address vault, uint256 reserveRatioBP, uint256 maxReserveRatioBP);
    error RebalanceThresholdTooHigh(address vault, uint256 rebalanceThresholdBP, uint256 maxRebalanceThresholdBP);
    error TreasuryFeeTooHigh(address vault, uint256 treasuryFeeBP, uint256 maxTreasuryFeeBP);
    error ExternalSharesCapReached(address vault, uint256 capShares, uint256 maxMintableExternalShares);
    error InsufficientValuationToMint(address vault, uint256 valuation);
    error AlreadyExists(bytes32 codehash);
    error NoMintedSharesShouldBeLeft(address vault, uint256 sharesMinted);
    error VaultProxyNotAllowed(address beacon);
    error InvalidPubkeysLength();
    error ConnectedVaultsLimitTooLow(uint256 connectedVaultsLimit, uint256 currentVaultsCount);
    error RelativeShareLimitBPTooHigh(uint256 relativeShareLimitBP, uint256 totalBasisPoints);
    error VaultDepositorNotAllowed(address depositor);
}<|MERGE_RESOLUTION|>--- conflicted
+++ resolved
@@ -5,6 +5,7 @@
 pragma solidity 0.8.25;
 
 import {OwnableUpgradeable} from "contracts/openzeppelin/5.2/upgradeable/access/OwnableUpgradeable.sol";
+import {OperatorGrid} from "./OperatorGrid.sol";
 
 import {IStakingVault} from "./interfaces/IStakingVault.sol";
 import {ILidoLocator} from "contracts/common/interfaces/ILidoLocator.sol";
@@ -12,18 +13,7 @@
 
 import {PausableUntilWithRoles} from "../utils/PausableUntilWithRoles.sol";
 
-import {ILidoLocator} from "contracts/common/interfaces/ILidoLocator.sol";
 import {Math256} from "contracts/common/lib/Math256.sol";
-import {OperatorGrid} from "./OperatorGrid.sol";
-
-interface IOperatorGrid {
-    function getVaultLimits(address vault) external returns(
-        uint256 _shareLimit,
-        uint256 _reserveRatioBP,
-        uint256 _reserveRatioThresholdBP,
-        uint256 _treasuryFeeBP
-    );
-}
 
 /// @notice VaultHub is a contract that manages vaults connected to the Lido protocol
 /// It allows to connect vaults, disconnect them, mint and burn stETH
@@ -84,18 +74,12 @@
     /// @notice limit for a single vault share limit relative to Lido TVL in basis points
     uint256 private immutable RELATIVE_SHARE_LIMIT_BP;
 
-<<<<<<< HEAD
-    OperatorGrid public immutable OPERATOR_GRID;
-
-    /// @param _stETH Lido stETH contract
-    constructor(IStETH _stETH, address _operatorGrid) {
-        STETH = _stETH;
-        OPERATOR_GRID = OperatorGrid(_operatorGrid);
-=======
     /// @notice Lido stETH contract
     ILido public immutable LIDO;
     /// @notice Lido Locator contract
     ILidoLocator public immutable LIDO_LOCATOR;
+    /// @notice OperatorGrid contract
+    OperatorGrid public immutable OPERATOR_GRID;
 
     /// @param _locator Lido Locator contract
     /// @param _lido Lido stETH contract
@@ -104,6 +88,7 @@
     constructor(
         ILidoLocator _locator,
         ILido _lido,
+        OperatorGrid _operatorGrid,
         uint256 _connectedVaultsLimit,
         uint256 _relativeShareLimitBP
     ) {
@@ -114,9 +99,9 @@
 
         LIDO_LOCATOR = _locator;
         LIDO = _lido;
+        OPERATOR_GRID = _operatorGrid;
         CONNECTED_VAULTS_LIMIT = _connectedVaultsLimit;
         RELATIVE_SHARE_LIMIT_BP = _relativeShareLimitBP;
->>>>>>> 71667361
 
         _disableInitializers();
     }
@@ -172,7 +157,19 @@
         return $.sockets[$.vaultIndex[_vault]];
     }
 
-<<<<<<< HEAD
+    /// @notice checks if the vault is healthy by comparing its projected valuation after applying rebalance threshold
+    ///         against the current value of minted shares
+    /// @param _vault vault address
+    /// @return true if vault is healthy, false otherwise
+    function isVaultHealthy(address _vault) public view returns (bool) {
+        VaultSocket storage socket = _connectedSocket(_vault);
+        if (socket.sharesMinted == 0) return true;
+
+        return
+            ((IStakingVault(_vault).valuation() * (TOTAL_BASIS_POINTS - socket.rebalanceThresholdBP)) /
+                TOTAL_BASIS_POINTS) >= LIDO.getPooledEthBySharesRoundUp(socket.sharesMinted);
+    }
+
     function connectVault(address _vault) external {
         (
             uint256 shareLimit,
@@ -181,19 +178,6 @@
             uint256 treasuryFeeBP
         ) = OPERATOR_GRID.getVaultLimits(_vault);
         _connectVault(_vault, shareLimit, reserveRatioBP, reserveRatioThresholdBP, treasuryFeeBP);
-=======
-    /// @notice checks if the vault is healthy by comparing its projected valuation after applying rebalance threshold
-    ///         against the current value of minted shares
-    /// @param _vault vault address
-    /// @return true if vault is healthy, false otherwise
-    function isVaultHealthy(address _vault) public view returns (bool) {
-        VaultSocket storage socket = _connectedSocket(_vault);
-        if (socket.sharesMinted == 0) return true;
-
-        return
-            ((IStakingVault(_vault).valuation() * (TOTAL_BASIS_POINTS - socket.rebalanceThresholdBP)) /
-                TOTAL_BASIS_POINTS) >= LIDO.getPooledEthBySharesRoundUp(socket.sharesMinted);
->>>>>>> 71667361
     }
 
     /// @notice connects a vault to the hub
@@ -202,25 +186,13 @@
     /// @param _reserveRatioBP minimum reserve ratio in basis points
     /// @param _rebalanceThresholdBP threshold to force rebalance on the vault in basis points
     /// @param _treasuryFeeBP treasury fee in basis points
-    /// @dev msg.sender must have VAULT_MASTER_ROLE
-    function connectVault(
+    function _connectVault(
         address _vault,
         uint256 _shareLimit,
         uint256 _reserveRatioBP,
         uint256 _rebalanceThresholdBP,
         uint256 _treasuryFeeBP
-    ) external onlyRole(VAULT_MASTER_ROLE) {
-        _connectVault(_vault, _shareLimit, _reserveRatioBP, _reserveRatioThresholdBP, _treasuryFeeBP);
-    }
-
-    function _connectVault(
-        address _vault,
-        uint256 _shareLimit,
-        uint256 _reserveRatioBP,
-        uint256 _reserveRatioThresholdBP,
-        uint256 _treasuryFeeBP
     ) internal {
-        if (_vault == address(0)) revert ZeroArgument("_vault");
         if (_reserveRatioBP == 0) revert ZeroArgument("_reserveRatioBP");
         if (_reserveRatioBP > TOTAL_BASIS_POINTS)
             revert ReserveRatioTooHigh(_vault, _reserveRatioBP, TOTAL_BASIS_POINTS);
@@ -329,12 +301,8 @@
             vault_.lock(totalEtherLocked);
         }
 
-<<<<<<< HEAD
-        STETH.mintExternalShares(_recipient, _amountOfShares);
+        LIDO.mintExternalShares(_recipient, _amountOfShares);
         OPERATOR_GRID.mintShares(_vault, _amountOfShares);
-=======
-        LIDO.mintExternalShares(_recipient, _amountOfShares);
->>>>>>> 71667361
 
         emit MintedSharesOnVault(_vault, _amountOfShares);
     }
@@ -356,12 +324,8 @@
 
         socket.sharesMinted = uint96(sharesMinted - _amountOfShares);
 
-<<<<<<< HEAD
-        STETH.burnExternalShares(_amountOfShares);
+        LIDO.burnExternalShares(_amountOfShares);
         OPERATOR_GRID.burnShares(_vault, _amountOfShares);
-=======
-        LIDO.burnExternalShares(_amountOfShares);
->>>>>>> 71667361
 
         emit BurnedSharesOnVault(_vault, _amountOfShares);
     }
