// SPDX-FileCopyrightText: 2025 Lido <info@lido.fi>
// SPDX-License-Identifier: GPL-3.0

// See contracts/COMPILERS.md
pragma solidity 0.8.25;

import {OwnableUpgradeable} from "contracts/openzeppelin/5.2/upgradeable/access/OwnableUpgradeable.sol";

import {IStakingVault} from "./interfaces/IStakingVault.sol";
import {ILidoLocator} from "contracts/common/interfaces/ILidoLocator.sol";
import {ILido} from "../interfaces/ILido.sol";

import {PausableUntilWithRoles} from "../utils/PausableUntilWithRoles.sol";

import {ILidoLocator} from "contracts/common/interfaces/ILidoLocator.sol";
import {Math256} from "contracts/common/lib/Math256.sol";

/// @notice VaultHub is a contract that manages vaults connected to the Lido protocol
/// It allows to connect vaults, disconnect them, mint and burn stETH
/// It also allows to force rebalance of the vaults
/// Also, it passes the report from the accounting oracle to the vaults and charges fees
/// @author folkyatina
contract VaultHub is PausableUntilWithRoles {
    /// @custom:storage-location erc7201:VaultHub
    struct VaultHubStorage {
        /// @notice vault sockets with vaults connected to the hub
        /// @dev    first socket is always zero. stone in the elevator
        VaultSocket[] sockets;
        /// @notice mapping from vault address to its socket
        /// @dev    if vault is not connected to the hub, its index is zero
        mapping(address => uint256) vaultIndex;
        /// @notice allowed beacon addresses
        mapping(bytes32 => bool) vaultProxyCodehash;
    }

    struct VaultSocket {
        // ### 1st slot
        /// @notice vault address
        address vault;
        /// @notice total number of stETH shares minted by the vault
        uint96 sharesMinted;
        // ### 2nd slot
        /// @notice maximum number of stETH shares that can be minted by vault owner
        uint96 shareLimit;
        /// @notice minimal share of ether that is reserved for each stETH minted
        uint16 reserveRatioBP;
        /// @notice if vault's reserve decreases to this threshold, it should be force rebalanced
        uint16 rebalanceThresholdBP;
        /// @notice treasury fee in basis points
        uint16 treasuryFeeBP;
        /// @notice if true, vault is disconnected and fee is not accrued
        bool pendingDisconnect;
        /// @notice unused gap in the slot 2
        /// uint104 _unused_gap_;
    }

    // keccak256(abi.encode(uint256(keccak256("VaultHub")) - 1)) & ~bytes32(uint256(0xff))
    bytes32 private constant VAULT_HUB_STORAGE_LOCATION =
        0xb158a1a9015c52036ff69e7937a7bb424e82a8c4cbec5c5309994af06d825300;

    /// @notice role that allows to connect vaults to the hub
    bytes32 public constant VAULT_MASTER_ROLE = keccak256("Vaults.VaultHub.VaultMasterRole");
    /// @notice role that allows to add factories and vault implementations to hub
    bytes32 public constant VAULT_REGISTRY_ROLE = keccak256("Vaults.VaultHub.VaultRegistryRole");
    /// @dev basis points base
    uint256 internal constant TOTAL_BASIS_POINTS = 100_00;
    /// @notice amount of ETH that is locked on the vault on connect and can be withdrawn on disconnect only
    uint256 internal constant CONNECT_DEPOSIT = 1 ether;
    /// @notice length of the validator pubkey in bytes
    uint256 internal constant PUBLIC_KEY_LENGTH = 48;

    /// @notice limit for the number of vaults that can ever be connected to the vault hub
    uint256 private immutable CONNECTED_VAULTS_LIMIT;
    /// @notice limit for a single vault share limit relative to Lido TVL in basis points
    uint256 private immutable RELATIVE_SHARE_LIMIT_BP;

    /// @notice Lido stETH contract
<<<<<<< HEAD
    IStETH public immutable STETH;
    ILidoLocator public immutable LIDO_LOCATOR;
=======
    ILido public immutable LIDO;
    /// @notice Lido Locator contract
    ILidoLocator public immutable LIDO_LOCATOR;
    /// @notice Accounting contract
    address public immutable ACCOUNTING;
>>>>>>> 13fbf638

    /// @param _locator Lido Locator contract
    /// @param _lido Lido stETH contract
    /// @param _accounting Accounting contract
    /// @param _connectedVaultsLimit Maximum number of vaults that can be connected simultaneously
    /// @param _relativeShareLimitBP Maximum share limit relative to TVL in basis points
<<<<<<< HEAD
    constructor(IStETH _stETH, ILidoLocator _lidoLocator, uint256 _connectedVaultsLimit, uint256 _relativeShareLimitBP) {
=======
    constructor(
        ILidoLocator _locator,
        address _lido,
        address _accounting,
        uint256 _connectedVaultsLimit,
        uint256 _relativeShareLimitBP
    ) {
>>>>>>> 13fbf638
        if (_connectedVaultsLimit == 0) revert ZeroArgument("_connectedVaultsLimit");
        if (_relativeShareLimitBP == 0) revert ZeroArgument("_relativeShareLimitBP");
        if (_relativeShareLimitBP > TOTAL_BASIS_POINTS)
            revert RelativeShareLimitBPTooHigh(_relativeShareLimitBP, TOTAL_BASIS_POINTS);

<<<<<<< HEAD
        STETH = _stETH;
        LIDO_LOCATOR = _lidoLocator;
=======
        LIDO_LOCATOR = _locator;
        LIDO = ILido(_lido);
        ACCOUNTING = _accounting;
>>>>>>> 13fbf638
        CONNECTED_VAULTS_LIMIT = _connectedVaultsLimit;
        RELATIVE_SHARE_LIMIT_BP = _relativeShareLimitBP;

        _disableInitializers();
    }

    function initialize(address _admin) external initializer {
        if (_admin == address(0)) revert ZeroArgument("_admin");

        __VaultHub_init(_admin);
    }

    /// @param _admin admin address to manage the roles
    function __VaultHub_init(address _admin) internal onlyInitializing {
        __AccessControlEnumerable_init();

        // the stone in the elevator
        _getVaultHubStorage().sockets.push(VaultSocket(address(0), 0, 0, 0, 0, 0, false));

        _grantRole(DEFAULT_ADMIN_ROLE, _admin);
    }

    /// @notice added vault proxy codehash to allowed list
    /// @param codehash vault proxy codehash
    function addVaultProxyCodehash(bytes32 codehash) public onlyRole(VAULT_REGISTRY_ROLE) {
        if (codehash == bytes32(0)) revert ZeroArgument("codehash");

        VaultHubStorage storage $ = _getVaultHubStorage();
        if ($.vaultProxyCodehash[codehash]) revert AlreadyExists(codehash);
        $.vaultProxyCodehash[codehash] = true;
        emit VaultProxyCodehashAdded(codehash);
    }

    /// @notice returns the number of vaults connected to the hub
    function vaultsCount() public view returns (uint256) {
        return _getVaultHubStorage().sockets.length - 1;
    }

    /// @param _index index of the vault
    /// @return vault address
    function vault(uint256 _index) public view returns (address) {
        return _getVaultHubStorage().sockets[_index + 1].vault;
    }

    /// @param _index index of the vault
    /// @return vault socket
    function vaultSocket(uint256 _index) external view returns (VaultSocket memory) {
        return _getVaultHubStorage().sockets[_index + 1];
    }

    /// @param _vault vault address
    /// @return vault socket
    function vaultSocket(address _vault) external view returns (VaultSocket memory) {
        VaultHubStorage storage $ = _getVaultHubStorage();
        return $.sockets[$.vaultIndex[_vault]];
    }

    /// @notice checks if the vault is healthy by comparing its projected valuation after applying rebalance threshold
    ///         against the current value of minted shares
    /// @param _vault vault address
    /// @return true if vault is healthy, false otherwise
    function isVaultHealthy(address _vault) public view returns (bool) {
        VaultSocket storage socket = _connectedSocket(_vault);
        if (socket.sharesMinted == 0) return true;

        return
            ((IStakingVault(_vault).valuation() * (TOTAL_BASIS_POINTS - socket.rebalanceThresholdBP)) /
                TOTAL_BASIS_POINTS) >= LIDO.getPooledEthBySharesRoundUp(socket.sharesMinted);
    }

    /// @notice connects a vault to the hub
    /// @param _vault vault address
    /// @param _shareLimit maximum number of stETH shares that can be minted by the vault
    /// @param _reserveRatioBP minimum reserve ratio in basis points
    /// @param _rebalanceThresholdBP threshold to force rebalance on the vault in basis points
    /// @param _treasuryFeeBP treasury fee in basis points
    /// @dev msg.sender must have VAULT_MASTER_ROLE
    function connectVault(
        address _vault,
        uint256 _shareLimit,
        uint256 _reserveRatioBP,
        uint256 _rebalanceThresholdBP,
        uint256 _treasuryFeeBP
    ) external onlyRole(VAULT_MASTER_ROLE) {
        if (_vault == address(0)) revert ZeroArgument("_vault");
        if (_reserveRatioBP == 0) revert ZeroArgument("_reserveRatioBP");
        if (_reserveRatioBP > TOTAL_BASIS_POINTS)
            revert ReserveRatioTooHigh(_vault, _reserveRatioBP, TOTAL_BASIS_POINTS);
        if (_rebalanceThresholdBP == 0) revert ZeroArgument("_rebalanceThresholdBP");
        if (_rebalanceThresholdBP > _reserveRatioBP)
            revert RebalanceThresholdTooHigh(_vault, _rebalanceThresholdBP, _reserveRatioBP);
        if (_treasuryFeeBP > TOTAL_BASIS_POINTS) revert TreasuryFeeTooHigh(_vault, _treasuryFeeBP, TOTAL_BASIS_POINTS);
        if (vaultsCount() == CONNECTED_VAULTS_LIMIT) revert TooManyVaults();
        _checkShareLimitUpperBound(_vault, _shareLimit);

        VaultHubStorage storage $ = _getVaultHubStorage();
        if ($.vaultIndex[_vault] != 0) revert AlreadyConnected(_vault, $.vaultIndex[_vault]);

        bytes32 vaultProxyCodehash = address(_vault).codehash;
        if (!$.vaultProxyCodehash[vaultProxyCodehash]) revert VaultProxyNotAllowed(_vault);

        if (IStakingVault(_vault).depositor() != LIDO_LOCATOR.predepositGuarantee())
            revert VaultDepositorNotAllowed(IStakingVault(_vault).depositor());

        VaultSocket memory vsocket = VaultSocket(
            _vault,
            0, // sharesMinted
            uint96(_shareLimit),
            uint16(_reserveRatioBP),
            uint16(_rebalanceThresholdBP),
            uint16(_treasuryFeeBP),
            false // pendingDisconnect
        );
        $.vaultIndex[_vault] = $.sockets.length;
        $.sockets.push(vsocket);

        IStakingVault(_vault).lock(CONNECT_DEPOSIT);

        emit VaultConnected(_vault, _shareLimit, _reserveRatioBP, _rebalanceThresholdBP, _treasuryFeeBP);
    }

    /// @notice updates share limit for the vault
    /// Setting share limit to zero actually pause the vault's ability to mint
    /// and stops charging fees from the vault
    /// @param _vault vault address
    /// @param _shareLimit new share limit
    /// @dev msg.sender must have VAULT_MASTER_ROLE
    function updateShareLimit(address _vault, uint256 _shareLimit) external onlyRole(VAULT_MASTER_ROLE) {
        if (_vault == address(0)) revert ZeroArgument("_vault");
        _checkShareLimitUpperBound(_vault, _shareLimit);

        VaultSocket storage socket = _connectedSocket(_vault);

        socket.shareLimit = uint96(_shareLimit);

        emit ShareLimitUpdated(_vault, _shareLimit);
    }

    /// @notice force disconnects a vault from the hub
    /// @param _vault vault address
    /// @dev msg.sender must have VAULT_MASTER_ROLE
    /// @dev vault's `mintedShares` should be zero
    function disconnect(address _vault) external onlyRole(VAULT_MASTER_ROLE) {
        if (_vault == address(0)) revert ZeroArgument("_vault");

        _disconnect(_vault);
    }

    /// @notice disconnects a vault from the hub
    /// @param _vault vault address
    /// @dev msg.sender should be vault's owner
    /// @dev vault's `mintedShares` should be zero
    function voluntaryDisconnect(address _vault) external whenResumed {
        if (_vault == address(0)) revert ZeroArgument("_vault");
        _vaultAuth(_vault, "disconnect");

        _disconnect(_vault);
    }

    /// @notice mint StETH shares backed by vault external balance to the receiver address
    /// @param _vault vault address
    /// @param _recipient address of the receiver
    /// @param _amountOfShares amount of stETH shares to mint
    /// @dev msg.sender should be vault's owner
    function mintShares(address _vault, address _recipient, uint256 _amountOfShares) external whenResumed {
        if (_vault == address(0)) revert ZeroArgument("_vault");
        if (_recipient == address(0)) revert ZeroArgument("_recipient");
        if (_amountOfShares == 0) revert ZeroArgument("_amountOfShares");

        _vaultAuth(_vault, "mint");

        VaultSocket storage socket = _connectedSocket(_vault);

        uint256 vaultSharesAfterMint = socket.sharesMinted + _amountOfShares;
        uint256 shareLimit = socket.shareLimit;
        if (vaultSharesAfterMint > shareLimit) revert ShareLimitExceeded(_vault, shareLimit);

        IStakingVault vault_ = IStakingVault(_vault);
        uint256 maxMintableRatioBP = TOTAL_BASIS_POINTS - socket.reserveRatioBP;
        uint256 maxMintableEther = (vault_.valuation() * maxMintableRatioBP) / TOTAL_BASIS_POINTS;
        uint256 etherToLock = LIDO.getPooledEthBySharesRoundUp(vaultSharesAfterMint);
        if (etherToLock > maxMintableEther) {
            revert InsufficientValuationToMint(_vault, vault_.valuation());
        }

        socket.sharesMinted = uint96(vaultSharesAfterMint);

        // Calculate the total ETH that needs to be locked in the vault to maintain the reserve ratio
        uint256 totalEtherLocked = (etherToLock * TOTAL_BASIS_POINTS) / maxMintableRatioBP;
        if (totalEtherLocked > vault_.locked()) {
            vault_.lock(totalEtherLocked);
        }

        LIDO.mintExternalShares(_recipient, _amountOfShares);

        emit MintedSharesOnVault(_vault, _amountOfShares);
    }

    /// @notice burn steth shares from the balance of the VaultHub contract
    /// @param _vault vault address
    /// @param _amountOfShares amount of shares to burn
    /// @dev msg.sender should be vault's owner
    /// @dev VaultHub must have all the stETH on its balance
    function burnShares(address _vault, uint256 _amountOfShares) public whenResumed {
        if (_vault == address(0)) revert ZeroArgument("_vault");
        if (_amountOfShares == 0) revert ZeroArgument("_amountOfShares");
        _vaultAuth(_vault, "burn");

        VaultSocket storage socket = _connectedSocket(_vault);

        uint256 sharesMinted = socket.sharesMinted;
        if (sharesMinted < _amountOfShares) revert InsufficientSharesToBurn(_vault, sharesMinted);

        socket.sharesMinted = uint96(sharesMinted - _amountOfShares);

        LIDO.burnExternalShares(_amountOfShares);

        emit BurnedSharesOnVault(_vault, _amountOfShares);
    }

    /// @notice separate burn function for EOA vault owners; requires vaultHub to be approved to transfer stETH
    /// @dev msg.sender should be vault's owner
    function transferAndBurnShares(address _vault, uint256 _amountOfShares) external {
        LIDO.transferSharesFrom(msg.sender, address(this), _amountOfShares);

        burnShares(_vault, _amountOfShares);
    }

    /// @notice force rebalance of the vault to have sufficient reserve ratio
    /// @param _vault vault address
    /// @dev permissionless if the vault's min reserve ratio is broken
    function forceRebalance(address _vault) external {
        if (_vault == address(0)) revert ZeroArgument("_vault");
        _requireUnhealthy(_vault);

        VaultSocket storage socket = _connectedSocket(_vault);

        uint256 mintedStETH = LIDO.getPooledEthByShares(socket.sharesMinted); // TODO: fix rounding issue
        uint256 reserveRatioBP = socket.reserveRatioBP;
        uint256 maxMintableRatio = (TOTAL_BASIS_POINTS - reserveRatioBP);

        // how much ETH should be moved out of the vault to rebalance it to minimal reserve ratio

        // (mintedStETH - X) / (vault.valuation() - X) = maxMintableRatio / BPS_BASE
        // (mintedStETH - X) * BPS_BASE = (vault.valuation() - X) * maxMintableRatio
        // mintedStETH * BPS_BASE - X * BPS_BASE = vault.valuation() * maxMintableRatio - X * maxMintableRatio
        // X * maxMintableRatio - X * BPS_BASE = vault.valuation() * maxMintableRatio - mintedStETH * BPS_BASE
        // X * (maxMintableRatio - BPS_BASE) = vault.valuation() * maxMintableRatio - mintedStETH * BPS_BASE
        // X = (vault.valuation() * maxMintableRatio - mintedStETH * BPS_BASE) / (maxMintableRatio - BPS_BASE)
        // X = (mintedStETH * BPS_BASE - vault.valuation() * maxMintableRatio) / (BPS_BASE - maxMintableRatio)
        // reserveRatio = BPS_BASE - maxMintableRatio
        // X = (mintedStETH * BPS_BASE - vault.valuation() * maxMintableRatio) / reserveRatio

        uint256 amountToRebalance = (mintedStETH *
            TOTAL_BASIS_POINTS -
            IStakingVault(_vault).valuation() *
            maxMintableRatio) / reserveRatioBP;

        // TODO: add some gas compensation here
        IStakingVault(_vault).rebalance(amountToRebalance);
    }

    /// @notice rebalances the vault by writing off the amount of ether equal
    ///     to `msg.value` from the vault's minted stETH
    /// @dev msg.sender should be vault's contract
    function rebalance() external payable whenResumed {
        if (msg.value == 0) revert ZeroArgument("msg.value");

        VaultSocket storage socket = _connectedSocket(msg.sender);

        uint256 sharesToBurn = LIDO.getSharesByPooledEth(msg.value);
        uint256 sharesMinted = socket.sharesMinted;
        if (sharesMinted < sharesToBurn) revert InsufficientSharesToBurn(msg.sender, sharesMinted);

        socket.sharesMinted = uint96(sharesMinted - sharesToBurn);

        LIDO.rebalanceExternalEtherToInternal{value: msg.value}();

        emit VaultRebalanced(msg.sender, sharesToBurn);
    }

    /// @notice Forces validator exit from the beacon chain when vault is unhealthy
    /// @param _vault The address of the vault to exit validators from
    /// @param _pubkeys The public keys of the validators to exit
    /// @param _refundRecipient The address that will receive the refund for transaction costs
    /// @dev    When the vault becomes unhealthy, anyone can force its validators to exit the beacon chain
    ///         This returns the vault's deposited ETH back to vault's balance and allows to rebalance the vault
    function forceValidatorExit(address _vault, bytes calldata _pubkeys, address _refundRecipient) external payable {
        if (msg.value == 0) revert ZeroArgument("msg.value");
        if (_vault == address(0)) revert ZeroArgument("_vault");
        if (_pubkeys.length == 0) revert ZeroArgument("_pubkeys");
        if (_refundRecipient == address(0)) revert ZeroArgument("_refundRecipient");
        if (_pubkeys.length % PUBLIC_KEY_LENGTH != 0) revert InvalidPubkeysLength();
        _requireUnhealthy(_vault);

        uint256 numValidators = _pubkeys.length / PUBLIC_KEY_LENGTH;
        uint64[] memory amounts = new uint64[](numValidators);

        IStakingVault(_vault).triggerValidatorWithdrawal{value: msg.value}(_pubkeys, amounts, _refundRecipient);

        emit ForceValidatorExitTriggered(_vault, _pubkeys, _refundRecipient);
    }

    function _disconnect(address _vault) internal {
        VaultSocket storage socket = _connectedSocket(_vault);
        IStakingVault vault_ = IStakingVault(socket.vault);

        uint256 sharesMinted = socket.sharesMinted;
        if (sharesMinted > 0) {
            revert NoMintedSharesShouldBeLeft(_vault, sharesMinted);
        }

        socket.pendingDisconnect = true;

        vault_.report(vault_.valuation(), vault_.inOutDelta(), 0);

        emit VaultDisconnected(_vault);
    }

    function calculateVaultsRebase(
        uint256[] memory vaultsValuations,
        uint256 _preTotalShares,
        uint256 _preTotalPooledEther,
<<<<<<< HEAD
        uint256 _postInternalShares,
        uint256 _postInternalEther,
        uint256 _sharesToMintAsLidoCoreFees
    ) public view returns (uint256[] memory lockedEther, uint256[] memory treasuryFeeShares, uint256 totalTreasuryFeeShares) {
=======
        uint256 _sharesToMintAsFees
    )
        public
        view
        returns (uint256[] memory lockedEther, uint256[] memory treasuryFeeShares, uint256 totalTreasuryFeeShares)
    {
>>>>>>> 13fbf638
        /// HERE WILL BE ACCOUNTING DRAGON

        //                 \||/
        //                 |  $___oo
        //       /\  /\   / (__,,,,|
        //     ) /^\) ^\/ _)
        //     )   /^\/   _)
        //     )   _ /  / _)
        // /\  )/\/ ||  | )_)
        //<  >      |(,,) )__)
        // ||      /    \)___)\
        // | \____(      )___) )___
        //  \______(_______;;; __;;;

        VaultHubStorage storage $ = _getVaultHubStorage();

        uint256 length = vaultsCount();

        treasuryFeeShares = new uint256[](length);
        lockedEther = new uint256[](length);

        for (uint256 i = 0; i < length; ++i) {
            VaultSocket memory socket = $.sockets[i + 1];
            if (!socket.pendingDisconnect) {
                uint256 newMintedShares = socket.sharesMinted;
                if (_sharesToMintAsLidoCoreFees > 0) {
                    treasuryFeeShares[i] = calculateVaultTreasuryFees(
                        vaultsValuations[i],
                        socket,
                        _preTotalShares,
                        _preTotalPooledEther,
                        _postInternalShares,
                        _postInternalEther,
                        _sharesToMintAsLidoCoreFees
                    );
                    totalTreasuryFeeShares += treasuryFeeShares[i];
                    newMintedShares += treasuryFeeShares[i];
                }

                lockedEther[i] = Math256.max(
                    // combining two division into one here:
                    // uint256 newMintedStETH = (newMintedShares * _postInternalEther) / _postInternalShares;
                    // uint256 lockedEther = newMintedStETH * TOTAL_BASIS_POINTS / (TOTAL_BASIS_POINTS - socket.reserveRatioBP);
                    (newMintedShares * _postInternalEther * TOTAL_BASIS_POINTS)
                        / (_postInternalShares * (TOTAL_BASIS_POINTS - socket.reserveRatioBP)),
                    CONNECT_DEPOSIT
                );
            }
        }
    }

    /// @notice calculates the amount of shares to mint as treasury fees for the vault
    /// @param _reportValuation the valuation of the vault from the report
    /// @param socket the socket of the vault
    /// @param _preTotalShares the total shares of the Lido protocol before the report
    /// @param _preTotalPooledEther the total pooled ether of the Lido protocol before the report
    /// @param _postInternalShares the internal shares of the Lido protocol after the report
    /// @param _postInternalEther the internal ether of the Lido protocol after the report
    /// @param _sharesToMintAsLidoCoreFees the amount of shares that is minted as the total Lido core fees (treasury and NO)
    /// @return treasuryFeeShares the amount of shares to mint as treasury fees or 0 if _sharesToMintAsLidoCoreFees is 0
    function calculateVaultTreasuryFees(
        uint256 _reportValuation,
        VaultSocket memory socket,

        uint256 _preTotalShares,
        uint256 _preTotalPooledEther,
        uint256 _postInternalShares,
        uint256 _postInternalEther,
        uint256 _sharesToMintAsLidoCoreFees
    ) public pure returns (uint256 treasuryFeeShares) {
        // if lido don't charge the protocol fees, vault's don't charge either
        if (_sharesToMintAsLidoCoreFees == 0) {
            return 0;
        }

        uint256 mintableRatio = (TOTAL_BASIS_POINTS - socket.reserveRatioBP);

<<<<<<< HEAD
        uint256 chargeableValuation = Math256.min(
            // we are charging fees over the mintable part of the vault's valuation
            _reportValuation * mintableRatio / TOTAL_BASIS_POINTS,
            // capped by the vault's shareLimit
            socket.shareLimit * _postInternalEther / _postInternalShares
        );
=======
        // TODO: optimize potential rewards calculation
        uint256 potentialRewards = ((chargeableValue * (_postTotalPooledEther * _preTotalShares)) /
            (_postTotalSharesNoFees * _preTotalPooledEther) -
            chargeableValue);
        uint256 treasuryFee = (potentialRewards * _socket.treasuryFeeBP) / TOTAL_BASIS_POINTS;
>>>>>>> 13fbf638

        // We are charging `socket.treasuryFeeBP` of the vault's `potentialRewards`
        // that is equal to `chargeableValuation * (LidoCoreGrossRewardRate - 1)`
        // TODO: maybe use net APR for simplicity ?

        // `LidoCoreGrossRewardRate` is the Lido core protocol validation reward rate for the day without fees charged
        // It's calculated as a change of share rate before and after the report without the protocol fees charged
        // `LidoCoreGrossRewardRate = shareRateAfterReportWithoutFeesCharged / shareRateBeforeReport`
        // `shareRateAfterReportWithoutFeesCharged = _postInternalEther / (_postInternalShares - _sharesToMintAsLidoCoreFees)`
        // `shareRateBeforeReport = _preTotalPooledEther / _preTotalShares`
        uint256 potentialRewards = chargeableValuation * _postInternalEther * _preTotalShares
                            / ((_postInternalShares - _sharesToMintAsLidoCoreFees) * _preTotalPooledEther)
                            - chargeableValuation;

        // We are charging `socket.treasuryFeeBP` of the vault's `potentialRewards`
        // and convert them in shares using postShareRate (_postInternalEther/_postInternalShares)
        // we can use the postShareRate here, because charging fees for the vaults does not change shareRate
        // like in the the case of internal treasury fees
        treasuryFeeShares = potentialRewards * socket.treasuryFeeBP * _postInternalShares / (_postInternalEther * TOTAL_BASIS_POINTS);
    }

    function updateVaults(
        uint256[] memory _valuations,
        int256[] memory _inOutDeltas,
        uint256[] memory _locked,
        uint256[] memory _treasureFeeShares
    ) external {
        if (msg.sender != LIDO_LOCATOR.accounting()) revert NotAuthorized("updateVaults", msg.sender);
        VaultHubStorage storage $ = _getVaultHubStorage();

        for (uint256 i = 0; i < _valuations.length; i++) {
            VaultSocket storage socket = $.sockets[i + 1];

            if (socket.pendingDisconnect) continue; // we skip disconnected vaults

            uint256 treasuryFeeShares = _treasureFeeShares[i];
            if (treasuryFeeShares > 0) {
                socket.sharesMinted += uint96(treasuryFeeShares);
            }

            IStakingVault(socket.vault).report(_valuations[i], _inOutDeltas[i], _locked[i]);
        }

        uint256 length = $.sockets.length;

        for (uint256 i = 1; i < length; i++) {
            VaultSocket storage socket = $.sockets[i];
            if (socket.pendingDisconnect) {
                // remove disconnected vault from the list
                VaultSocket memory lastSocket = $.sockets[length - 1];
                $.sockets[i] = lastSocket;
                $.vaultIndex[lastSocket.vault] = i;
                $.sockets.pop(); // TODO: replace with length--
                delete $.vaultIndex[socket.vault];
                --length;
            }
        }
    }

<<<<<<< HEAD
    function mintVaultsTreasuryFeeShares(uint256 _amountOfShares) external {
        if (msg.sender != LIDO_LOCATOR.accounting()) revert NotAuthorized("mintVaultsTreasuryFeeShares", msg.sender);
        STETH.mintExternalShares(LIDO_LOCATOR.treasury(), _amountOfShares);
=======
    function mintVaultsTreasuryFeeShares(address _recipient, uint256 _amountOfShares) external {
        if (msg.sender != ACCOUNTING) revert NotAuthorized("mintVaultsTreasuryFeeShares", msg.sender);
        LIDO.mintExternalShares(_recipient, _amountOfShares);
>>>>>>> 13fbf638
    }

    function _vaultAuth(address _vault, string memory _operation) internal view {
        if (msg.sender != OwnableUpgradeable(_vault).owner()) revert NotAuthorized(_operation, msg.sender);
    }

    function _connectedSocket(address _vault) internal view returns (VaultSocket storage) {
        VaultHubStorage storage $ = _getVaultHubStorage();
        uint256 index = $.vaultIndex[_vault];
        if (index == 0 || $.sockets[index].pendingDisconnect) revert NotConnectedToHub(_vault);
        return $.sockets[index];
    }

    function _getVaultHubStorage() private pure returns (VaultHubStorage storage $) {
        assembly {
            $.slot := VAULT_HUB_STORAGE_LOCATION
        }
    }

    /// @dev check if the share limit is within the upper bound set by RELATIVE_SHARE_LIMIT_BP
    function _checkShareLimitUpperBound(address _vault, uint256 _shareLimit) internal view {
        uint256 relativeMaxShareLimitPerVault = (LIDO.getTotalShares() * RELATIVE_SHARE_LIMIT_BP) / TOTAL_BASIS_POINTS;
        if (_shareLimit > relativeMaxShareLimitPerVault) {
            revert ShareLimitTooHigh(_vault, _shareLimit, relativeMaxShareLimitPerVault);
        }
    }

    function _requireUnhealthy(address _vault) internal view {
        if (isVaultHealthy(_vault)) revert AlreadyHealthy(_vault);
    }

    event VaultConnected(
        address indexed vault,
        uint256 capShares,
        uint256 minReserveRatio,
        uint256 rebalanceThreshold,
        uint256 treasuryFeeBP
    );
    event ShareLimitUpdated(address indexed vault, uint256 newShareLimit);
    event VaultDisconnected(address indexed vault);
    event MintedSharesOnVault(address indexed vault, uint256 amountOfShares);
    event BurnedSharesOnVault(address indexed vault, uint256 amountOfShares);
    event VaultRebalanced(address indexed vault, uint256 sharesBurned);
    event VaultProxyCodehashAdded(bytes32 indexed codehash);
    event ForceValidatorExitTriggered(address indexed vault, bytes pubkeys, address refundRecipient);

    error StETHMintFailed(address vault);
    error AlreadyHealthy(address vault);
    error InsufficientSharesToBurn(address vault, uint256 amount);
    error ShareLimitExceeded(address vault, uint256 capShares);
    error AlreadyConnected(address vault, uint256 index);
    error NotConnectedToHub(address vault);
    error RebalanceFailed(address vault);
    error NotAuthorized(string operation, address addr);
    error ZeroArgument(string argument);
    error NotEnoughBalance(address vault, uint256 balance, uint256 shouldBe);
    error TooManyVaults();
    error ShareLimitTooHigh(address vault, uint256 capShares, uint256 maxCapShares);
    error ReserveRatioTooHigh(address vault, uint256 reserveRatioBP, uint256 maxReserveRatioBP);
    error RebalanceThresholdTooHigh(address vault, uint256 rebalanceThresholdBP, uint256 maxRebalanceThresholdBP);
    error TreasuryFeeTooHigh(address vault, uint256 treasuryFeeBP, uint256 maxTreasuryFeeBP);
    error ExternalSharesCapReached(address vault, uint256 capShares, uint256 maxMintableExternalShares);
    error InsufficientValuationToMint(address vault, uint256 valuation);
    error AlreadyExists(bytes32 codehash);
    error NoMintedSharesShouldBeLeft(address vault, uint256 sharesMinted);
    error VaultProxyNotAllowed(address beacon);
    error InvalidPubkeysLength();
    error ConnectedVaultsLimitTooLow(uint256 connectedVaultsLimit, uint256 currentVaultsCount);
    error RelativeShareLimitBPTooHigh(uint256 relativeShareLimitBP, uint256 totalBasisPoints);
    error VaultDepositorNotAllowed(address depositor);
}<|MERGE_RESOLUTION|>--- conflicted
+++ resolved
@@ -75,46 +75,27 @@
     uint256 private immutable RELATIVE_SHARE_LIMIT_BP;
 
     /// @notice Lido stETH contract
-<<<<<<< HEAD
-    IStETH public immutable STETH;
-    ILidoLocator public immutable LIDO_LOCATOR;
-=======
     ILido public immutable LIDO;
     /// @notice Lido Locator contract
     ILidoLocator public immutable LIDO_LOCATOR;
-    /// @notice Accounting contract
-    address public immutable ACCOUNTING;
->>>>>>> 13fbf638
 
     /// @param _locator Lido Locator contract
     /// @param _lido Lido stETH contract
-    /// @param _accounting Accounting contract
     /// @param _connectedVaultsLimit Maximum number of vaults that can be connected simultaneously
     /// @param _relativeShareLimitBP Maximum share limit relative to TVL in basis points
-<<<<<<< HEAD
-    constructor(IStETH _stETH, ILidoLocator _lidoLocator, uint256 _connectedVaultsLimit, uint256 _relativeShareLimitBP) {
-=======
     constructor(
         ILidoLocator _locator,
-        address _lido,
-        address _accounting,
+        ILido _lido,
         uint256 _connectedVaultsLimit,
         uint256 _relativeShareLimitBP
     ) {
->>>>>>> 13fbf638
         if (_connectedVaultsLimit == 0) revert ZeroArgument("_connectedVaultsLimit");
         if (_relativeShareLimitBP == 0) revert ZeroArgument("_relativeShareLimitBP");
         if (_relativeShareLimitBP > TOTAL_BASIS_POINTS)
             revert RelativeShareLimitBPTooHigh(_relativeShareLimitBP, TOTAL_BASIS_POINTS);
 
-<<<<<<< HEAD
-        STETH = _stETH;
-        LIDO_LOCATOR = _lidoLocator;
-=======
         LIDO_LOCATOR = _locator;
-        LIDO = ILido(_lido);
-        ACCOUNTING = _accounting;
->>>>>>> 13fbf638
+        LIDO = _lido;
         CONNECTED_VAULTS_LIMIT = _connectedVaultsLimit;
         RELATIVE_SHARE_LIMIT_BP = _relativeShareLimitBP;
 
@@ -438,19 +419,14 @@
         uint256[] memory vaultsValuations,
         uint256 _preTotalShares,
         uint256 _preTotalPooledEther,
-<<<<<<< HEAD
         uint256 _postInternalShares,
         uint256 _postInternalEther,
         uint256 _sharesToMintAsLidoCoreFees
-    ) public view returns (uint256[] memory lockedEther, uint256[] memory treasuryFeeShares, uint256 totalTreasuryFeeShares) {
-=======
-        uint256 _sharesToMintAsFees
     )
         public
         view
         returns (uint256[] memory lockedEther, uint256[] memory treasuryFeeShares, uint256 totalTreasuryFeeShares)
     {
->>>>>>> 13fbf638
         /// HERE WILL BE ACCOUNTING DRAGON
 
         //                 \||/
@@ -528,20 +504,12 @@
 
         uint256 mintableRatio = (TOTAL_BASIS_POINTS - socket.reserveRatioBP);
 
-<<<<<<< HEAD
         uint256 chargeableValuation = Math256.min(
             // we are charging fees over the mintable part of the vault's valuation
             _reportValuation * mintableRatio / TOTAL_BASIS_POINTS,
             // capped by the vault's shareLimit
             socket.shareLimit * _postInternalEther / _postInternalShares
         );
-=======
-        // TODO: optimize potential rewards calculation
-        uint256 potentialRewards = ((chargeableValue * (_postTotalPooledEther * _preTotalShares)) /
-            (_postTotalSharesNoFees * _preTotalPooledEther) -
-            chargeableValue);
-        uint256 treasuryFee = (potentialRewards * _socket.treasuryFeeBP) / TOTAL_BASIS_POINTS;
->>>>>>> 13fbf638
 
         // We are charging `socket.treasuryFeeBP` of the vault's `potentialRewards`
         // that is equal to `chargeableValuation * (LidoCoreGrossRewardRate - 1)`
@@ -601,15 +569,9 @@
         }
     }
 
-<<<<<<< HEAD
     function mintVaultsTreasuryFeeShares(uint256 _amountOfShares) external {
         if (msg.sender != LIDO_LOCATOR.accounting()) revert NotAuthorized("mintVaultsTreasuryFeeShares", msg.sender);
-        STETH.mintExternalShares(LIDO_LOCATOR.treasury(), _amountOfShares);
-=======
-    function mintVaultsTreasuryFeeShares(address _recipient, uint256 _amountOfShares) external {
-        if (msg.sender != ACCOUNTING) revert NotAuthorized("mintVaultsTreasuryFeeShares", msg.sender);
-        LIDO.mintExternalShares(_recipient, _amountOfShares);
->>>>>>> 13fbf638
+        LIDO.mintExternalShares(LIDO_LOCATOR.treasury(), _amountOfShares);
     }
 
     function _vaultAuth(address _vault, string memory _operation) internal view {
