// SPDX-FileCopyrightText: 2024 Lido <info@lido.fi>
// SPDX-License-Identifier: GPL-3.0

// See contracts/COMPILERS.md
pragma solidity 0.8.25;

import {AccessControlEnumerableUpgradeable} from "contracts/openzeppelin/5.0.2/upgradeable/access/extensions/AccessControlEnumerableUpgradeable.sol";
<<<<<<< HEAD
import {IBeacon} from "@openzeppelin/contracts-v5.0.2/proxy/beacon/IBeacon.sol";
import {IStakingVault} from "./interfaces/IStakingVault.sol";
import {IBeaconProxy} from "./interfaces/IBeaconProxy.sol";
=======
import {IHubVault} from "./interfaces/IHubVault.sol";
import {Math256} from "contracts/common/lib/Math256.sol";
>>>>>>> 220a2b81

interface StETH {
    function mintExternalShares(address, uint256) external;

    function burnExternalShares(uint256) external;

    function getExternalEther() external view returns (uint256);

    function getMaxExternalBalance() external view returns (uint256);

    function getPooledEthByShares(uint256) external view returns (uint256);

    function getSharesByPooledEth(uint256) external view returns (uint256);

    function getTotalShares() external view returns (uint256);
}

// TODO: rebalance gas compensation
// TODO: optimize storage
// TODO: add limits for vaults length
// TODO: unstructured storag and upgradability

/// @notice Vaults registry contract that is an interface to the Lido protocol
/// in the same time
/// @author folkyatina
abstract contract VaultHub is AccessControlEnumerableUpgradeable {
<<<<<<< HEAD
    event MintedStETHOnVault(address indexed vault, uint256 amountOfTokens);
    event BurnedStETHOnVault(address indexed vault, uint256 amountOfTokens);
    event VaultRebalanced(address indexed vault, uint256 tokensBurnt, uint256 newBondRateBP);
    event VaultConnected(address indexed vault, uint256 capShares, uint256 minBondRateBP);
    event VaultDisconnected(address indexed vault);
    event VaultImplAdded(address impl);
    event VaultFactoryAdded(address factory);

    bytes32 public constant VAULT_MASTER_ROLE = keccak256("VAULT_MASTER_ROLE");
    uint256 internal constant BPS_BASE = 1e4;
=======
    /// @notice role that allows to connect vaults to the hub
    bytes32 public constant VAULT_MASTER_ROLE = keccak256("Vaults.VaultHub.VaultMasterRole");
    /// @dev basis points base
    uint256 internal constant BPS_BASE = 100_00;
    /// @dev maximum number of vaults that can be connected to the hub
>>>>>>> 220a2b81
    uint256 internal constant MAX_VAULTS_COUNT = 500;
    /// @dev maximum size of the vault relative to Lido TVL in basis points
    uint256 internal constant MAX_VAULT_SIZE_BP = 10_00;

    StETH public immutable stETH;
    address public immutable treasury;

    struct VaultSocket {
        /// @notice vault address
        IHubVault vault;
        /// @notice maximum number of stETH shares that can be minted by vault owner
        uint96 shareLimit;
        /// @notice total number of stETH shares minted by the vault
        uint96 sharesMinted;
        /// @notice minimal share of ether that is reserved for each stETH minted
        uint16 minReserveRatioBP;
        /// @notice treasury fee in basis points
        uint16 treasuryFeeBP;
    }

    /// @notice vault sockets with vaults connected to the hub
    /// @dev first socket is always zero. stone in the elevator
    VaultSocket[] private sockets;
    /// @notice mapping from vault address to its socket
    /// @dev if vault is not connected to the hub, it's index is zero
    mapping(IHubVault => uint256) private vaultIndex;

    mapping (address => bool) public vaultFactories;
    mapping (address => bool) public vaultImpl;

    constructor(address _admin, address _stETH, address _treasury) {
        stETH = StETH(_stETH);
        treasury = _treasury;

        sockets.push(VaultSocket(IHubVault(address(0)), 0, 0, 0, 0)); // stone in the elevator

        _grantRole(DEFAULT_ADMIN_ROLE, _admin);
    }

    function addFactory(address factory) public onlyRole(VAULT_MASTER_ROLE) {
        if (vaultFactories[factory]) revert AlreadyExists(factory);
        vaultFactories[factory] = true;
        emit VaultFactoryAdded(factory);
    }

    function addImpl(address impl) public onlyRole(VAULT_MASTER_ROLE) {
        if (vaultImpl[impl]) revert AlreadyExists(impl);
        vaultImpl[impl] = true;
        emit VaultImplAdded(impl);
    }

    /// @notice returns the number of vaults connected to the hub
    function vaultsCount() public view returns (uint256) {
        return sockets.length - 1;
    }

    function vault(uint256 _index) public view returns (IHubVault) {
        return sockets[_index + 1].vault;
    }

    function vaultSocket(uint256 _index) external view returns (VaultSocket memory) {
        return sockets[_index + 1];
    }

    function vaultSocket(IHubVault _vault) public view returns (VaultSocket memory) {
        return sockets[vaultIndex[_vault]];
    }

    function reserveRatio(IHubVault _vault) public view returns (int256) {
        return _reserveRatio(vaultSocket(_vault));
    }

    /// @notice connects a vault to the hub
    /// @param _vault vault address
    /// @param _shareLimit maximum number of stETH shares that can be minted by the vault
    /// @param _minReserveRatioBP minimum Reserve ratio in basis points
    /// @param _treasuryFeeBP treasury fee in basis points
    function connectVault(
        IHubVault _vault,
        uint256 _shareLimit,
        uint256 _minReserveRatioBP,
        uint256 _treasuryFeeBP
    ) external onlyRole(VAULT_MASTER_ROLE) {
<<<<<<< HEAD
        if (_capShares == 0) revert ZeroArgument("capShares");
        if (_minBondRateBP == 0) revert ZeroArgument("minBondRateBP");
        if (_treasuryFeeBP == 0) revert ZeroArgument("treasuryFeeBP");
        if (address(_vault) == address(0)) revert ZeroArgument("vault");

        address factory = IBeaconProxy(address (_vault)).getBeacon();
        if (!vaultFactories[factory]) revert FactoryNotAllowed(factory);

        address impl = IBeacon(factory).implementation();
        if (!vaultImpl[impl]) revert ImplNotAllowed(impl);

        if (vaultIndex[_vault] != 0) revert AlreadyConnected(address(_vault));
        if (vaultsCount() >= MAX_VAULTS_COUNT) revert TooManyVaults();
        if (_capShares > STETH.getTotalShares() / 10) {
            revert CapTooHigh(address(_vault), _capShares, STETH.getTotalShares() / 10);
        }
        if (_minBondRateBP > BPS_BASE) revert MinBondRateTooHigh(address(_vault), _minBondRateBP, BPS_BASE);
=======
        if (address(_vault) == address(0)) revert ZeroArgument("_vault");
        if (_shareLimit == 0) revert ZeroArgument("_shareLimit");

        if (_minReserveRatioBP == 0) revert ZeroArgument("_minReserveRatioBP");
        if (_minReserveRatioBP > BPS_BASE) revert MinReserveRatioTooHigh(address(_vault), _minReserveRatioBP, BPS_BASE);
        if (_treasuryFeeBP == 0) revert ZeroArgument("_treasuryFeeBP");
>>>>>>> 220a2b81
        if (_treasuryFeeBP > BPS_BASE) revert TreasuryFeeTooHigh(address(_vault), _treasuryFeeBP, BPS_BASE);

        if (vaultIndex[_vault] != 0) revert AlreadyConnected(address(_vault), vaultIndex[_vault]);
        if (vaultsCount() == MAX_VAULTS_COUNT) revert TooManyVaults();
        if (_shareLimit > (stETH.getTotalShares() * MAX_VAULT_SIZE_BP) / BPS_BASE) {
            revert CapTooHigh(address(_vault), _shareLimit, stETH.getTotalShares() / 10);
        }

        uint256 capVaultBalance = stETH.getPooledEthByShares(_shareLimit);
        uint256 maxExternalBalance = stETH.getMaxExternalBalance();
        if (capVaultBalance + stETH.getExternalEther() > maxExternalBalance) {
            revert ExternalBalanceCapReached(address(_vault), capVaultBalance, maxExternalBalance);
        }

        VaultSocket memory vr = VaultSocket(
<<<<<<< HEAD
            _vault,
            uint96(_capShares),
            0,
            uint16(_minBondRateBP),
=======
            IHubVault(_vault),
            uint96(_shareLimit),
            0, // sharesMinted
            uint16(_minReserveRatioBP),
>>>>>>> 220a2b81
            uint16(_treasuryFeeBP)
        );
        vaultIndex[_vault] = sockets.length;
        sockets.push(vr);

        emit VaultConnected(address(_vault), _shareLimit, _minReserveRatioBP, _treasuryFeeBP);
    }

    /// @notice disconnects a vault from the hub
    /// @dev can be called by vaults only
    function disconnectVault() external {
        uint256 index = vaultIndex[IHubVault(msg.sender)];
        if (index == 0) revert NotConnectedToHub(msg.sender);

        VaultSocket memory socket = sockets[index];
        IHubVault vaultToDisconnect = socket.vault;

        if (socket.sharesMinted > 0) {
            uint256 stethToBurn = stETH.getPooledEthByShares(socket.sharesMinted);
            vaultToDisconnect.rebalance(stethToBurn);
        }

        vaultToDisconnect.report(vaultToDisconnect.valuation(), vaultToDisconnect.inOutDelta(), 0);

        VaultSocket memory lastSocket = sockets[sockets.length - 1];
        sockets[index] = lastSocket;
        vaultIndex[lastSocket.vault] = index;
        sockets.pop();

        delete vaultIndex[vaultToDisconnect];

        emit VaultDisconnected(address(vaultToDisconnect));
    }

    /// @notice mint StETH tokens backed by vault external balance to the receiver address
    /// @param _recipient address of the receiver
    /// @param _tokens amount of stETH tokens to mint
    /// @return totalEtherLocked total amount of ether that should be locked on the vault
    /// @dev can be used by vaults only
    function mintStethBackedByVault(address _recipient, uint256 _tokens) external returns (uint256 totalEtherLocked) {
        if (_recipient == address(0)) revert ZeroArgument("_recipient");
        if (_tokens == 0) revert ZeroArgument("_tokens");

        IHubVault vault_ = IHubVault(msg.sender);
        uint256 index = vaultIndex[vault_];
        if (index == 0) revert NotConnectedToHub(msg.sender);
        VaultSocket memory socket = sockets[index];

        uint256 sharesToMint = stETH.getSharesByPooledEth(_tokens);
        uint256 vaultSharesAfterMint = socket.sharesMinted + sharesToMint;
        if (vaultSharesAfterMint > socket.shareLimit) revert MintCapReached(msg.sender, socket.shareLimit);

        int256 reserveRatioAfterMint = _reserveRatio(vault_, vaultSharesAfterMint);
        if (reserveRatioAfterMint < int16(socket.minReserveRatioBP)) {
            revert MinReserveRatioBroken(msg.sender, _reserveRatio(socket), socket.minReserveRatioBP);
        }

        sockets[index].sharesMinted = uint96(vaultSharesAfterMint);

        stETH.mintExternalShares(_recipient, sharesToMint);

        emit MintedStETHOnVault(msg.sender, _tokens);

        totalEtherLocked =
            (stETH.getPooledEthByShares(vaultSharesAfterMint) * BPS_BASE) /
            (BPS_BASE - socket.minReserveRatioBP);
    }

    /// @notice burn steth from the balance of the vault contract
    /// @param _tokens amount of tokens to burn
    /// @dev can be used by vaults only
    function burnStethBackedByVault(uint256 _tokens) external {
        if (_tokens == 0) revert ZeroArgument("_tokens");

        uint256 index = vaultIndex[IHubVault(msg.sender)];
        if (index == 0) revert NotConnectedToHub(msg.sender);
        VaultSocket memory socket = sockets[index];

        uint256 amountOfShares = stETH.getSharesByPooledEth(_tokens);
        if (socket.sharesMinted < amountOfShares) revert NotEnoughShares(msg.sender, socket.sharesMinted);

        sockets[index].sharesMinted -= uint96(amountOfShares);

        stETH.burnExternalShares(amountOfShares);

        emit BurnedStETHOnVault(msg.sender, _tokens);
    }

    /// @notice force rebalance of the vault
    /// @param _vault vault address
    /// @dev can be used permissionlessly if the vault's min reserve ratio is broken
    function forceRebalance(IHubVault _vault) external {
        uint256 index = vaultIndex[_vault];
        if (index == 0) revert NotConnectedToHub(msg.sender);
        VaultSocket memory socket = sockets[index];

        int256 reserveRatio_ = _reserveRatio(socket);

        if (reserveRatio_ >= int16(socket.minReserveRatioBP)) {
            revert AlreadyBalanced(address(_vault), reserveRatio_, socket.minReserveRatioBP);
        }

        uint256 mintedStETH = stETH.getPooledEthByShares(socket.sharesMinted);
        uint256 maxMintedShare = (BPS_BASE - socket.minReserveRatioBP);

        // how much ETH should be moved out of the vault to rebalance it to minimal reserve ratio
        // (mintedStETH - X) / (vault.valuation() - X) == (BPS_BASE - minReserveRatioBP)
        //
        // X is amountToRebalance
        uint256 amountToRebalance = (mintedStETH * BPS_BASE - maxMintedShare * _vault.valuation()) /
            socket.minReserveRatioBP;

        // TODO: add some gas compensation here

        _vault.rebalance(amountToRebalance);

        if (reserveRatio_ >= _reserveRatio(socket)) revert RebalanceFailed(address(_vault));
    }

    /// @notice rebalances the vault, by writing off the amount equal to passed ether
    ///     from the vault's minted stETH counter
    /// @dev can be called by vaults only
    function rebalance() external payable {
        if (msg.value == 0) revert ZeroArgument("msg.value");

        uint256 index = vaultIndex[IHubVault(msg.sender)];
        if (index == 0) revert NotConnectedToHub(msg.sender);
        VaultSocket memory socket = sockets[index];

        uint256 amountOfShares = stETH.getSharesByPooledEth(msg.value);
        if (socket.sharesMinted < amountOfShares) revert NotEnoughShares(msg.sender, socket.sharesMinted);

        sockets[index].sharesMinted = socket.sharesMinted - uint96(amountOfShares);

        // mint stETH (shares+ TPE+)
        (bool success, ) = address(stETH).call{value: msg.value}("");
        if (!success) revert StETHMintFailed(msg.sender);
        stETH.burnExternalShares(amountOfShares);

        emit VaultRebalanced(msg.sender, amountOfShares, _reserveRatio(socket));
    }

    function _calculateVaultsRebase(
        uint256 _postTotalShares,
        uint256 _postTotalPooledEther,
        uint256 _preTotalShares,
        uint256 _preTotalPooledEther,
        uint256 _sharesToMintAsFees
    ) internal view returns (uint256[] memory lockedEther, uint256[] memory treasuryFeeShares) {
        /// HERE WILL BE ACCOUNTING DRAGONS

        //                 \||/
        //                 |  @___oo
        //       /\  /\   / (__,,,,|
        //     ) /^\) ^\/ _)
        //     )   /^\/   _)
        //     )   _ /  / _)
        // /\  )/\/ ||  | )_)
        //<  >      |(,,) )__)
        // ||      /    \)___)\
        // | \____(      )___) )___
        //  \______(_______;;; __;;;

        uint256 length = vaultsCount();
        // for each vault
        treasuryFeeShares = new uint256[](length);

        lockedEther = new uint256[](length);

        for (uint256 i = 0; i < length; ++i) {
            VaultSocket memory socket = sockets[i + 1];

            // if there is no fee in Lido, then no fee in vaults
            // see LIP-12 for details
            if (_sharesToMintAsFees > 0) {
                treasuryFeeShares[i] = _calculateLidoFees(
                    socket,
                    _postTotalShares - _sharesToMintAsFees,
                    _postTotalPooledEther,
                    _preTotalShares,
                    _preTotalPooledEther
                );
            }

            uint256 totalMintedShares = socket.sharesMinted + treasuryFeeShares[i];
            uint256 mintedStETH = (totalMintedShares * _postTotalPooledEther) / _postTotalShares; //TODO: check rounding
            lockedEther[i] = (mintedStETH * BPS_BASE) / (BPS_BASE - socket.minReserveRatioBP);
        }
    }

    function _calculateLidoFees(
        VaultSocket memory _socket,
        uint256 _postTotalSharesNoFees,
        uint256 _postTotalPooledEther,
        uint256 _preTotalShares,
        uint256 _preTotalPooledEther
    ) internal view returns (uint256 treasuryFeeShares) {
        IHubVault vault_ = _socket.vault;

        uint256 chargeableValue = Math256.min(
            vault_.valuation(),
            (_socket.shareLimit * _preTotalPooledEther) / _preTotalShares
        );

        // treasury fee is calculated as a share of potential rewards that
        // Lido curated validators could earn if vault's ETH was staked in Lido
        // itself and minted as stETH shares
        //
        // treasuryFeeShares = value * lidoGrossAPR * treasuryFeeRate / preShareRate
        // lidoGrossAPR = postShareRateWithoutFees / preShareRate - 1
        // = value  * (postShareRateWithoutFees / preShareRate - 1) * treasuryFeeRate / preShareRate

        // TODO: optimize potential rewards calculation
        uint256 potentialRewards = ((chargeableValue * (_postTotalPooledEther * _preTotalShares)) /
            (_postTotalSharesNoFees * _preTotalPooledEther) -
            chargeableValue);
        uint256 treasuryFee = (potentialRewards * _socket.treasuryFeeBP) / BPS_BASE;

        treasuryFeeShares = (treasuryFee * _preTotalShares) / _preTotalPooledEther;
    }

    function _updateVaults(
        uint256[] memory _valuations,
        int256[] memory _inOutDeltas,
        uint256[] memory _locked,
        uint256[] memory _treasureFeeShares
    ) internal {
        uint256 totalTreasuryShares;
        for (uint256 i = 0; i < _valuations.length; ++i) {
            VaultSocket memory socket = sockets[i + 1];
            if (_treasureFeeShares[i] > 0) {
                socket.sharesMinted += uint96(_treasureFeeShares[i]);
                totalTreasuryShares += _treasureFeeShares[i];
            }

            socket.vault.report(_valuations[i], _inOutDeltas[i], _locked[i]);
        }

        if (totalTreasuryShares > 0) {
            stETH.mintExternalShares(treasury, totalTreasuryShares);
        }
    }

    function _reserveRatio(VaultSocket memory _socket) internal view returns (int256) {
        return _reserveRatio(_socket.vault, _socket.sharesMinted);
    }

    function _reserveRatio(IHubVault _vault, uint256 _mintedShares) internal view returns (int256) {
        return
            ((int256(_vault.valuation()) - int256(stETH.getPooledEthByShares(_mintedShares))) * int256(BPS_BASE)) /
            int256(_vault.valuation());
    }

    event VaultConnected(address vault, uint256 capShares, uint256 minReserveRatio, uint256 treasuryFeeBP);
    event VaultDisconnected(address vault);
    event MintedStETHOnVault(address sender, uint256 tokens);
    event BurnedStETHOnVault(address sender, uint256 tokens);
    event VaultRebalanced(address sender, uint256 shares, int256 reserveRatio);

    error StETHMintFailed(address vault);
    error AlreadyBalanced(address vault, int256 reserveRatio, uint256 minReserveRatio);
    error NotEnoughShares(address vault, uint256 amount);
    error MintCapReached(address vault, uint256 capShares);
    error AlreadyConnected(address vault, uint256 index);
    error NotConnectedToHub(address vault);
    error RebalanceFailed(address vault);
    error NotAuthorized(string operation, address addr);
    error ZeroArgument(string argument);
    error NotEnoughBalance(address vault, uint256 balance, uint256 shouldBe);
    error TooManyVaults();
    error CapTooHigh(address vault, uint256 capShares, uint256 maxCapShares);
    error MinReserveRatioTooHigh(address vault, uint256 reserveRatioBP, uint256 maxReserveRatioBP);
    error TreasuryFeeTooHigh(address vault, uint256 treasuryFeeBP, uint256 maxTreasuryFeeBP);
<<<<<<< HEAD
    error AlreadyExists(address addr);
    error FactoryNotAllowed(address beacon);
    error ImplNotAllowed(address impl);
=======
    error ExternalBalanceCapReached(address vault, uint256 capVaultBalance, uint256 maxExternalBalance);
    error MinReserveRatioBroken(address vault, int256 reserveRatio, uint256 minReserveRatio);
>>>>>>> 220a2b81
}<|MERGE_RESOLUTION|>--- conflicted
+++ resolved
@@ -5,14 +5,10 @@
 pragma solidity 0.8.25;
 
 import {AccessControlEnumerableUpgradeable} from "contracts/openzeppelin/5.0.2/upgradeable/access/extensions/AccessControlEnumerableUpgradeable.sol";
-<<<<<<< HEAD
-import {IBeacon} from "@openzeppelin/contracts-v5.0.2/proxy/beacon/IBeacon.sol";
-import {IStakingVault} from "./interfaces/IStakingVault.sol";
-import {IBeaconProxy} from "./interfaces/IBeaconProxy.sol";
-=======
 import {IHubVault} from "./interfaces/IHubVault.sol";
 import {Math256} from "contracts/common/lib/Math256.sol";
->>>>>>> 220a2b81
+import {IBeacon} from "@openzeppelin/contracts-v5.0.2/proxy/beacon/IBeacon.sol";
+import {IBeaconProxy} from "./interfaces/IBeaconProxy.sol";
 
 interface StETH {
     function mintExternalShares(address, uint256) external;
@@ -39,24 +35,11 @@
 /// in the same time
 /// @author folkyatina
 abstract contract VaultHub is AccessControlEnumerableUpgradeable {
-<<<<<<< HEAD
-    event MintedStETHOnVault(address indexed vault, uint256 amountOfTokens);
-    event BurnedStETHOnVault(address indexed vault, uint256 amountOfTokens);
-    event VaultRebalanced(address indexed vault, uint256 tokensBurnt, uint256 newBondRateBP);
-    event VaultConnected(address indexed vault, uint256 capShares, uint256 minBondRateBP);
-    event VaultDisconnected(address indexed vault);
-    event VaultImplAdded(address impl);
-    event VaultFactoryAdded(address factory);
-
-    bytes32 public constant VAULT_MASTER_ROLE = keccak256("VAULT_MASTER_ROLE");
-    uint256 internal constant BPS_BASE = 1e4;
-=======
     /// @notice role that allows to connect vaults to the hub
     bytes32 public constant VAULT_MASTER_ROLE = keccak256("Vaults.VaultHub.VaultMasterRole");
     /// @dev basis points base
     uint256 internal constant BPS_BASE = 100_00;
     /// @dev maximum number of vaults that can be connected to the hub
->>>>>>> 220a2b81
     uint256 internal constant MAX_VAULTS_COUNT = 500;
     /// @dev maximum size of the vault relative to Lido TVL in basis points
     uint256 internal constant MAX_VAULT_SIZE_BP = 10_00;
@@ -140,33 +123,19 @@
         uint256 _minReserveRatioBP,
         uint256 _treasuryFeeBP
     ) external onlyRole(VAULT_MASTER_ROLE) {
-<<<<<<< HEAD
-        if (_capShares == 0) revert ZeroArgument("capShares");
-        if (_minBondRateBP == 0) revert ZeroArgument("minBondRateBP");
-        if (_treasuryFeeBP == 0) revert ZeroArgument("treasuryFeeBP");
-        if (address(_vault) == address(0)) revert ZeroArgument("vault");
-
-        address factory = IBeaconProxy(address (_vault)).getBeacon();
-        if (!vaultFactories[factory]) revert FactoryNotAllowed(factory);
-
-        address impl = IBeacon(factory).implementation();
-        if (!vaultImpl[impl]) revert ImplNotAllowed(impl);
-
-        if (vaultIndex[_vault] != 0) revert AlreadyConnected(address(_vault));
-        if (vaultsCount() >= MAX_VAULTS_COUNT) revert TooManyVaults();
-        if (_capShares > STETH.getTotalShares() / 10) {
-            revert CapTooHigh(address(_vault), _capShares, STETH.getTotalShares() / 10);
-        }
-        if (_minBondRateBP > BPS_BASE) revert MinBondRateTooHigh(address(_vault), _minBondRateBP, BPS_BASE);
-=======
         if (address(_vault) == address(0)) revert ZeroArgument("_vault");
         if (_shareLimit == 0) revert ZeroArgument("_shareLimit");
 
         if (_minReserveRatioBP == 0) revert ZeroArgument("_minReserveRatioBP");
         if (_minReserveRatioBP > BPS_BASE) revert MinReserveRatioTooHigh(address(_vault), _minReserveRatioBP, BPS_BASE);
         if (_treasuryFeeBP == 0) revert ZeroArgument("_treasuryFeeBP");
->>>>>>> 220a2b81
         if (_treasuryFeeBP > BPS_BASE) revert TreasuryFeeTooHigh(address(_vault), _treasuryFeeBP, BPS_BASE);
+
+        address factory = IBeaconProxy(address (_vault)).getBeacon();
+        if (!vaultFactories[factory]) revert FactoryNotAllowed(factory);
+
+        address impl = IBeacon(factory).implementation();
+        if (!vaultImpl[impl]) revert ImplNotAllowed(impl);
 
         if (vaultIndex[_vault] != 0) revert AlreadyConnected(address(_vault), vaultIndex[_vault]);
         if (vaultsCount() == MAX_VAULTS_COUNT) revert TooManyVaults();
@@ -181,17 +150,10 @@
         }
 
         VaultSocket memory vr = VaultSocket(
-<<<<<<< HEAD
-            _vault,
-            uint96(_capShares),
-            0,
-            uint16(_minBondRateBP),
-=======
             IHubVault(_vault),
             uint96(_shareLimit),
             0, // sharesMinted
             uint16(_minReserveRatioBP),
->>>>>>> 220a2b81
             uint16(_treasuryFeeBP)
         );
         vaultIndex[_vault] = sockets.length;
@@ -450,6 +412,8 @@
     event MintedStETHOnVault(address sender, uint256 tokens);
     event BurnedStETHOnVault(address sender, uint256 tokens);
     event VaultRebalanced(address sender, uint256 shares, int256 reserveRatio);
+    event VaultImplAdded(address impl);
+    event VaultFactoryAdded(address factory);
 
     error StETHMintFailed(address vault);
     error AlreadyBalanced(address vault, int256 reserveRatio, uint256 minReserveRatio);
@@ -465,12 +429,9 @@
     error CapTooHigh(address vault, uint256 capShares, uint256 maxCapShares);
     error MinReserveRatioTooHigh(address vault, uint256 reserveRatioBP, uint256 maxReserveRatioBP);
     error TreasuryFeeTooHigh(address vault, uint256 treasuryFeeBP, uint256 maxTreasuryFeeBP);
-<<<<<<< HEAD
+    error ExternalBalanceCapReached(address vault, uint256 capVaultBalance, uint256 maxExternalBalance);
+    error MinReserveRatioBroken(address vault, int256 reserveRatio, uint256 minReserveRatio);
     error AlreadyExists(address addr);
     error FactoryNotAllowed(address beacon);
     error ImplNotAllowed(address impl);
-=======
-    error ExternalBalanceCapReached(address vault, uint256 capVaultBalance, uint256 maxExternalBalance);
-    error MinReserveRatioBroken(address vault, int256 reserveRatio, uint256 minReserveRatio);
->>>>>>> 220a2b81
 }