// SPDX-FileCopyrightText: 2025 Lido <info@lido.fi>
// SPDX-License-Identifier: GPL-3.0

// See contracts/COMPILERS.md
pragma solidity 0.8.25;

import {OwnableUpgradeable} from "contracts/openzeppelin/5.2/upgradeable/access/OwnableUpgradeable.sol";
import {MerkleProof} from "@openzeppelin/contracts-v5.2/utils/cryptography/MerkleProof.sol";

import {IStakingVault} from "./interfaces/IStakingVault.sol";
import {ILidoLocator} from "contracts/common/interfaces/ILidoLocator.sol";
import {ILido} from "../interfaces/ILido.sol";

import {PausableUntilWithRoles} from "../utils/PausableUntilWithRoles.sol";

import {Math256} from "contracts/common/lib/Math256.sol";
import {ShareRate} from "contracts/common/types/ShareRate.sol";

/// @notice VaultHub is a contract that manages vaults connected to the Lido protocol
/// It allows to connect vaults, disconnect them, mint and burn stETH
/// It also allows to force rebalance of the vaults
/// Also, it passes the report from the accounting oracle to the vaults and charges fees
/// @author folkyatina
contract VaultHub is PausableUntilWithRoles {
    /// @custom:storage-location erc7201:VaultHub
    struct VaultHubStorage {
        /// @notice vault sockets with vaults connected to the hub
        /// @dev    first socket is always zero. stone in the elevator
        VaultSocket[] sockets;
        /// @notice mapping from vault address to its socket
        /// @dev    if vault is not connected to the hub, its index is zero
        mapping(address => uint256) vaultIndex;
        /// @notice allowed beacon addresses
        mapping(bytes32 => bool) vaultProxyCodehash;
        /// @notice root of the vaults data tree
        bytes32 vaultsDataTreeRoot;
        /// @notice CID of the vaults data tree
        string vaultsDataTreeCid;
        /// @notice timestamp of the vaults data
        uint64 vaultsDataTimestamp;
    }

    struct VaultSocket {
        // ### 1st slot
        /// @notice vault address
        address vault;
        /// @notice total number of stETH shares minted by the vault
        uint96 sharesMinted;
        // ### 2nd slot
        /// @notice maximum number of stETH shares that can be minted by vault owner
        uint96 shareLimit;
        /// @notice minimal share of ether that is reserved for each stETH minted
        uint16 reserveRatioBP;
        /// @notice if vault's reserve decreases to this threshold, it should be force rebalanced
        uint16 rebalanceThresholdBP;
        /// @notice treasury fee in basis points
        uint16 treasuryFeeBP;
        /// @notice if true, vault is disconnected and fee is not accrued
        bool pendingDisconnect;
        /// @notice last fees accrued on the vault
        uint96 feeSharesCharged;
        /// @notice unused gap in the slot 2
        /// uint8 _unused_gap_;
    }

    struct VaultInfo {
        address vault;
        uint256 balance;
        int256 inOutDelta;
        bytes32 withdrawalCredentials;
        uint256 sharesMinted;
    }

    // keccak256(abi.encode(uint256(keccak256("VaultHub")) - 1)) & ~bytes32(uint256(0xff))
    bytes32 private constant VAULT_HUB_STORAGE_LOCATION =
        0xb158a1a9015c52036ff69e7937a7bb424e82a8c4cbec5c5309994af06d825300;

    /// @notice role that allows to connect vaults to the hub
    bytes32 public constant VAULT_MASTER_ROLE = keccak256("Vaults.VaultHub.VaultMasterRole");
    /// @notice role that allows to add factories and vault implementations to hub
    bytes32 public constant VAULT_REGISTRY_ROLE = keccak256("Vaults.VaultHub.VaultRegistryRole");
    /// @dev basis points base
    uint256 internal constant TOTAL_BASIS_POINTS = 100_00;
    /// @notice amount of ETH that is locked on the vault on connect and can be withdrawn on disconnect only
    uint256 internal constant CONNECT_DEPOSIT = 1 ether;
    /// @notice length of the validator pubkey in bytes
    uint256 internal constant PUBLIC_KEY_LENGTH = 48;
    /// @notice The time delta for report freshness check
    uint256 public constant REPORT_FRESHNESS_DELTA = 1 days;

    /// @notice limit for a single vault share limit relative to Lido TVL in basis points
    uint256 private immutable RELATIVE_SHARE_LIMIT_BP;

    /// @notice Lido stETH contract
    ILido public immutable LIDO;
    /// @notice Lido Locator contract
    ILidoLocator public immutable LIDO_LOCATOR;

    /// @param _locator Lido Locator contract
    /// @param _lido Lido stETH contract
    /// @param _relativeShareLimitBP Maximum share limit relative to TVL in basis points
    constructor(
        ILidoLocator _locator,
        ILido _lido,
        uint256 _relativeShareLimitBP
    ) {
        if (_relativeShareLimitBP == 0) revert ZeroArgument("_relativeShareLimitBP");
        if (_relativeShareLimitBP > TOTAL_BASIS_POINTS)
            revert RelativeShareLimitBPTooHigh(_relativeShareLimitBP, TOTAL_BASIS_POINTS);

        LIDO_LOCATOR = _locator;
        LIDO = _lido;
        RELATIVE_SHARE_LIMIT_BP = _relativeShareLimitBP;

        _disableInitializers();
    }

    function initialize(address _admin) external initializer {
        if (_admin == address(0)) revert ZeroArgument("_admin");

        __VaultHub_init(_admin);
    }

    /// @param _admin admin address to manage the roles
    function __VaultHub_init(address _admin) internal onlyInitializing {
        __AccessControlEnumerable_init();

        // the stone in the elevator
        _getVaultHubStorage().sockets.push(VaultSocket(address(0), 0, 0, 0, 0, 0, false, 0));

        _grantRole(DEFAULT_ADMIN_ROLE, _admin);
    }

    /// @notice added vault proxy codehash to allowed list
    /// @param codehash vault proxy codehash
    function addVaultProxyCodehash(bytes32 codehash) public onlyRole(VAULT_REGISTRY_ROLE) {
        if (codehash == bytes32(0)) revert ZeroArgument("codehash");

        VaultHubStorage storage $ = _getVaultHubStorage();
        if ($.vaultProxyCodehash[codehash]) revert AlreadyExists(codehash);
        $.vaultProxyCodehash[codehash] = true;
        emit VaultProxyCodehashAdded(codehash);
    }

    /// @notice returns the number of vaults connected to the hub
    function vaultsCount() public view returns (uint256) {
        return _getVaultHubStorage().sockets.length - 1;
    }

    /// @param _index index of the vault
    /// @return vault address
    function vault(uint256 _index) public view returns (address) {
        return _getVaultHubStorage().sockets[_index + 1].vault;
    }

    /// @param _index index of the vault
    /// @return vault socket
    function vaultSocket(uint256 _index) external view returns (VaultSocket memory) {
        return _getVaultHubStorage().sockets[_index + 1];
    }

    /// @param _vault vault address
    /// @return vault socket
    function vaultSocket(address _vault) external view returns (VaultSocket memory) {
        VaultHubStorage storage $ = _getVaultHubStorage();
        return $.sockets[$.vaultIndex[_vault]];
    }

    /// @notice returns batch of vaults info
    /// @param _offset offset of the vault in the batch (indexes start from 0)
    /// @param _limit limit of the batch
    /// @return batch of vaults info
    function batchVaultsInfo(uint256 _offset, uint256 _limit) external view returns (VaultInfo[] memory) {
        VaultHubStorage storage $ = _getVaultHubStorage();
        uint256 limit = _offset + _limit > $.sockets.length - 1 ? $.sockets.length - 1 - _offset : _limit;
        VaultInfo[] memory batch = new VaultInfo[](limit);
        for (uint256 i = 0; i < limit; i++) {
            VaultSocket storage socket = $.sockets[i + 1 + _offset];
            IStakingVault currentVault = IStakingVault(socket.vault);
            batch[i] = VaultInfo(
                address(currentVault),
                address(currentVault).balance,
                currentVault.inOutDelta(),
                currentVault.withdrawalCredentials(),
                socket.sharesMinted
            );
        }
        return batch;
    }

    /// @notice checks if the vault is healthy by comparing its projected valuation after applying rebalance threshold
    ///         against the current value of minted shares
    /// @param _vault vault address
    /// @return true if vault is healthy, false otherwise
    function isVaultHealthyAsOfLatestReport(address _vault) public view returns (bool) {
        VaultSocket storage socket = _connectedSocket(_vault);
        if (socket.sharesMinted == 0) return true;

        return
            ((IStakingVault(_vault).valuation() * (TOTAL_BASIS_POINTS - socket.rebalanceThresholdBP)) /
                TOTAL_BASIS_POINTS) >= LIDO.getPooledEthBySharesRoundUp(socket.sharesMinted);
    }

    /// @notice estimate ether amount to make the vault healthy using rebalance
    /// @param _vault vault address
    /// @return amount to rebalance
    function rebalanceShortfall(address _vault) public view returns (uint256) {
        if (_vault == address(0)) revert ZeroArgument("_vault");

        VaultSocket storage socket = _connectedSocket(_vault);

        uint256 mintedStETH = LIDO.getPooledEthBySharesRoundUp(socket.sharesMinted);
        uint256 reserveRatioBP = socket.reserveRatioBP;
        uint256 maxMintableRatio = (TOTAL_BASIS_POINTS - reserveRatioBP);
        uint256 valuation = IStakingVault(_vault).valuation();

        // to avoid revert below
        if (mintedStETH * TOTAL_BASIS_POINTS < valuation * maxMintableRatio) {
            // return MAX_UINT_256
            return type(uint256).max;
        }

        // (mintedStETH - X) / (vault.valuation() - X) = maxMintableRatio / TOTAL_BASIS_POINTS
        // (mintedStETH - X) * TOTAL_BASIS_POINTS = (vault.valuation() - X) * maxMintableRatio
        // mintedStETH * TOTAL_BASIS_POINTS - X * TOTAL_BASIS_POINTS = vault.valuation() * maxMintableRatio - X * maxMintableRatio
        // X * maxMintableRatio - X * TOTAL_BASIS_POINTS = vault.valuation() * maxMintableRatio - mintedStETH * TOTAL_BASIS_POINTS
        // X * (maxMintableRatio - TOTAL_BASIS_POINTS) = vault.valuation() * maxMintableRatio - mintedStETH * TOTAL_BASIS_POINTS
        // X = (vault.valuation() * maxMintableRatio - mintedStETH * TOTAL_BASIS_POINTS) / (maxMintableRatio - TOTAL_BASIS_POINTS)
        // X = (mintedStETH * TOTAL_BASIS_POINTS - vault.valuation() * maxMintableRatio) / (TOTAL_BASIS_POINTS - maxMintableRatio)
        // reserveRatio = TOTAL_BASIS_POINTS - maxMintableRatio
        // X = (mintedStETH * TOTAL_BASIS_POINTS - vault.valuation() * maxMintableRatio) / reserveRatio

        return (mintedStETH * TOTAL_BASIS_POINTS - valuation * maxMintableRatio) / reserveRatioBP;
    }

    /// @notice connects a vault to the hub
    /// @param _vault vault address
    /// @param _shareLimit maximum number of stETH shares that can be minted by the vault
    /// @param _reserveRatioBP minimum reserve ratio in basis points
    /// @param _rebalanceThresholdBP threshold to force rebalance on the vault in basis points
    /// @param _treasuryFeeBP treasury fee in basis points
    /// @dev msg.sender must have VAULT_MASTER_ROLE
    function connectVault(
        address _vault,
        uint256 _shareLimit,
        uint256 _reserveRatioBP,
        uint256 _rebalanceThresholdBP,
        uint256 _treasuryFeeBP
    ) external onlyRole(VAULT_MASTER_ROLE) {
        if (_vault == address(0)) revert ZeroArgument("_vault");
        if (_reserveRatioBP == 0) revert ZeroArgument("_reserveRatioBP");
        if (_reserveRatioBP > TOTAL_BASIS_POINTS)
            revert ReserveRatioTooHigh(_vault, _reserveRatioBP, TOTAL_BASIS_POINTS);
        if (_rebalanceThresholdBP == 0) revert ZeroArgument("_rebalanceThresholdBP");
        if (_rebalanceThresholdBP > _reserveRatioBP)
            revert RebalanceThresholdTooHigh(_vault, _rebalanceThresholdBP, _reserveRatioBP);
        if (_treasuryFeeBP > TOTAL_BASIS_POINTS) revert TreasuryFeeTooHigh(_vault, _treasuryFeeBP, TOTAL_BASIS_POINTS);

        IStakingVault vault_ = IStakingVault(_vault);
        if (vault_.ossified()) revert VaultOssified(_vault);
        _checkShareLimitUpperBound(_vault, _shareLimit);

        VaultHubStorage storage $ = _getVaultHubStorage();
        if ($.vaultIndex[_vault] != 0) revert AlreadyConnected(_vault, $.vaultIndex[_vault]);

        bytes32 vaultProxyCodehash = address(_vault).codehash;
        if (!$.vaultProxyCodehash[vaultProxyCodehash]) revert VaultProxyNotAllowed(_vault);

        if (vault_.depositor() != LIDO_LOCATOR.predepositGuarantee())
            revert VaultDepositorNotAllowed(vault_.depositor());

        if (vault_.locked() < CONNECT_DEPOSIT)
            revert VaultInsufficientLocked(_vault, vault_.locked(), CONNECT_DEPOSIT);
        if (_vault.balance < CONNECT_DEPOSIT)
            revert VaultInsufficientBalance(_vault, _vault.balance, CONNECT_DEPOSIT);

        // here we intentionally prohibit all reports having referenceSlot earlier than the current block
        vault_.report(uint64(block.timestamp), _vault.balance, vault_.inOutDelta(), vault_.locked());

        VaultSocket memory vsocket = VaultSocket(
            _vault,
            0, // sharesMinted
            uint96(_shareLimit),
            uint16(_reserveRatioBP),
            uint16(_rebalanceThresholdBP),
            uint16(_treasuryFeeBP),
            false, // pendingDisconnect
            0
        );
        $.vaultIndex[_vault] = $.sockets.length;
        $.sockets.push(vsocket);

        emit VaultConnected(_vault, _shareLimit, _reserveRatioBP, _rebalanceThresholdBP, _treasuryFeeBP);
    }

    /// @notice updates share limit for the vault
    /// Setting share limit to zero actually pause the vault's ability to mint
    /// and stops charging fees from the vault
    /// @param _vault vault address
    /// @param _shareLimit new share limit
    /// @dev msg.sender must have VAULT_MASTER_ROLE
    function updateShareLimit(address _vault, uint256 _shareLimit) external onlyRole(VAULT_MASTER_ROLE) {
        if (_vault == address(0)) revert ZeroArgument("_vault");
        _checkShareLimitUpperBound(_vault, _shareLimit);

        VaultSocket storage socket = _connectedSocket(_vault);

        socket.shareLimit = uint96(_shareLimit);

        emit ShareLimitUpdated(_vault, _shareLimit);
    }

    function updateReportData(
        uint64 _vaultsDataTimestamp,
        bytes32 _vaultsDataTreeRoot,
        string memory _vaultsDataTreeCid
    ) external {
        if (msg.sender != LIDO_LOCATOR.accounting()) revert NotAuthorized("updateReportData", msg.sender);

        VaultHubStorage storage $ = _getVaultHubStorage();
        $.vaultsDataTimestamp = _vaultsDataTimestamp;
        $.vaultsDataTreeRoot = _vaultsDataTreeRoot;
        $.vaultsDataTreeCid = _vaultsDataTreeCid;
        emit VaultsReportDataUpdated(_vaultsDataTimestamp, _vaultsDataTreeRoot, _vaultsDataTreeCid);
    }

    /// @notice force disconnects a vault from the hub
    /// @param _vault vault address
    /// @dev msg.sender must have VAULT_MASTER_ROLE
    /// @dev vault's `mintedShares` should be zero
    function disconnect(address _vault) external onlyRole(VAULT_MASTER_ROLE) {
        if (_vault == address(0)) revert ZeroArgument("_vault");

        _disconnect(_vault);
    }

    /// @notice disconnects a vault from the hub
    /// @param _vault vault address
    /// @dev msg.sender should be vault's owner
    /// @dev vault's `mintedShares` should be zero
    function voluntaryDisconnect(address _vault) external whenResumed {
        if (_vault == address(0)) revert ZeroArgument("_vault");
        _vaultAuth(_vault, "disconnect");

        _disconnect(_vault);
    }

    /// @notice mint StETH shares backed by vault external balance to the receiver address
    /// @param _vault vault address
    /// @param _recipient address of the receiver
    /// @param _amountOfShares amount of stETH shares to mint
    /// @dev msg.sender should be vault's owner
    function mintShares(address _vault, address _recipient, uint256 _amountOfShares) external whenResumed {
        if (_vault == address(0)) revert ZeroArgument("_vault");
        if (_recipient == address(0)) revert ZeroArgument("_recipient");
        if (_amountOfShares == 0) revert ZeroArgument("_amountOfShares");

        _vaultAuth(_vault, "mint");

        VaultSocket storage socket = _connectedSocket(_vault);

        uint256 vaultSharesAfterMint = socket.sharesMinted + _amountOfShares;
        uint256 shareLimit = socket.shareLimit;
        if (vaultSharesAfterMint > shareLimit) revert ShareLimitExceeded(_vault, shareLimit);

        IStakingVault vault_ = IStakingVault(_vault);
        if (!vault_.isReportFresh()) revert VaultReportStaled(_vault);

        uint256 maxMintableRatioBP = TOTAL_BASIS_POINTS - socket.reserveRatioBP;
        uint256 maxMintableEther = (vault_.valuation() * maxMintableRatioBP) / TOTAL_BASIS_POINTS;
        uint256 stETHAfterMint = LIDO.getPooledEthBySharesRoundUp(vaultSharesAfterMint);
        if (stETHAfterMint > maxMintableEther) {
            revert InsufficientValuationToMint(_vault, vault_.valuation());
        }

        // Calculate the minimum ETH that needs to be locked in the vault to maintain the reserve ratio
        uint256 minLocked = (stETHAfterMint * TOTAL_BASIS_POINTS) / maxMintableRatioBP;

        if (minLocked > vault_.locked()) {
            revert VaultInsufficientLocked(_vault, vault_.locked(), minLocked);
        }

        socket.sharesMinted = uint96(vaultSharesAfterMint);
        LIDO.mintExternalShares(_recipient, _amountOfShares);

        emit MintedSharesOnVault(_vault, _amountOfShares);
    }

    /// @notice burn steth shares from the balance of the VaultHub contract
    /// @param _vault vault address
    /// @param _amountOfShares amount of shares to burn
    /// @dev msg.sender should be vault's owner
    /// @dev VaultHub must have all the stETH on its balance
    function burnShares(address _vault, uint256 _amountOfShares) public whenResumed {
        if (_vault == address(0)) revert ZeroArgument("_vault");
        if (_amountOfShares == 0) revert ZeroArgument("_amountOfShares");
        _vaultAuth(_vault, "burn");

        VaultSocket storage socket = _connectedSocket(_vault);

        uint256 sharesMinted = socket.sharesMinted;
        if (sharesMinted < _amountOfShares) revert InsufficientSharesToBurn(_vault, sharesMinted);

        socket.sharesMinted = uint96(sharesMinted - _amountOfShares);

        LIDO.burnExternalShares(_amountOfShares);

        emit BurnedSharesOnVault(_vault, _amountOfShares);
    }

    /// @notice separate burn function for EOA vault owners; requires vaultHub to be approved to transfer stETH
    /// @dev msg.sender should be vault's owner
    function transferAndBurnShares(address _vault, uint256 _amountOfShares) external {
        LIDO.transferSharesFrom(msg.sender, address(this), _amountOfShares);

        burnShares(_vault, _amountOfShares);
    }

    /// @notice force rebalance of the vault to have sufficient reserve ratio
    /// @param _vault vault address
    /// @dev permissionless if the vault's min reserve ratio is broken
    function forceRebalance(address _vault) external {
        if (_vault == address(0)) revert ZeroArgument("_vault");
        _requireUnhealthy(_vault);

        uint256 amountToRebalance = rebalanceShortfall(_vault);

        // TODO: add some gas compensation here
        IStakingVault(_vault).rebalance(amountToRebalance);
    }

    /// @notice rebalances the vault by writing off the amount of ether equal
    ///     to `msg.value` from the vault's minted stETH
    /// @dev msg.sender should be vault's contract
    function rebalance() external payable whenResumed {
        if (msg.value == 0) revert ZeroArgument("msg.value");

        VaultSocket storage socket = _connectedSocket(msg.sender);

        uint256 sharesToBurn = LIDO.getSharesByPooledEth(msg.value);
        uint256 sharesMinted = socket.sharesMinted;
        if (sharesMinted < sharesToBurn) revert InsufficientSharesToBurn(msg.sender, sharesMinted);

        socket.sharesMinted = uint96(sharesMinted - sharesToBurn);

        LIDO.rebalanceExternalEtherToInternal{value: msg.value}();

        emit VaultRebalanced(msg.sender, sharesToBurn);
    }

    /// @notice Forces validator exit from the beacon chain when vault is unhealthy
    /// @param _vault The address of the vault to exit validators from
    /// @param _pubkeys The public keys of the validators to exit
    /// @param _refundRecipient The address that will receive the refund for transaction costs
    /// @dev    When the vault becomes unhealthy, anyone can force its validators to exit the beacon chain
    ///         This returns the vault's deposited ETH back to vault's balance and allows to rebalance the vault
    function forceValidatorExit(address _vault, bytes calldata _pubkeys, address _refundRecipient) external payable {
        if (msg.value == 0) revert ZeroArgument("msg.value");
        if (_vault == address(0)) revert ZeroArgument("_vault");
        if (_pubkeys.length == 0) revert ZeroArgument("_pubkeys");
        if (_refundRecipient == address(0)) revert ZeroArgument("_refundRecipient");
        if (_pubkeys.length % PUBLIC_KEY_LENGTH != 0) revert InvalidPubkeysLength();
        _requireUnhealthy(_vault);

        uint256 numValidators = _pubkeys.length / PUBLIC_KEY_LENGTH;
        uint64[] memory amounts = new uint64[](numValidators);

        IStakingVault(_vault).triggerValidatorWithdrawal{value: msg.value}(_pubkeys, amounts, _refundRecipient);

        emit ForceValidatorExitTriggered(_vault, _pubkeys, _refundRecipient);
    }

    function _disconnect(address _vault) internal {
        VaultSocket storage socket = _connectedSocket(_vault);

        uint256 sharesMinted = socket.sharesMinted;
        if (sharesMinted > 0) {
            revert NoMintedSharesShouldBeLeft(_vault, sharesMinted);
        }

        socket.pendingDisconnect = true;

        emit VaultDisconnected(_vault);
    }

<<<<<<< HEAD
    /// @notice calculates the amount of ether to lock in the vaults and the amount of shares to mint as treasury fees for the vaults
    /// @param _vaultsValuations the valuations of the vaults
    /// @param _preShareRate the share rate before the report
    /// @param _postInternalShareRate the share rate after the report containing only the internal ether and shares
    /// @param _sharesToMintAsLidoCoreFees the amount of shares that is minted as the total Lido core fees (treasury and NO)
    /// @return lockedEther the amount of ether to lock in each vault
    /// @return treasuryFeeShares the amount of shares to mint as treasury fees for each vault
    /// @return totalTreasuryFeeShares the total amount of shares to mint as treasury fees for all the vaults
    /// @return totalDeficit the total amount of deficit in the vaults
    function calculateVaultsRebase(
        uint256[] memory _vaultsValuations,
        ShareRate memory _preShareRate,
        ShareRate memory _postInternalShareRate,
        uint256 _sharesToMintAsLidoCoreFees
    )
        public
        view
        returns (
            uint256[] memory lockedEther,
            uint256[] memory treasuryFeeShares,
            uint256 totalTreasuryFeeShares,
            uint256 totalDeficit
        )
    {
        /// HERE WILL BE ACCOUNTING DRAGON

        //                 \||/
        //                 |  $___oo
        //       /\  /\   / (__,,,,|
        //     ) /^\) ^\/ _)
        //     )   /^\/   _)
        //     )   _ /  / _)
        // /\  )/\/ ||  | )_)
        //<  >      |(,,) )__)
        // ||      /    \)___)\
        // | \____(      )___) )___
        //  \______(_______;;; __;;;

=======
    /// @notice Permissionless update of the vault data
    /// @param _vault the address of the vault
    /// @param _valuation the valuation of the vault
    /// @param _inOutDelta the inOutDelta of the vault
    /// @param _feeSharesCharged the feeSharesCharged of the vault
    /// @param _sharesMinted the sharesMinted of the vault
    /// @param _proof the proof of the reported data
    function updateVaultData(
        address _vault,
        uint256 _valuation,
        int256 _inOutDelta,
        uint256 _feeSharesCharged,
        uint256 _sharesMinted,
        bytes32[] calldata _proof
    ) external {
>>>>>>> a9c7b2ae
        VaultHubStorage storage $ = _getVaultHubStorage();
        uint256 vaultIndex = $.vaultIndex[_vault];
        if (vaultIndex == 0) revert NotConnectedToHub(_vault);

<<<<<<< HEAD
        uint256 length = vaultsCount();

        treasuryFeeShares = new uint256[](length);
        lockedEther = new uint256[](length);

        for (uint256 i = 0; i < length; ++i) {
            VaultSocket memory socket = $.sockets[i + 1];

            uint256 postMintedShares = socket.sharesMinted;
            if (_sharesToMintAsLidoCoreFees > 0) {
                treasuryFeeShares[i] = calculateVaultTreasuryFees(
                    _vaultsValuations[i],
                    socket,
                    _preShareRate,
                    _postInternalShareRate,
                    _sharesToMintAsLidoCoreFees
                );
                totalTreasuryFeeShares += treasuryFeeShares[i];
                postMintedShares += treasuryFeeShares[i];
            }

            lockedEther[i] = Math256.max(
                // combining two division into one here:
                // uint256 newMintedStETH = (newMintedShares * _postInternalEther) / _postInternalShares;
                // uint256 lockedEther = newMintedStETH * TOTAL_BASIS_POINTS / (TOTAL_BASIS_POINTS - socket.reserveRatioBP);
                (postMintedShares * _postInternalShareRate.eth * TOTAL_BASIS_POINTS)
                    / (_postInternalShareRate.shares * (TOTAL_BASIS_POINTS - socket.reserveRatioBP)),
                CONNECT_DEPOSIT
            );

            totalDeficit += _vaultsValuations[i] < lockedEther[i] ? lockedEther[i] - _vaultsValuations[i] : 0;
        }
    }

    /// @notice calculates the amount of shares to mint as treasury fees for the vault
    /// @param _reportValuation the valuation of the vault from the report
    /// @param socket the socket of the vault
    /// @param _preShareRate the share rate before the report
    /// @param _postInternalShareRate the share rate after the report containing only the internal ether and shares
    /// @param _sharesToMintAsLidoCoreFees the amount of shares that is minted as the total Lido core fees (treasury and NO)
    /// @return treasuryFeeShares the amount of shares to mint as treasury fees or 0 if _sharesToMintAsLidoCoreFees is 0
    function calculateVaultTreasuryFees(
        uint256 _reportValuation,
        VaultSocket memory socket,
        ShareRate memory _preShareRate,
        ShareRate memory _postInternalShareRate,
        uint256 _sharesToMintAsLidoCoreFees
    ) public pure returns (uint256 treasuryFeeShares) {
        // if lido doesn't charge the protocol fees, vaults don't charge either
        if (_sharesToMintAsLidoCoreFees == 0) {
            return 0;
        }

        uint256 mintableRatio = (TOTAL_BASIS_POINTS - socket.reserveRatioBP);

        uint256 chargeableValuation = Math256.min(
            // we are charging fees over the mintable part of the vault's valuation
            _reportValuation * mintableRatio / TOTAL_BASIS_POINTS,
            // capped by the vault's shareLimit
            socket.shareLimit * _postInternalShareRate.eth / _postInternalShareRate.shares
        );

        // We are charging `socket.treasuryFeeBP` of the vault's `potentialRewards`
        // that is equal to `chargeableValuation * (LidoCoreGrossRewardRate - 1)`
        // TODO: maybe use net APR for simplicity ?

        // `LidoCoreGrossRewardRate` is the Lido core protocol validation reward rate for the day without fees charged
        // It's calculated as a change of share rate before and after the report without the protocol fees charged
        // `LidoCoreGrossRewardRate = shareRateAfterReportWithoutFeesCharged / shareRateBeforeReport`
        // `shareRateAfterReportWithoutFeesCharged = _postInternalEther / (_postInternalShares - _sharesToMintAsLidoCoreFees)`
        // `shareRateBeforeReport = _preTotalPooledEther / _preTotalShares`
        uint256 potentialRewards = chargeableValuation * _postInternalShareRate.eth * _preShareRate.shares
                            / ((_postInternalShareRate.shares - _sharesToMintAsLidoCoreFees) * _preShareRate.eth)
                            - chargeableValuation;

        // We are charging `socket.treasuryFeeBP` of the vault's `potentialRewards`
        // and convert them in shares using postShareRate (_postInternalEther/_postInternalShares)
        // we can use the postShareRate here, because charging fees for the vaults does not change shareRate
        // like in the the case of internal treasury fees
        treasuryFeeShares = potentialRewards * socket.treasuryFeeBP * _postInternalShareRate.shares
            / (_postInternalShareRate.eth * TOTAL_BASIS_POINTS);
    }

    function updateVaults(
        uint256[] memory _valuations,
        int256[] memory _inOutDeltas,
        uint256[] memory _locked,
        uint256[] memory _treasureFeeShares
    ) external {
        if (msg.sender != LIDO_LOCATOR.accounting()) revert NotAuthorized("updateVaults", msg.sender);
        VaultHubStorage storage $ = _getVaultHubStorage();

        for (uint256 i = 0; i < _valuations.length; i++) {
            VaultSocket storage socket = $.sockets[i + 1];

            if (socket.pendingDisconnect) continue; // we skip disconnected vaults

            uint256 treasuryFeeShares = _treasureFeeShares[i];
            if (treasuryFeeShares > 0) {
                socket.sharesMinted += uint96(treasuryFeeShares);
            }

            IStakingVault(socket.vault).report(_valuations[i], _inOutDeltas[i], _locked[i]);
        }
=======
        bytes32 root = $.vaultsDataTreeRoot;
        bytes32 leaf = keccak256(bytes.concat(keccak256(abi.encode(_vault, _valuation, _inOutDelta, _feeSharesCharged, _sharesMinted))));
        if (!MerkleProof.verify(_proof, root, leaf)) revert InvalidProof();

        VaultSocket storage socket = $.sockets[vaultIndex];
        // NB: charged fees can only cumulatively increase with time
        if (_feeSharesCharged  < socket.feeSharesCharged) {
            revert InvalidFees(_vault, _feeSharesCharged, socket.feeSharesCharged);
        }
        socket.sharesMinted += uint96(_feeSharesCharged - socket.feeSharesCharged);
        socket.feeSharesCharged = uint96(_feeSharesCharged);

        uint256 newMintedShares = Math256.max(socket.sharesMinted, _sharesMinted);
        // locked ether can only be increased asynchronously once the oracle settled the new floor value
        // as of reference slot to prevent slashing upsides in between the report gathering and delivering
        uint256 lockedEther = Math256.max(
            LIDO.getPooledEthBySharesRoundUp(newMintedShares) * TOTAL_BASIS_POINTS / (TOTAL_BASIS_POINTS - socket.reserveRatioBP),
            socket.pendingDisconnect ? 0 : CONNECT_DEPOSIT
        );

        IStakingVault(socket.vault).report($.vaultsDataTimestamp, _valuation, _inOutDelta, lockedEther);
>>>>>>> a9c7b2ae

        uint256 length = $.sockets.length;
        if (socket.pendingDisconnect) {
            // remove disconnected vault from the list
            address vaultAddress = socket.vault;
            VaultSocket memory lastSocket = $.sockets[length - 1];
            $.sockets[vaultIndex] = lastSocket;
            $.vaultIndex[lastSocket.vault] = vaultIndex;
            $.sockets.pop();
            delete $.vaultIndex[vaultAddress];
        }
    }

    function mintVaultsTreasuryFeeShares(uint256 _amountOfShares) external {
        if (msg.sender != LIDO_LOCATOR.accounting()) revert NotAuthorized("mintVaultsTreasuryFeeShares", msg.sender);
        LIDO.mintExternalShares(LIDO_LOCATOR.treasury(), _amountOfShares);
    }

    function _vaultAuth(address _vault, string memory _operation) internal view {
        if (msg.sender != OwnableUpgradeable(_vault).owner()) revert NotAuthorized(_operation, msg.sender);
    }

    function _connectedSocket(address _vault) internal view returns (VaultSocket storage) {
        VaultHubStorage storage $ = _getVaultHubStorage();
        uint256 index = $.vaultIndex[_vault];
        if (index == 0 || $.sockets[index].pendingDisconnect) revert NotConnectedToHub(_vault);
        return $.sockets[index];
    }

    function _getVaultHubStorage() private pure returns (VaultHubStorage storage $) {
        assembly {
            $.slot := VAULT_HUB_STORAGE_LOCATION
        }
    }

    /// @dev check if the share limit is within the upper bound set by RELATIVE_SHARE_LIMIT_BP
    function _checkShareLimitUpperBound(address _vault, uint256 _shareLimit) internal view {
        uint256 relativeMaxShareLimitPerVault = (LIDO.getTotalShares() * RELATIVE_SHARE_LIMIT_BP) / TOTAL_BASIS_POINTS;
        if (_shareLimit > relativeMaxShareLimitPerVault) {
            revert ShareLimitTooHigh(_vault, _shareLimit, relativeMaxShareLimitPerVault);
        }
    }

    function _requireUnhealthy(address _vault) internal view {
        if (isVaultHealthyAsOfLatestReport(_vault)) revert AlreadyHealthy(_vault);
    }

    event VaultConnected(
        address indexed vault,
        uint256 capShares,
        uint256 minReserveRatio,
        uint256 rebalanceThreshold,
        uint256 treasuryFeeBP
    );

    event VaultsReportDataUpdated(uint64 indexed timestamp, bytes32 root, string cid);

    event ShareLimitUpdated(address indexed vault, uint256 newShareLimit);
    event VaultDisconnected(address indexed vault);
    event MintedSharesOnVault(address indexed vault, uint256 amountOfShares);
    event BurnedSharesOnVault(address indexed vault, uint256 amountOfShares);
    event VaultRebalanced(address indexed vault, uint256 sharesBurned);
    event VaultProxyCodehashAdded(bytes32 indexed codehash);
    event ForceValidatorExitTriggered(address indexed vault, bytes pubkeys, address refundRecipient);
    error AlreadyHealthy(address vault);
    error InsufficientSharesToBurn(address vault, uint256 amount);
    error ShareLimitExceeded(address vault, uint256 capShares);
    error AlreadyConnected(address vault, uint256 index);
    error NotConnectedToHub(address vault);
    error NotAuthorized(string operation, address addr);
    error ZeroArgument(string argument);
    error ShareLimitTooHigh(address vault, uint256 capShares, uint256 maxCapShares);
    error ReserveRatioTooHigh(address vault, uint256 reserveRatioBP, uint256 maxReserveRatioBP);
    error RebalanceThresholdTooHigh(address vault, uint256 rebalanceThresholdBP, uint256 maxRebalanceThresholdBP);
    error TreasuryFeeTooHigh(address vault, uint256 treasuryFeeBP, uint256 maxTreasuryFeeBP);
    error InsufficientValuationToMint(address vault, uint256 valuation);
    error AlreadyExists(bytes32 codehash);
    error NoMintedSharesShouldBeLeft(address vault, uint256 sharesMinted);
    error VaultProxyNotAllowed(address beacon);
    error InvalidPubkeysLength();
    error RelativeShareLimitBPTooHigh(uint256 relativeShareLimitBP, uint256 totalBasisPoints);
    error VaultDepositorNotAllowed(address depositor);
    error InvalidProof();
    error InvalidFees(address vault, uint256 newFees, uint256 oldFees);
    error VaultInsufficientLocked(address vault, uint256 currentLocked, uint256 expectedLocked);
    error VaultOssified(address vault);
    error VaultInsufficientBalance(address vault, uint256 currentBalance, uint256 expectedBalance);
    error VaultReportStaled(address vault);
}<|MERGE_RESOLUTION|>--- conflicted
+++ resolved
@@ -483,46 +483,6 @@
         emit VaultDisconnected(_vault);
     }
 
-<<<<<<< HEAD
-    /// @notice calculates the amount of ether to lock in the vaults and the amount of shares to mint as treasury fees for the vaults
-    /// @param _vaultsValuations the valuations of the vaults
-    /// @param _preShareRate the share rate before the report
-    /// @param _postInternalShareRate the share rate after the report containing only the internal ether and shares
-    /// @param _sharesToMintAsLidoCoreFees the amount of shares that is minted as the total Lido core fees (treasury and NO)
-    /// @return lockedEther the amount of ether to lock in each vault
-    /// @return treasuryFeeShares the amount of shares to mint as treasury fees for each vault
-    /// @return totalTreasuryFeeShares the total amount of shares to mint as treasury fees for all the vaults
-    /// @return totalDeficit the total amount of deficit in the vaults
-    function calculateVaultsRebase(
-        uint256[] memory _vaultsValuations,
-        ShareRate memory _preShareRate,
-        ShareRate memory _postInternalShareRate,
-        uint256 _sharesToMintAsLidoCoreFees
-    )
-        public
-        view
-        returns (
-            uint256[] memory lockedEther,
-            uint256[] memory treasuryFeeShares,
-            uint256 totalTreasuryFeeShares,
-            uint256 totalDeficit
-        )
-    {
-        /// HERE WILL BE ACCOUNTING DRAGON
-
-        //                 \||/
-        //                 |  $___oo
-        //       /\  /\   / (__,,,,|
-        //     ) /^\) ^\/ _)
-        //     )   /^\/   _)
-        //     )   _ /  / _)
-        // /\  )/\/ ||  | )_)
-        //<  >      |(,,) )__)
-        // ||      /    \)___)\
-        // | \____(      )___) )___
-        //  \______(_______;;; __;;;
-
-=======
     /// @notice Permissionless update of the vault data
     /// @param _vault the address of the vault
     /// @param _valuation the valuation of the vault
@@ -538,117 +498,10 @@
         uint256 _sharesMinted,
         bytes32[] calldata _proof
     ) external {
->>>>>>> a9c7b2ae
         VaultHubStorage storage $ = _getVaultHubStorage();
         uint256 vaultIndex = $.vaultIndex[_vault];
         if (vaultIndex == 0) revert NotConnectedToHub(_vault);
 
-<<<<<<< HEAD
-        uint256 length = vaultsCount();
-
-        treasuryFeeShares = new uint256[](length);
-        lockedEther = new uint256[](length);
-
-        for (uint256 i = 0; i < length; ++i) {
-            VaultSocket memory socket = $.sockets[i + 1];
-
-            uint256 postMintedShares = socket.sharesMinted;
-            if (_sharesToMintAsLidoCoreFees > 0) {
-                treasuryFeeShares[i] = calculateVaultTreasuryFees(
-                    _vaultsValuations[i],
-                    socket,
-                    _preShareRate,
-                    _postInternalShareRate,
-                    _sharesToMintAsLidoCoreFees
-                );
-                totalTreasuryFeeShares += treasuryFeeShares[i];
-                postMintedShares += treasuryFeeShares[i];
-            }
-
-            lockedEther[i] = Math256.max(
-                // combining two division into one here:
-                // uint256 newMintedStETH = (newMintedShares * _postInternalEther) / _postInternalShares;
-                // uint256 lockedEther = newMintedStETH * TOTAL_BASIS_POINTS / (TOTAL_BASIS_POINTS - socket.reserveRatioBP);
-                (postMintedShares * _postInternalShareRate.eth * TOTAL_BASIS_POINTS)
-                    / (_postInternalShareRate.shares * (TOTAL_BASIS_POINTS - socket.reserveRatioBP)),
-                CONNECT_DEPOSIT
-            );
-
-            totalDeficit += _vaultsValuations[i] < lockedEther[i] ? lockedEther[i] - _vaultsValuations[i] : 0;
-        }
-    }
-
-    /// @notice calculates the amount of shares to mint as treasury fees for the vault
-    /// @param _reportValuation the valuation of the vault from the report
-    /// @param socket the socket of the vault
-    /// @param _preShareRate the share rate before the report
-    /// @param _postInternalShareRate the share rate after the report containing only the internal ether and shares
-    /// @param _sharesToMintAsLidoCoreFees the amount of shares that is minted as the total Lido core fees (treasury and NO)
-    /// @return treasuryFeeShares the amount of shares to mint as treasury fees or 0 if _sharesToMintAsLidoCoreFees is 0
-    function calculateVaultTreasuryFees(
-        uint256 _reportValuation,
-        VaultSocket memory socket,
-        ShareRate memory _preShareRate,
-        ShareRate memory _postInternalShareRate,
-        uint256 _sharesToMintAsLidoCoreFees
-    ) public pure returns (uint256 treasuryFeeShares) {
-        // if lido doesn't charge the protocol fees, vaults don't charge either
-        if (_sharesToMintAsLidoCoreFees == 0) {
-            return 0;
-        }
-
-        uint256 mintableRatio = (TOTAL_BASIS_POINTS - socket.reserveRatioBP);
-
-        uint256 chargeableValuation = Math256.min(
-            // we are charging fees over the mintable part of the vault's valuation
-            _reportValuation * mintableRatio / TOTAL_BASIS_POINTS,
-            // capped by the vault's shareLimit
-            socket.shareLimit * _postInternalShareRate.eth / _postInternalShareRate.shares
-        );
-
-        // We are charging `socket.treasuryFeeBP` of the vault's `potentialRewards`
-        // that is equal to `chargeableValuation * (LidoCoreGrossRewardRate - 1)`
-        // TODO: maybe use net APR for simplicity ?
-
-        // `LidoCoreGrossRewardRate` is the Lido core protocol validation reward rate for the day without fees charged
-        // It's calculated as a change of share rate before and after the report without the protocol fees charged
-        // `LidoCoreGrossRewardRate = shareRateAfterReportWithoutFeesCharged / shareRateBeforeReport`
-        // `shareRateAfterReportWithoutFeesCharged = _postInternalEther / (_postInternalShares - _sharesToMintAsLidoCoreFees)`
-        // `shareRateBeforeReport = _preTotalPooledEther / _preTotalShares`
-        uint256 potentialRewards = chargeableValuation * _postInternalShareRate.eth * _preShareRate.shares
-                            / ((_postInternalShareRate.shares - _sharesToMintAsLidoCoreFees) * _preShareRate.eth)
-                            - chargeableValuation;
-
-        // We are charging `socket.treasuryFeeBP` of the vault's `potentialRewards`
-        // and convert them in shares using postShareRate (_postInternalEther/_postInternalShares)
-        // we can use the postShareRate here, because charging fees for the vaults does not change shareRate
-        // like in the the case of internal treasury fees
-        treasuryFeeShares = potentialRewards * socket.treasuryFeeBP * _postInternalShareRate.shares
-            / (_postInternalShareRate.eth * TOTAL_BASIS_POINTS);
-    }
-
-    function updateVaults(
-        uint256[] memory _valuations,
-        int256[] memory _inOutDeltas,
-        uint256[] memory _locked,
-        uint256[] memory _treasureFeeShares
-    ) external {
-        if (msg.sender != LIDO_LOCATOR.accounting()) revert NotAuthorized("updateVaults", msg.sender);
-        VaultHubStorage storage $ = _getVaultHubStorage();
-
-        for (uint256 i = 0; i < _valuations.length; i++) {
-            VaultSocket storage socket = $.sockets[i + 1];
-
-            if (socket.pendingDisconnect) continue; // we skip disconnected vaults
-
-            uint256 treasuryFeeShares = _treasureFeeShares[i];
-            if (treasuryFeeShares > 0) {
-                socket.sharesMinted += uint96(treasuryFeeShares);
-            }
-
-            IStakingVault(socket.vault).report(_valuations[i], _inOutDeltas[i], _locked[i]);
-        }
-=======
         bytes32 root = $.vaultsDataTreeRoot;
         bytes32 leaf = keccak256(bytes.concat(keccak256(abi.encode(_vault, _valuation, _inOutDelta, _feeSharesCharged, _sharesMinted))));
         if (!MerkleProof.verify(_proof, root, leaf)) revert InvalidProof();
@@ -670,7 +523,6 @@
         );
 
         IStakingVault(socket.vault).report($.vaultsDataTimestamp, _valuation, _inOutDelta, lockedEther);
->>>>>>> a9c7b2ae
 
         uint256 length = $.sockets.length;
         if (socket.pendingDisconnect) {
