// SPDX-FileCopyrightText: 2025 Lido <info@lido.fi>
// SPDX-License-Identifier: GPL-3.0

// See contracts/COMPILERS.md
pragma solidity 0.8.25;

import {OwnableUpgradeable} from "contracts/openzeppelin/5.2/upgradeable/access/OwnableUpgradeable.sol";
import {MerkleProof} from "@openzeppelin/contracts-v5.2/utils/cryptography/MerkleProof.sol";

import {IStakingVault} from "./interfaces/IStakingVault.sol";
import {ILidoLocator} from "contracts/common/interfaces/ILidoLocator.sol";
import {ILido} from "../interfaces/ILido.sol";

import {PausableUntilWithRoles} from "../utils/PausableUntilWithRoles.sol";

import {Math256} from "contracts/common/lib/Math256.sol";

/// @notice VaultHub is a contract that manages vaults connected to the Lido protocol
/// It allows to connect vaults, disconnect them, mint and burn stETH
/// It also allows to force rebalance of the vaults
/// Also, it passes the report from the accounting oracle to the vaults and charges fees
/// @author folkyatina
contract VaultHub is PausableUntilWithRoles {
    /// @custom:storage-location erc7201:VaultHub
    struct VaultHubStorage {
        /// @notice vault sockets with vaults connected to the hub
        /// @dev    first socket is always zero. stone in the elevator
        VaultSocket[] sockets;
        /// @notice mapping from vault address to its socket
        /// @dev    if vault is not connected to the hub, its index is zero
        mapping(address => uint256) vaultIndex;
        /// @notice allowed beacon addresses
        mapping(bytes32 => bool) vaultProxyCodehash;
        /// @notice root of the vaults data tree
        bytes32 vaultsDataTreeRoot;
        /// @notice CID of the vaults data tree
        string vaultsDataTreeCid;
        /// @notice timestamp of the vaults data
        uint64 vaultsDataTimestamp;
    }

    struct VaultSocket {
        // ### 1st slot
        /// @notice vault address
        address vault;
        /// @notice total number of stETH shares minted by the vault
        uint96 sharesMinted;
        // ### 2nd slot
        /// @notice maximum number of stETH shares that can be minted by vault owner
        uint96 shareLimit;
        /// @notice minimal share of ether that is reserved for each stETH minted
        uint16 reserveRatioBP;
        /// @notice if vault's reserve decreases to this threshold, it should be force rebalanced
        uint16 rebalanceThresholdBP;
        /// @notice treasury fee in basis points
        uint16 treasuryFeeBP;
        /// @notice if true, vault is disconnected and fee is not accrued
        bool pendingDisconnect;
        /// @notice last fees accrued on the vault
        uint96 feeSharesCharged;
        /// @notice unused gap in the slot 2
        /// uint8 _unused_gap_;
    }

    struct VaultInfo {
        address vault;
        uint256 balance;
        int256 inOutDelta;
        bytes32 withdrawalCredentials;
        uint256 sharesMinted;
    }

    // keccak256(abi.encode(uint256(keccak256("VaultHub")) - 1)) & ~bytes32(uint256(0xff))
    bytes32 private constant VAULT_HUB_STORAGE_LOCATION =
        0xb158a1a9015c52036ff69e7937a7bb424e82a8c4cbec5c5309994af06d825300;

    /// @notice role that allows to connect vaults to the hub
    bytes32 public constant VAULT_MASTER_ROLE = keccak256("Vaults.VaultHub.VaultMasterRole");
    /// @notice role that allows to add factories and vault implementations to hub
    bytes32 public constant VAULT_REGISTRY_ROLE = keccak256("Vaults.VaultHub.VaultRegistryRole");
    /// @dev basis points base
    uint256 internal constant TOTAL_BASIS_POINTS = 100_00;
    /// @notice amount of ETH that is locked on the vault on connect and can be withdrawn on disconnect only
    uint256 internal constant CONNECT_DEPOSIT = 1 ether;
    /// @notice length of the validator pubkey in bytes
    uint256 internal constant PUBLIC_KEY_LENGTH = 48;
    /// @notice The time delta for report freshness check
    uint256 public constant REPORT_FRESHNESS_DELTA = 1 days;

    /// @notice limit for a single vault share limit relative to Lido TVL in basis points
    uint256 private immutable RELATIVE_SHARE_LIMIT_BP;

    /// @notice Lido stETH contract
    ILido public immutable LIDO;
    /// @notice Lido Locator contract
    ILidoLocator public immutable LIDO_LOCATOR;

    /// @param _locator Lido Locator contract
    /// @param _lido Lido stETH contract
    /// @param _relativeShareLimitBP Maximum share limit relative to TVL in basis points
    constructor(
        ILidoLocator _locator,
        ILido _lido,
        uint256 _relativeShareLimitBP
    ) {
        if (_relativeShareLimitBP == 0) revert ZeroArgument("_relativeShareLimitBP");
        if (_relativeShareLimitBP > TOTAL_BASIS_POINTS)
            revert RelativeShareLimitBPTooHigh(_relativeShareLimitBP, TOTAL_BASIS_POINTS);

        LIDO_LOCATOR = _locator;
        LIDO = _lido;
        RELATIVE_SHARE_LIMIT_BP = _relativeShareLimitBP;

        _disableInitializers();
    }

    function initialize(address _admin) external initializer {
        if (_admin == address(0)) revert ZeroArgument("_admin");

        __VaultHub_init(_admin);
    }

    /// @param _admin admin address to manage the roles
    function __VaultHub_init(address _admin) internal onlyInitializing {
        __AccessControlEnumerable_init();

        // the stone in the elevator
        _getVaultHubStorage().sockets.push(VaultSocket(address(0), 0, 0, 0, 0, 0, false, 0));

        _grantRole(DEFAULT_ADMIN_ROLE, _admin);
    }

    /// @notice added vault proxy codehash to allowed list
    /// @param codehash vault proxy codehash
    function addVaultProxyCodehash(bytes32 codehash) public onlyRole(VAULT_REGISTRY_ROLE) {
        if (codehash == bytes32(0)) revert ZeroArgument("codehash");

        VaultHubStorage storage $ = _getVaultHubStorage();
        if ($.vaultProxyCodehash[codehash]) revert AlreadyExists(codehash);
        $.vaultProxyCodehash[codehash] = true;
        emit VaultProxyCodehashAdded(codehash);
    }

    /// @notice returns the number of vaults connected to the hub
    function vaultsCount() public view returns (uint256) {
        return _getVaultHubStorage().sockets.length - 1;
    }

    /// @param _index index of the vault
    /// @return vault address
    function vault(uint256 _index) public view returns (address) {
        return _getVaultHubStorage().sockets[_index + 1].vault;
    }

    /// @param _index index of the vault
    /// @return vault socket
    function vaultSocket(uint256 _index) external view returns (VaultSocket memory) {
        return _getVaultHubStorage().sockets[_index + 1];
    }

    /// @param _vault vault address
    /// @return vault socket
    function vaultSocket(address _vault) external view returns (VaultSocket memory) {
        VaultHubStorage storage $ = _getVaultHubStorage();
        return $.sockets[$.vaultIndex[_vault]];
    }

    /// @notice returns batch of vaults info
    /// @param _offset offset of the vault in the batch (indexes start from 0)
    /// @param _limit limit of the batch
    /// @return batch of vaults info
    function batchVaultsInfo(uint256 _offset, uint256 _limit) external view returns (VaultInfo[] memory) {
        VaultHubStorage storage $ = _getVaultHubStorage();
        uint256 limit = _offset + _limit > $.sockets.length - 1 ? $.sockets.length - 1 - _offset : _limit;
        VaultInfo[] memory batch = new VaultInfo[](limit);
        for (uint256 i = 0; i < limit; i++) {
            VaultSocket storage socket = $.sockets[i + 1 + _offset];
            IStakingVault currentVault = IStakingVault(socket.vault);
            batch[i] = VaultInfo(
                address(currentVault),
                address(currentVault).balance,
                currentVault.inOutDelta(),
                currentVault.withdrawalCredentials(),
                socket.sharesMinted
            );
        }
        return batch;
    }

    /// @notice checks if the vault is healthy by comparing its projected valuation after applying rebalance threshold
    ///         against the current value of minted shares
    /// @param _vault vault address
    /// @return true if vault is healthy, false otherwise
    function isVaultHealthyAsOfLatestReport(address _vault) public view returns (bool) {
        VaultSocket storage socket = _connectedSocket(_vault);
        if (socket.sharesMinted == 0) return true;

        return
            ((IStakingVault(_vault).valuation() * (TOTAL_BASIS_POINTS - socket.rebalanceThresholdBP)) /
                TOTAL_BASIS_POINTS) >= LIDO.getPooledEthBySharesRoundUp(socket.sharesMinted);
    }

    /// @notice estimate ether amount to make the vault healthy using rebalance
    /// @param _vault vault address
    /// @return amount to rebalance  or UINT256_MAX if it's impossible to make the vault healthy using rebalance
    function rebalanceShortfall(address _vault) public view returns (uint256) {
        if (_vault == address(0)) revert ZeroArgument("_vault");

        VaultSocket storage socket = _connectedSocket(_vault);

        uint256 mintedStETH = LIDO.getPooledEthBySharesRoundUp(socket.sharesMinted);
        uint256 reserveRatioBP = socket.reserveRatioBP;
        uint256 maxMintableRatio = (TOTAL_BASIS_POINTS - reserveRatioBP);
        uint256 valuation = IStakingVault(_vault).valuation();

        // to avoid revert below
        if (mintedStETH * TOTAL_BASIS_POINTS < valuation * maxMintableRatio) {
            // return MAX_UINT_256
            return type(uint256).max;
        }

        // (mintedStETH - X) / (vault.valuation() - X) = maxMintableRatio / TOTAL_BASIS_POINTS
        // (mintedStETH - X) * TOTAL_BASIS_POINTS = (vault.valuation() - X) * maxMintableRatio
        // mintedStETH * TOTAL_BASIS_POINTS - X * TOTAL_BASIS_POINTS = vault.valuation() * maxMintableRatio - X * maxMintableRatio
        // X * maxMintableRatio - X * TOTAL_BASIS_POINTS = vault.valuation() * maxMintableRatio - mintedStETH * TOTAL_BASIS_POINTS
        // X * (maxMintableRatio - TOTAL_BASIS_POINTS) = vault.valuation() * maxMintableRatio - mintedStETH * TOTAL_BASIS_POINTS
        // X = (vault.valuation() * maxMintableRatio - mintedStETH * TOTAL_BASIS_POINTS) / (maxMintableRatio - TOTAL_BASIS_POINTS)
        // X = (mintedStETH * TOTAL_BASIS_POINTS - vault.valuation() * maxMintableRatio) / (TOTAL_BASIS_POINTS - maxMintableRatio)
        // reserveRatio = TOTAL_BASIS_POINTS - maxMintableRatio
        // X = (mintedStETH * TOTAL_BASIS_POINTS - vault.valuation() * maxMintableRatio) / reserveRatio

        return (mintedStETH * TOTAL_BASIS_POINTS - valuation * maxMintableRatio) / reserveRatioBP;
    }

    /// @notice connects a vault to the hub
    /// @param _vault vault address
    /// @param _shareLimit maximum number of stETH shares that can be minted by the vault
    /// @param _reserveRatioBP minimum reserve ratio in basis points
    /// @param _rebalanceThresholdBP threshold to force rebalance on the vault in basis points
    /// @param _treasuryFeeBP treasury fee in basis points
    /// @dev msg.sender must have VAULT_MASTER_ROLE
    function connectVault(
        address _vault,
        uint256 _shareLimit,
        uint256 _reserveRatioBP,
        uint256 _rebalanceThresholdBP,
        uint256 _treasuryFeeBP
    ) external onlyRole(VAULT_MASTER_ROLE) {
        if (_vault == address(0)) revert ZeroArgument("_vault");
        if (_reserveRatioBP == 0) revert ZeroArgument("_reserveRatioBP");
        if (_reserveRatioBP > TOTAL_BASIS_POINTS)
            revert ReserveRatioTooHigh(_vault, _reserveRatioBP, TOTAL_BASIS_POINTS);
        if (_rebalanceThresholdBP == 0) revert ZeroArgument("_rebalanceThresholdBP");
        if (_rebalanceThresholdBP > _reserveRatioBP)
            revert RebalanceThresholdTooHigh(_vault, _rebalanceThresholdBP, _reserveRatioBP);
        if (_treasuryFeeBP > TOTAL_BASIS_POINTS) revert TreasuryFeeTooHigh(_vault, _treasuryFeeBP, TOTAL_BASIS_POINTS);

        IStakingVault vault_ = IStakingVault(_vault);
        if (vault_.ossified()) revert VaultOssified(_vault);
        _checkShareLimitUpperBound(_vault, _shareLimit);

        VaultHubStorage storage $ = _getVaultHubStorage();
        if ($.vaultIndex[_vault] != 0) revert AlreadyConnected(_vault, $.vaultIndex[_vault]);

        bytes32 vaultProxyCodehash = address(_vault).codehash;
        if (!$.vaultProxyCodehash[vaultProxyCodehash]) revert VaultProxyNotAllowed(_vault);

        if (vault_.depositor() != LIDO_LOCATOR.predepositGuarantee())
            revert VaultDepositorNotAllowed(vault_.depositor());

        if (vault_.locked() < CONNECT_DEPOSIT)
            revert VaultInsufficientLocked(_vault, vault_.locked(), CONNECT_DEPOSIT);
        if (_vault.balance < CONNECT_DEPOSIT)
            revert VaultInsufficientBalance(_vault, _vault.balance, CONNECT_DEPOSIT);

        // here we intentionally prohibit all reports having referenceSlot earlier than the current block
        vault_.report(uint64(block.timestamp), _vault.balance, vault_.inOutDelta(), vault_.locked());

        VaultSocket memory vsocket = VaultSocket(
            _vault,
            0, // sharesMinted
            uint96(_shareLimit),
            uint16(_reserveRatioBP),
            uint16(_rebalanceThresholdBP),
            uint16(_treasuryFeeBP),
            false, // pendingDisconnect
            0
        );
        $.vaultIndex[_vault] = $.sockets.length;
        $.sockets.push(vsocket);

        emit VaultConnected(_vault, _shareLimit, _reserveRatioBP, _rebalanceThresholdBP, _treasuryFeeBP);
    }

    /// @notice updates share limit for the vault
    /// Setting share limit to zero actually pause the vault's ability to mint
    /// and stops charging fees from the vault
    /// @param _vault vault address
    /// @param _shareLimit new share limit
    /// @dev msg.sender must have VAULT_MASTER_ROLE
    function updateShareLimit(address _vault, uint256 _shareLimit) external onlyRole(VAULT_MASTER_ROLE) {
        if (_vault == address(0)) revert ZeroArgument("_vault");
        _checkShareLimitUpperBound(_vault, _shareLimit);

        VaultSocket storage socket = _connectedSocket(_vault);

        socket.shareLimit = uint96(_shareLimit);

        emit ShareLimitUpdated(_vault, _shareLimit);
    }

    function updateReportData(
        uint64 _vaultsDataTimestamp,
        bytes32 _vaultsDataTreeRoot,
        string memory _vaultsDataTreeCid
    ) external {
        if (msg.sender != LIDO_LOCATOR.accounting()) revert NotAuthorized("updateReportData", msg.sender);

        VaultHubStorage storage $ = _getVaultHubStorage();
        $.vaultsDataTimestamp = _vaultsDataTimestamp;
        $.vaultsDataTreeRoot = _vaultsDataTreeRoot;
        $.vaultsDataTreeCid = _vaultsDataTreeCid;
        emit VaultsReportDataUpdated(_vaultsDataTimestamp, _vaultsDataTreeRoot, _vaultsDataTreeCid);
    }

    /// @notice force disconnects a vault from the hub
    /// @param _vault vault address
    /// @dev msg.sender must have VAULT_MASTER_ROLE
    /// @dev vault's `mintedShares` should be zero
    function disconnect(address _vault) external onlyRole(VAULT_MASTER_ROLE) {
        if (_vault == address(0)) revert ZeroArgument("_vault");

        _disconnect(_vault);
    }

    /// @notice disconnects a vault from the hub
    /// @param _vault vault address
    /// @dev msg.sender should be vault's owner
    /// @dev vault's `mintedShares` should be zero
    function voluntaryDisconnect(address _vault) external whenResumed {
        if (_vault == address(0)) revert ZeroArgument("_vault");
        _vaultAuth(_vault, "disconnect");

        _disconnect(_vault);
    }

    /// @notice mint StETH shares backed by vault external balance to the receiver address
    /// @param _vault vault address
    /// @param _recipient address of the receiver
    /// @param _amountOfShares amount of stETH shares to mint
    /// @dev msg.sender should be vault's owner
    function mintShares(address _vault, address _recipient, uint256 _amountOfShares) external whenResumed {
        if (_vault == address(0)) revert ZeroArgument("_vault");
        if (_recipient == address(0)) revert ZeroArgument("_recipient");
        if (_amountOfShares == 0) revert ZeroArgument("_amountOfShares");

        _vaultAuth(_vault, "mint");

        VaultSocket storage socket = _connectedSocket(_vault);

        uint256 vaultSharesAfterMint = socket.sharesMinted + _amountOfShares;
        uint256 shareLimit = socket.shareLimit;
        if (vaultSharesAfterMint > shareLimit) revert ShareLimitExceeded(_vault, shareLimit);

        IStakingVault vault_ = IStakingVault(_vault);
        if (!vault_.isReportFresh()) revert VaultReportStaled(_vault);

        uint256 maxMintableRatioBP = TOTAL_BASIS_POINTS - socket.reserveRatioBP;
        uint256 maxMintableEther = (vault_.valuation() * maxMintableRatioBP) / TOTAL_BASIS_POINTS;
        uint256 stETHAfterMint = LIDO.getPooledEthBySharesRoundUp(vaultSharesAfterMint);
        if (stETHAfterMint > maxMintableEther) {
            revert InsufficientValuationToMint(_vault, vault_.valuation());
        }

        // Calculate the minimum ETH that needs to be locked in the vault to maintain the reserve ratio
        uint256 minLocked = (stETHAfterMint * TOTAL_BASIS_POINTS) / maxMintableRatioBP;

        if (minLocked > vault_.locked()) {
            revert VaultInsufficientLocked(_vault, vault_.locked(), minLocked);
        }

        socket.sharesMinted = uint96(vaultSharesAfterMint);
        LIDO.mintExternalShares(_recipient, _amountOfShares);

        emit MintedSharesOnVault(_vault, _amountOfShares);
    }

    /// @notice burn steth shares from the balance of the VaultHub contract
    /// @param _vault vault address
    /// @param _amountOfShares amount of shares to burn
    /// @dev msg.sender should be vault's owner
    /// @dev VaultHub must have all the stETH on its balance
    function burnShares(address _vault, uint256 _amountOfShares) public whenResumed {
        if (_vault == address(0)) revert ZeroArgument("_vault");
        if (_amountOfShares == 0) revert ZeroArgument("_amountOfShares");
        _vaultAuth(_vault, "burn");

        VaultSocket storage socket = _connectedSocket(_vault);

        uint256 sharesMinted = socket.sharesMinted;
        if (sharesMinted < _amountOfShares) revert InsufficientSharesToBurn(_vault, sharesMinted);

        socket.sharesMinted = uint96(sharesMinted - _amountOfShares);

        LIDO.burnExternalShares(_amountOfShares);

        emit BurnedSharesOnVault(_vault, _amountOfShares);
    }

    /// @notice separate burn function for EOA vault owners; requires vaultHub to be approved to transfer stETH
    /// @dev msg.sender should be vault's owner
    function transferAndBurnShares(address _vault, uint256 _amountOfShares) external {
        LIDO.transferSharesFrom(msg.sender, address(this), _amountOfShares);

        burnShares(_vault, _amountOfShares);
    }

    /// @notice permissionless rebalance for unhealthy vaults
    /// @param _vault vault address
    /// @dev rebalance all available amount of ether until the vault is healthy
    function forceRebalance(address _vault) external {
        if (_vault == address(0)) revert ZeroArgument("_vault");

        uint256 maxAmountToRebalance = rebalanceShortfall(_vault);
        uint256 amountToRebalance = Math256.min(maxAmountToRebalance, _vault.balance);

        // TODO: add some gas compensation here
        IStakingVault(_vault).rebalance(amountToRebalance);
    }

    /// @notice rebalances the vault by writing off the amount of ether equal
    ///     to `msg.value` from the vault's minted stETH
    /// @dev msg.sender should be vault's contract
    function rebalance() external payable whenResumed {
        if (msg.value == 0) revert ZeroArgument("msg.value");

        VaultSocket storage socket = _connectedSocket(msg.sender);

        uint256 sharesToBurn = LIDO.getSharesByPooledEth(msg.value);
        uint256 sharesMinted = socket.sharesMinted;
        if (sharesMinted < sharesToBurn) revert InsufficientSharesToBurn(msg.sender, sharesMinted);

        socket.sharesMinted = uint96(sharesMinted - sharesToBurn);

        LIDO.rebalanceExternalEtherToInternal{value: msg.value}();

        emit VaultRebalanced(msg.sender, sharesToBurn);
    }

    /// @notice Forces validator exit from the beacon chain when vault is unhealthy
    /// @param _vault The address of the vault to exit validators from
    /// @param _pubkeys The public keys of the validators to exit
    /// @param _refundRecipient The address that will receive the refund for transaction costs
    /// @dev    When the vault becomes unhealthy, anyone can force its validators to exit the beacon chain
    ///         This returns the vault's deposited ETH back to vault's balance and allows to rebalance the vault
    function forceValidatorExit(address _vault, bytes calldata _pubkeys, address _refundRecipient) external payable {
        if (msg.value == 0) revert ZeroArgument("msg.value");
        if (_vault == address(0)) revert ZeroArgument("_vault");
        if (_pubkeys.length == 0) revert ZeroArgument("_pubkeys");
        if (_refundRecipient == address(0)) revert ZeroArgument("_refundRecipient");
        if (_pubkeys.length % PUBLIC_KEY_LENGTH != 0) revert InvalidPubkeysLength();
        if (isVaultHealthy(_vault)) revert AlreadyHealthy(_vault);

        uint256 numValidators = _pubkeys.length / PUBLIC_KEY_LENGTH;
        uint64[] memory amounts = new uint64[](numValidators);

        IStakingVault(_vault).triggerValidatorWithdrawal{value: msg.value}(_pubkeys, amounts, _refundRecipient);

        emit ForceValidatorExitTriggered(_vault, _pubkeys, _refundRecipient);
    }

    function _disconnect(address _vault) internal {
        VaultSocket storage socket = _connectedSocket(_vault);

        uint256 sharesMinted = socket.sharesMinted;
        if (sharesMinted > 0) {
            revert NoMintedSharesShouldBeLeft(_vault, sharesMinted);
        }

        socket.pendingDisconnect = true;

        emit VaultDisconnected(_vault);
    }

    /// @notice Permissionless update of the vault data
    /// @param _vault the address of the vault
    /// @param _valuation the valuation of the vault
    /// @param _inOutDelta the inOutDelta of the vault
    /// @param _feeSharesCharged the feeSharesCharged of the vault
    /// @param _sharesMinted the sharesMinted of the vault
    /// @param _proof the proof of the reported data
    function updateVaultData(
        address _vault,
        uint256 _valuation,
        int256 _inOutDelta,
        uint256 _feeSharesCharged,
        uint256 _sharesMinted,
        bytes32[] calldata _proof
    ) external {
        VaultHubStorage storage $ = _getVaultHubStorage();
        uint256 vaultIndex = $.vaultIndex[_vault];
        if (vaultIndex == 0) revert NotConnectedToHub(_vault);

        bytes32 root = $.vaultsDataTreeRoot;
        bytes32 leaf = keccak256(bytes.concat(keccak256(abi.encode(_vault, _valuation, _inOutDelta, _feeSharesCharged, _sharesMinted))));
        if (!MerkleProof.verify(_proof, root, leaf)) revert InvalidProof();

        VaultSocket storage socket = $.sockets[vaultIndex];
        // NB: charged fees can only cumulatively increase with time
        if (_feeSharesCharged  < socket.feeSharesCharged) {
            revert InvalidFees(_vault, _feeSharesCharged, socket.feeSharesCharged);
        }
        socket.sharesMinted += uint96(_feeSharesCharged - socket.feeSharesCharged);
        socket.feeSharesCharged = uint96(_feeSharesCharged);

        uint256 newMintedShares = Math256.max(socket.sharesMinted, _sharesMinted);
        // locked ether can only be increased asynchronously once the oracle settled the new floor value
        // as of reference slot to prevent slashing upsides in between the report gathering and delivering
        uint256 lockedEther = Math256.max(
            LIDO.getPooledEthBySharesRoundUp(newMintedShares) * TOTAL_BASIS_POINTS / (TOTAL_BASIS_POINTS - socket.reserveRatioBP),
            socket.pendingDisconnect ? 0 : CONNECT_DEPOSIT
        );

        IStakingVault(socket.vault).report($.vaultsDataTimestamp, _valuation, _inOutDelta, lockedEther);

        uint256 length = $.sockets.length;
        if (socket.pendingDisconnect) {
            // remove disconnected vault from the list
            address vaultAddress = socket.vault;
            VaultSocket memory lastSocket = $.sockets[length - 1];
            $.sockets[vaultIndex] = lastSocket;
            $.vaultIndex[lastSocket.vault] = vaultIndex;
            $.sockets.pop();
            delete $.vaultIndex[vaultAddress];
        }
    }

    function mintVaultsTreasuryFeeShares(uint256 _amountOfShares) external {
        if (msg.sender != LIDO_LOCATOR.accounting()) revert NotAuthorized("mintVaultsTreasuryFeeShares", msg.sender);
        LIDO.mintExternalShares(LIDO_LOCATOR.treasury(), _amountOfShares);
    }

    function _vaultAuth(address _vault, string memory _operation) internal view {
        if (msg.sender != OwnableUpgradeable(_vault).owner()) revert NotAuthorized(_operation, msg.sender);
    }

    function _connectedSocket(address _vault) internal view returns (VaultSocket storage) {
        VaultHubStorage storage $ = _getVaultHubStorage();
        uint256 index = $.vaultIndex[_vault];
        if (index == 0 || $.sockets[index].pendingDisconnect) revert NotConnectedToHub(_vault);
        return $.sockets[index];
    }

    function _getVaultHubStorage() private pure returns (VaultHubStorage storage $) {
        assembly {
            $.slot := VAULT_HUB_STORAGE_LOCATION
        }
    }

    /// @dev check if the share limit is within the upper bound set by RELATIVE_SHARE_LIMIT_BP
    function _checkShareLimitUpperBound(address _vault, uint256 _shareLimit) internal view {
        uint256 relativeMaxShareLimitPerVault = (LIDO.getTotalShares() * RELATIVE_SHARE_LIMIT_BP) / TOTAL_BASIS_POINTS;
        if (_shareLimit > relativeMaxShareLimitPerVault) {
            revert ShareLimitTooHigh(_vault, _shareLimit, relativeMaxShareLimitPerVault);
        }
    }

<<<<<<< HEAD
=======
    function _requireUnhealthy(address _vault) internal view {
        if (isVaultHealthyAsOfLatestReport(_vault)) revert AlreadyHealthy(_vault);
    }

>>>>>>> a9c7b2ae
    event VaultConnected(
        address indexed vault,
        uint256 capShares,
        uint256 minReserveRatio,
        uint256 rebalanceThreshold,
        uint256 treasuryFeeBP
    );

    event VaultsReportDataUpdated(uint64 indexed timestamp, bytes32 root, string cid);

    event ShareLimitUpdated(address indexed vault, uint256 newShareLimit);
    event VaultDisconnected(address indexed vault);
    event MintedSharesOnVault(address indexed vault, uint256 amountOfShares);
    event BurnedSharesOnVault(address indexed vault, uint256 amountOfShares);
    event VaultRebalanced(address indexed vault, uint256 sharesBurned);
    event VaultProxyCodehashAdded(bytes32 indexed codehash);
    event ForceValidatorExitTriggered(address indexed vault, bytes pubkeys, address refundRecipient);
    error AlreadyHealthy(address vault);
    error InsufficientSharesToBurn(address vault, uint256 amount);
    error ShareLimitExceeded(address vault, uint256 capShares);
    error AlreadyConnected(address vault, uint256 index);
    error NotConnectedToHub(address vault);
    error NotAuthorized(string operation, address addr);
    error ZeroArgument(string argument);
    error ShareLimitTooHigh(address vault, uint256 capShares, uint256 maxCapShares);
    error ReserveRatioTooHigh(address vault, uint256 reserveRatioBP, uint256 maxReserveRatioBP);
    error RebalanceThresholdTooHigh(address vault, uint256 rebalanceThresholdBP, uint256 maxRebalanceThresholdBP);
    error TreasuryFeeTooHigh(address vault, uint256 treasuryFeeBP, uint256 maxTreasuryFeeBP);
    error InsufficientValuationToMint(address vault, uint256 valuation);
    error AlreadyExists(bytes32 codehash);
    error NoMintedSharesShouldBeLeft(address vault, uint256 sharesMinted);
    error VaultProxyNotAllowed(address beacon);
    error InvalidPubkeysLength();
    error RelativeShareLimitBPTooHigh(uint256 relativeShareLimitBP, uint256 totalBasisPoints);
    error VaultDepositorNotAllowed(address depositor);
    error InvalidProof();
    error InvalidFees(address vault, uint256 newFees, uint256 oldFees);
    error VaultInsufficientLocked(address vault, uint256 currentLocked, uint256 expectedLocked);
    error VaultOssified(address vault);
    error VaultInsufficientBalance(address vault, uint256 currentBalance, uint256 expectedBalance);
    error VaultReportStaled(address vault);
}<|MERGE_RESOLUTION|>--- conflicted
+++ resolved
@@ -565,13 +565,6 @@
         }
     }
 
-<<<<<<< HEAD
-=======
-    function _requireUnhealthy(address _vault) internal view {
-        if (isVaultHealthyAsOfLatestReport(_vault)) revert AlreadyHealthy(_vault);
-    }
-
->>>>>>> a9c7b2ae
     event VaultConnected(
         address indexed vault,
         uint256 capShares,
