--- conflicted
+++ resolved
@@ -143,7 +143,19 @@
         return $.sockets[$.vaultIndex[_vault]];
     }
 
-<<<<<<< HEAD
+    /// @notice checks if the vault is healthy by comparing its projected valuation after applying rebalance threshold
+    ///         against the current value of minted shares
+    /// @param _vault vault address
+    /// @return true if vault is healthy, false otherwise
+    function isVaultHealthy(address _vault) public view returns (bool) {
+        VaultSocket storage socket = _connectedSocket(_vault);
+        if (socket.sharesMinted == 0) return true;
+
+        return (
+            IStakingVault(_vault).valuation() * (TOTAL_BASIS_POINTS - socket.rebalanceThresholdBP) / TOTAL_BASIS_POINTS
+        ) >= STETH.getPooledEthBySharesRoundUp(socket.sharesMinted);
+    }
+
     /// @notice provides a gap for rebalancing vault
     /// @param _vault vault address
     /// @return amount to rebalance
@@ -168,19 +180,6 @@
         // X = (mintedStETH * BPS_BASE - vault.valuation() * maxMintableRatio) / reserveRatio
 
         return (mintedStETH * TOTAL_BASIS_POINTS - IStakingVault(_vault).valuation() * maxMintableRatio) / socket.reserveRatioBP;
-=======
-    /// @notice checks if the vault is healthy by comparing its projected valuation after applying rebalance threshold
-    ///         against the current value of minted shares
-    /// @param _vault vault address
-    /// @return true if vault is healthy, false otherwise
-    function isVaultHealthy(address _vault) public view returns (bool) {
-        VaultSocket storage socket = _connectedSocket(_vault);
-        if (socket.sharesMinted == 0) return true;
-
-        return (
-            IStakingVault(_vault).valuation() * (TOTAL_BASIS_POINTS - socket.rebalanceThresholdBP) / TOTAL_BASIS_POINTS
-        ) >= STETH.getPooledEthBySharesRoundUp(socket.sharesMinted);
->>>>>>> cac27de2
     }
 
     /// @notice connects a vault to the hub
@@ -341,41 +340,9 @@
     /// @dev permissionless if the vault's min reserve ratio is broken
     function forceRebalance(address _vault) external {
         if (_vault == address(0)) revert ZeroArgument("_vault");
-<<<<<<< HEAD
-        VaultSocket storage socket = _connectedSocket(_vault);
-
-        uint256 sharesMinted = socket.sharesMinted;
-        uint256 threshold = _maxMintableShares(_vault, socket.reserveRatioThresholdBP, socket.shareLimit);
+        _requireUnhealthy(_vault);
+
         uint256 amountToRebalance = rebalanceShortfall(_vault);
-        if (sharesMinted <= threshold) {
-            // NOTE!: on connect vault is always balanced
-            revert AlreadyBalanced(_vault, sharesMinted, threshold);
-        }
-=======
-        _requireUnhealthy(_vault);
-
-        VaultSocket storage socket = _connectedSocket(_vault);
-
-        uint256 mintedStETH = STETH.getPooledEthByShares(socket.sharesMinted); // TODO: fix rounding issue
-        uint256 reserveRatioBP = socket.reserveRatioBP;
-        uint256 maxMintableRatio = (TOTAL_BASIS_POINTS - reserveRatioBP);
-
-        // how much ETH should be moved out of the vault to rebalance it to minimal reserve ratio
-
-        // (mintedStETH - X) / (vault.valuation() - X) = maxMintableRatio / BPS_BASE
-        // (mintedStETH - X) * BPS_BASE = (vault.valuation() - X) * maxMintableRatio
-        // mintedStETH * BPS_BASE - X * BPS_BASE = vault.valuation() * maxMintableRatio - X * maxMintableRatio
-        // X * maxMintableRatio - X * BPS_BASE = vault.valuation() * maxMintableRatio - mintedStETH * BPS_BASE
-        // X * (maxMintableRatio - BPS_BASE) = vault.valuation() * maxMintableRatio - mintedStETH * BPS_BASE
-        // X = (vault.valuation() * maxMintableRatio - mintedStETH * BPS_BASE) / (maxMintableRatio - BPS_BASE)
-        // X = (mintedStETH * BPS_BASE - vault.valuation() * maxMintableRatio) / (BPS_BASE - maxMintableRatio)
-        // reserveRatio = BPS_BASE - maxMintableRatio
-        // X = (mintedStETH * BPS_BASE - vault.valuation() * maxMintableRatio) / reserveRatio
-
-        uint256 amountToRebalance = (mintedStETH * TOTAL_BASIS_POINTS -
-            IStakingVault(_vault).valuation() * maxMintableRatio) / reserveRatioBP;
->>>>>>> cac27de2
-
         // TODO: add some gas compensation here
         IStakingVault(_vault).rebalance(amountToRebalance);
     }
