// SPDX-FileCopyrightText: 2024 Lido <info@lido.fi>
// SPDX-License-Identifier: GPL-3.0

// See contracts/COMPILERS.md
pragma solidity 0.8.25;

import {AccessControlEnumerableUpgradeable} from "contracts/openzeppelin/5.0.2/upgradeable/access/extensions/AccessControlEnumerableUpgradeable.sol";
import {IHubVault} from "./interfaces/IHubVault.sol";
import {Math256} from "contracts/common/lib/Math256.sol";
<<<<<<< HEAD
import {IBeacon} from "@openzeppelin/contracts-v5.0.2/proxy/beacon/IBeacon.sol";
import {IBeaconProxy} from "./interfaces/IBeaconProxy.sol";

interface StETH {
    function mintExternalShares(address, uint256) external;

    function burnExternalShares(uint256) external;

    function getExternalEther() external view returns (uint256);

    function getMaxExternalBalance() external view returns (uint256);

    function getPooledEthByShares(uint256) external view returns (uint256);

    function getSharesByPooledEth(uint256) external view returns (uint256);

    function getTotalShares() external view returns (uint256);

    function transferFrom(address, address, uint256) external;
}
=======
import {ILido as StETH} from "contracts/0.8.25/interfaces/ILido.sol";
>>>>>>> f2dbc870

// TODO: rebalance gas compensation
// TODO: unstructured storag and upgradability

/// @notice Vaults registry contract that is an interface to the Lido protocol
/// in the same time
/// @author folkyatina
abstract contract VaultHub is AccessControlEnumerableUpgradeable {
    /// @notice role that allows to connect vaults to the hub
    bytes32 public constant VAULT_MASTER_ROLE = keccak256("Vaults.VaultHub.VaultMasterRole");
    /// @dev basis points base
    uint256 internal constant BPS_BASE = 100_00;
    /// @dev maximum number of vaults that can be connected to the hub
    uint256 internal constant MAX_VAULTS_COUNT = 500;
    /// @dev maximum size of the single vault relative to Lido TVL in basis points
    uint256 internal constant MAX_VAULT_SIZE_BP = 10_00;

    StETH public immutable stETH;
    address public immutable treasury;

    struct VaultSocket {
        /// @notice vault address
        IHubVault vault;
        /// @notice maximum number of stETH shares that can be minted by vault owner
        uint96 shareLimit;
        /// @notice total number of stETH shares minted by the vault
        uint96 sharesMinted;
        /// @notice minimal share of ether that is reserved for each stETH minted
        uint16 reserveRatio;
        /// @notice if vault's reserve decreases to this threshold ratio,
        /// it should be force rebalanced
        uint16 reserveRatioThreshold;
        /// @notice treasury fee in basis points
        uint16 treasuryFeeBP;
    }

    /// @notice vault sockets with vaults connected to the hub
    /// @dev first socket is always zero. stone in the elevator
    VaultSocket[] private sockets;
    /// @notice mapping from vault address to its socket
    /// @dev if vault is not connected to the hub, its index is zero
    mapping(IHubVault => uint256) private vaultIndex;

    mapping (address => bool) public vaultFactories;
    mapping (address => bool) public vaultImpl;

    constructor(address _admin, address _stETH, address _treasury) {
        stETH = StETH(_stETH);
        treasury = _treasury;

        sockets.push(VaultSocket(IHubVault(address(0)), 0, 0, 0, 0, 0)); // stone in the elevator

        _grantRole(DEFAULT_ADMIN_ROLE, _admin);
    }

    function addFactory(address factory) public onlyRole(VAULT_MASTER_ROLE) {
        if (vaultFactories[factory]) revert AlreadyExists(factory);
        vaultFactories[factory] = true;
        emit VaultFactoryAdded(factory);
    }

    function addImpl(address impl) public onlyRole(VAULT_MASTER_ROLE) {
        if (vaultImpl[impl]) revert AlreadyExists(impl);
        vaultImpl[impl] = true;
        emit VaultImplAdded(impl);
    }

    /// @notice returns the number of vaults connected to the hub
    function vaultsCount() public view returns (uint256) {
        return sockets.length - 1;
    }

    function vault(uint256 _index) public view returns (IHubVault) {
        return sockets[_index + 1].vault;
    }

    function vaultSocket(uint256 _index) external view returns (VaultSocket memory) {
        return sockets[_index + 1];
    }

    function vaultSocket(address _vault) external view returns (VaultSocket memory) {
        return sockets[vaultIndex[IHubVault(_vault)]];
    }

    /// @notice connects a vault to the hub
    /// @param _vault vault address
    /// @param _shareLimit maximum number of stETH shares that can be minted by the vault
    /// @param _reserveRatio minimum Reserve ratio in basis points
    /// @param _reserveRatioThreshold reserve ratio that makes possible to force rebalance on the vault (in basis points)
    /// @param _treasuryFeeBP treasury fee in basis points
    function connectVault(
        IHubVault _vault,
        uint256 _shareLimit,
        uint256 _reserveRatio,
        uint256 _reserveRatioThreshold,
        uint256 _treasuryFeeBP
    ) external onlyRole(VAULT_MASTER_ROLE) {
        if (address(_vault) == address(0)) revert ZeroArgument("_vault");
        if (_shareLimit == 0) revert ZeroArgument("_shareLimit");

        if (_reserveRatio == 0) revert ZeroArgument("_reserveRatio");
        if (_reserveRatio > BPS_BASE) revert ReserveRatioTooHigh(address(_vault), _reserveRatio, BPS_BASE);

        if (_reserveRatioThreshold == 0) revert ZeroArgument("thresholdReserveRatioBP");
        if (_reserveRatioThreshold > _reserveRatio)
            revert ReserveRatioTooHigh(address(_vault), _reserveRatioThreshold, _reserveRatio);

        if (_treasuryFeeBP == 0) revert ZeroArgument("_treasuryFeeBP");
        if (_treasuryFeeBP > BPS_BASE) revert TreasuryFeeTooHigh(address(_vault), _treasuryFeeBP, BPS_BASE);

        address factory = IBeaconProxy(address (_vault)).getBeacon();
        if (!vaultFactories[factory]) revert FactoryNotAllowed(factory);

        address impl = IBeacon(factory).implementation();
        if (!vaultImpl[impl]) revert ImplNotAllowed(impl);

        if (vaultIndex[_vault] != 0) revert AlreadyConnected(address(_vault), vaultIndex[_vault]);
        if (vaultsCount() == MAX_VAULTS_COUNT) revert TooManyVaults();
        if (_shareLimit > (stETH.getTotalShares() * MAX_VAULT_SIZE_BP) / BPS_BASE) {
            revert ShareLimitTooHigh(address(_vault), _shareLimit, stETH.getTotalShares() / 10);
        }

        uint256 capVaultBalance = stETH.getPooledEthByShares(_shareLimit);
        uint256 maxExternalBalance = stETH.getMaxExternalBalance();
        if (capVaultBalance + stETH.getExternalEther() > maxExternalBalance) {
            revert ExternalBalanceCapReached(address(_vault), capVaultBalance, maxExternalBalance);
        }

        VaultSocket memory vr = VaultSocket(
            IHubVault(_vault),
            uint96(_shareLimit),
            0, // sharesMinted
            uint16(_reserveRatio),
            uint16(_reserveRatioThreshold),
            uint16(_treasuryFeeBP)
        );
        vaultIndex[_vault] = sockets.length;
        sockets.push(vr);

        emit VaultConnected(address(_vault), _shareLimit, _reserveRatio, _treasuryFeeBP);
    }

    /// @notice disconnects a vault from the hub
    /// @dev can be called by vaults only
    function disconnectVault(address _vault) external {
        IHubVault vault_ = IHubVault(_vault);

        uint256 index = vaultIndex[vault_];
        if (index == 0) revert NotConnectedToHub(_vault);
        if (msg.sender != vault_.owner()) revert NotAuthorized("disconnect", msg.sender);

        VaultSocket memory socket = sockets[index];
        IHubVault vaultToDisconnect = socket.vault;

        if (socket.sharesMinted > 0) {
            uint256 stethToBurn = stETH.getPooledEthByShares(socket.sharesMinted);
            vaultToDisconnect.rebalance(stethToBurn);
        }

        vaultToDisconnect.report(vaultToDisconnect.valuation(), vaultToDisconnect.inOutDelta(), 0);

        VaultSocket memory lastSocket = sockets[sockets.length - 1];
        sockets[index] = lastSocket;
        vaultIndex[lastSocket.vault] = index;
        sockets.pop();

        delete vaultIndex[vaultToDisconnect];

        emit VaultDisconnected(address(vaultToDisconnect));
    }

    /// @notice mint StETH tokens backed by vault external balance to the receiver address
    /// @param _vault vault address
    /// @param _recipient address of the receiver
    /// @param _tokens amount of stETH tokens to mint
    /// @dev can be used by vault owner only
    function mintStethBackedByVault(address _vault, address _recipient, uint256 _tokens) external {
        if (_recipient == address(0)) revert ZeroArgument("_recipient");
        if (_tokens == 0) revert ZeroArgument("_tokens");

        IHubVault vault_ = IHubVault(_vault);
        uint256 index = vaultIndex[vault_];
        if (index == 0) revert NotConnectedToHub(_vault);
        if (msg.sender != vault_.owner()) revert NotAuthorized("mint", msg.sender);

        VaultSocket memory socket = sockets[index];

        uint256 sharesToMint = stETH.getSharesByPooledEth(_tokens);
        uint256 vaultSharesAfterMint = socket.sharesMinted + sharesToMint;
        if (vaultSharesAfterMint > socket.shareLimit) revert ShareLimitExceeded(_vault, socket.shareLimit);

        uint256 maxMintableShares = _maxMintableShares(socket.vault, socket.reserveRatio);

        if (vaultSharesAfterMint > maxMintableShares) {
            revert InsufficientValuationToMint(address(vault_), vault_.valuation());
        }

        sockets[index].sharesMinted = uint96(vaultSharesAfterMint);

        stETH.mintExternalShares(_recipient, sharesToMint);

        emit MintedStETHOnVault(_vault, _tokens);

        uint256 totalEtherLocked = (stETH.getPooledEthByShares(vaultSharesAfterMint) * BPS_BASE) /
            (BPS_BASE - socket.reserveRatio);

        vault_.lock(totalEtherLocked);
    }

    /// @notice burn steth from the balance of the vault contract
    /// @param _vault vault address
    /// @param _tokens amount of tokens to burn
    /// @dev can be used by vault owner only; vaultHub must be approved to transfer stETH
    function burnStethBackedByVault(address _vault, uint256 _tokens) public {
        if (_tokens == 0) revert ZeroArgument("_tokens");

        IHubVault vault_ = IHubVault(_vault);
        uint256 index = vaultIndex[vault_];
        if (index == 0) revert NotConnectedToHub(_vault);
        if (msg.sender != vault_.owner()) revert NotAuthorized("burn", msg.sender);

        VaultSocket memory socket = sockets[index];

        uint256 amountOfShares = stETH.getSharesByPooledEth(_tokens);
        if (socket.sharesMinted < amountOfShares) revert InsufficientSharesToBurn(_vault, socket.sharesMinted);

        sockets[index].sharesMinted = socket.sharesMinted - uint96(amountOfShares);

        stETH.burnExternalShares(amountOfShares);

        emit BurnedStETHOnVault(_vault, _tokens);
    }

    /// @notice separate burn function for EOA vault owners; requires vaultHub to be approved to transfer stETH
    function transferAndBurnStethBackedByVault(address _vault, uint256 _tokens) external {
        stETH.transferFrom(msg.sender, address(this), _tokens);

        burnStethBackedByVault(_vault, _tokens);
    }

    /// @notice force rebalance of the vault to have sufficient reserve ratio
    /// @param _vault vault address
    /// @dev can be used permissionlessly if the vault's min reserve ratio is broken
    function forceRebalance(IHubVault _vault) external {
        uint256 index = vaultIndex[_vault];
        if (index == 0) revert NotConnectedToHub(msg.sender);
        VaultSocket memory socket = sockets[index];

        uint256 threshold = _maxMintableShares(_vault, socket.reserveRatioThreshold);
        if (socket.sharesMinted <= threshold) {
            revert AlreadyBalanced(address(_vault), socket.sharesMinted, threshold);
        }

        uint256 mintedStETH = stETH.getPooledEthByShares(socket.sharesMinted);
        uint256 maxMintableRatio = (BPS_BASE - socket.reserveRatio);

        // how much ETH should be moved out of the vault to rebalance it to minimal reserve ratio

        // (mintedStETH - X) / (vault.valuation() - X) = maxMintableRatio / BPS_BASE
        // mintedStETH * BPS_BASE - X * BPS_BASE = vault.valuation() * maxMintableRatio - X * maxMintableRatio
        // X * maxMintableRatio - X * BPS_BASE = vault.valuation() * maxMintableRatio - mintedStETH * BPS_BASE
        // X = (vault.valuation() * maxMintableRatio - mintedStETH * BPS_BASE) / (maxMintableRatio - BPS_BASE)
        // X = mintedStETH * BPS_BASE - vault.valuation() * maxMintableRatio / (BPS_BASE - maxMintableRatio);
        // X = mintedStETH * BPS_BASE - vault.valuation() * maxMintableRatio / reserveRatio

        uint256 amountToRebalance = (mintedStETH * BPS_BASE - _vault.valuation() * maxMintableRatio) /
            socket.reserveRatio;

        // TODO: add some gas compensation here

        _vault.rebalance(amountToRebalance);
    }

    /// @notice rebalances the vault, by writing off the amount equal to passed ether
    ///     from the vault's minted stETH counter
    /// @dev can be called by vaults only
    function rebalance() external payable {
        if (msg.value == 0) revert ZeroArgument("msg.value");

        uint256 index = vaultIndex[IHubVault(msg.sender)];
        if (index == 0) revert NotConnectedToHub(msg.sender);
        VaultSocket memory socket = sockets[index];

        uint256 sharesToBurn = stETH.getSharesByPooledEth(msg.value);
        if (socket.sharesMinted < sharesToBurn) revert InsufficientSharesToBurn(msg.sender, socket.sharesMinted);

        sockets[index].sharesMinted = socket.sharesMinted - uint96(sharesToBurn);

        // mint stETH (shares+ TPE+)
        (bool success, ) = address(stETH).call{value: msg.value}("");
        if (!success) revert StETHMintFailed(msg.sender);
        stETH.burnExternalShares(sharesToBurn);

        emit VaultRebalanced(msg.sender, sharesToBurn);
    }

    function _calculateVaultsRebase(
        uint256 _postTotalShares,
        uint256 _postTotalPooledEther,
        uint256 _preTotalShares,
        uint256 _preTotalPooledEther,
        uint256 _sharesToMintAsFees
    ) internal view returns (uint256[] memory lockedEther, uint256[] memory treasuryFeeShares) {
        /// HERE WILL BE ACCOUNTING DRAGONS

        //                 \||/
        //                 |  @___oo
        //       /\  /\   / (__,,,,|
        //     ) /^\) ^\/ _)
        //     )   /^\/   _)
        //     )   _ /  / _)
        // /\  )/\/ ||  | )_)
        //<  >      |(,,) )__)
        // ||      /    \)___)\
        // | \____(      )___) )___
        //  \______(_______;;; __;;;

        uint256 length = vaultsCount();
        // for each vault
        treasuryFeeShares = new uint256[](length);

        lockedEther = new uint256[](length);

        for (uint256 i = 0; i < length; ++i) {
            VaultSocket memory socket = sockets[i + 1];

            // if there is no fee in Lido, then no fee in vaults
            // see LIP-12 for details
            if (_sharesToMintAsFees > 0) {
                treasuryFeeShares[i] = _calculateLidoFees(
                    socket,
                    _postTotalShares - _sharesToMintAsFees,
                    _postTotalPooledEther,
                    _preTotalShares,
                    _preTotalPooledEther
                );
            }

            uint256 totalMintedShares = socket.sharesMinted + treasuryFeeShares[i];
            uint256 mintedStETH = (totalMintedShares * _postTotalPooledEther) / _postTotalShares; //TODO: check rounding
            lockedEther[i] = (mintedStETH * BPS_BASE) / (BPS_BASE - socket.reserveRatio);
        }
    }

    function _calculateLidoFees(
        VaultSocket memory _socket,
        uint256 _postTotalSharesNoFees,
        uint256 _postTotalPooledEther,
        uint256 _preTotalShares,
        uint256 _preTotalPooledEther
    ) internal view returns (uint256 treasuryFeeShares) {
        IHubVault vault_ = _socket.vault;

        uint256 chargeableValue = Math256.min(
            vault_.valuation(),
            (_socket.shareLimit * _preTotalPooledEther) / _preTotalShares
        );

        // treasury fee is calculated as a share of potential rewards that
        // Lido curated validators could earn if vault's ETH was staked in Lido
        // itself and minted as stETH shares
        //
        // treasuryFeeShares = value * lidoGrossAPR * treasuryFeeRate / preShareRate
        // lidoGrossAPR = postShareRateWithoutFees / preShareRate - 1
        // = value  * (postShareRateWithoutFees / preShareRate - 1) * treasuryFeeRate / preShareRate

        // TODO: optimize potential rewards calculation
        uint256 potentialRewards = ((chargeableValue * (_postTotalPooledEther * _preTotalShares)) /
            (_postTotalSharesNoFees * _preTotalPooledEther) -
            chargeableValue);
        uint256 treasuryFee = (potentialRewards * _socket.treasuryFeeBP) / BPS_BASE;

        treasuryFeeShares = (treasuryFee * _preTotalShares) / _preTotalPooledEther;
    }

    function _updateVaults(
        uint256[] memory _valuations,
        int256[] memory _inOutDeltas,
        uint256[] memory _locked,
        uint256[] memory _treasureFeeShares
    ) internal {
        uint256 totalTreasuryShares;
        for (uint256 i = 0; i < _valuations.length; ++i) {
            VaultSocket memory socket = sockets[i + 1];
            if (_treasureFeeShares[i] > 0) {
                socket.sharesMinted += uint96(_treasureFeeShares[i]);
                totalTreasuryShares += _treasureFeeShares[i];
            }

            socket.vault.report(_valuations[i], _inOutDeltas[i], _locked[i]);
        }

        if (totalTreasuryShares > 0) {
            stETH.mintExternalShares(treasury, totalTreasuryShares);
        }
    }

    /// @dev returns total number of stETH shares that is possible to mint on the provided vault with provided reserveRatio
    /// it does not count shares that is already minted
    function _maxMintableShares(IHubVault _vault, uint256 _reserveRatio) internal view returns (uint256) {
        uint256 maxStETHMinted = (_vault.valuation() * (BPS_BASE - _reserveRatio)) / BPS_BASE;
        return stETH.getSharesByPooledEth(maxStETHMinted);
    }

    event VaultConnected(address vault, uint256 capShares, uint256 minReserveRatio, uint256 treasuryFeeBP);
    event VaultDisconnected(address vault);
    event MintedStETHOnVault(address sender, uint256 tokens);
    event BurnedStETHOnVault(address sender, uint256 tokens);
    event VaultRebalanced(address sender, uint256 sharesBurned);
    event VaultImplAdded(address impl);
    event VaultFactoryAdded(address factory);

    error StETHMintFailed(address vault);
    error AlreadyBalanced(address vault, uint256 mintedShares, uint256 rebalancingThresholdInShares);
    error InsufficientSharesToBurn(address vault, uint256 amount);
    error ShareLimitExceeded(address vault, uint256 capShares);
    error AlreadyConnected(address vault, uint256 index);
    error NotConnectedToHub(address vault);
    error RebalanceFailed(address vault);
    error NotAuthorized(string operation, address addr);
    error ZeroArgument(string argument);
    error NotEnoughBalance(address vault, uint256 balance, uint256 shouldBe);
    error TooManyVaults();
    error ShareLimitTooHigh(address vault, uint256 capShares, uint256 maxCapShares);
    error ReserveRatioTooHigh(address vault, uint256 reserveRatioBP, uint256 maxReserveRatioBP);
    error TreasuryFeeTooHigh(address vault, uint256 treasuryFeeBP, uint256 maxTreasuryFeeBP);
    error ExternalBalanceCapReached(address vault, uint256 capVaultBalance, uint256 maxExternalBalance);
    error InsufficientValuationToMint(address vault, uint256 valuation);
    error AlreadyExists(address addr);
    error FactoryNotAllowed(address beacon);
    error ImplNotAllowed(address impl);
}<|MERGE_RESOLUTION|>--- conflicted
+++ resolved
@@ -7,30 +7,9 @@
 import {AccessControlEnumerableUpgradeable} from "contracts/openzeppelin/5.0.2/upgradeable/access/extensions/AccessControlEnumerableUpgradeable.sol";
 import {IHubVault} from "./interfaces/IHubVault.sol";
 import {Math256} from "contracts/common/lib/Math256.sol";
-<<<<<<< HEAD
+import {ILido as StETH} from "contracts/0.8.25/interfaces/ILido.sol";
 import {IBeacon} from "@openzeppelin/contracts-v5.0.2/proxy/beacon/IBeacon.sol";
 import {IBeaconProxy} from "./interfaces/IBeaconProxy.sol";
-
-interface StETH {
-    function mintExternalShares(address, uint256) external;
-
-    function burnExternalShares(uint256) external;
-
-    function getExternalEther() external view returns (uint256);
-
-    function getMaxExternalBalance() external view returns (uint256);
-
-    function getPooledEthByShares(uint256) external view returns (uint256);
-
-    function getSharesByPooledEth(uint256) external view returns (uint256);
-
-    function getTotalShares() external view returns (uint256);
-
-    function transferFrom(address, address, uint256) external;
-}
-=======
-import {ILido as StETH} from "contracts/0.8.25/interfaces/ILido.sol";
->>>>>>> f2dbc870
 
 // TODO: rebalance gas compensation
 // TODO: unstructured storag and upgradability
@@ -77,8 +56,8 @@
     mapping (address => bool) public vaultFactories;
     mapping (address => bool) public vaultImpl;
 
-    constructor(address _admin, address _stETH, address _treasury) {
-        stETH = StETH(_stETH);
+    constructor(address _admin, StETH _stETH, address _treasury) {
+        stETH = _stETH;
         treasury = _treasury;
 
         sockets.push(VaultSocket(IHubVault(address(0)), 0, 0, 0, 0, 0)); // stone in the elevator
