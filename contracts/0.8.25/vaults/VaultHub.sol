// SPDX-FileCopyrightText: 2025 Lido <info@lido.fi>
// SPDX-License-Identifier: GPL-3.0

// See contracts/COMPILERS.md
pragma solidity 0.8.25;

import {OwnableUpgradeable} from "contracts/openzeppelin/5.2/upgradeable/access/OwnableUpgradeable.sol";
import {MerkleProof} from "@openzeppelin/contracts-v5.2/utils/cryptography/MerkleProof.sol";

import {IStakingVault} from "./interfaces/IStakingVault.sol";
import {ILidoLocator} from "contracts/common/interfaces/ILidoLocator.sol";
import {ILido} from "../interfaces/ILido.sol";

import {PausableUntilWithRoles} from "../utils/PausableUntilWithRoles.sol";

import {Math256} from "contracts/common/lib/Math256.sol";

/// @notice VaultHub is a contract that manages vaults connected to the Lido protocol
/// It allows to connect vaults, disconnect them, mint and burn stETH
/// It also allows to force rebalance of the vaults
/// Also, it passes the report from the accounting oracle to the vaults and charges fees
/// @author folkyatina
contract VaultHub is PausableUntilWithRoles {
    /// @custom:storage-location erc7201:VaultHub
    struct VaultHubStorage {
        /// @notice vault sockets with vaults connected to the hub
        /// @dev    first socket is always zero. stone in the elevator
        VaultSocket[] sockets;
        /// @notice mapping from vault address to its socket
        /// @dev    if vault is not connected to the hub, its index is zero
        mapping(address => uint256) vaultIndex;
        /// @notice allowed beacon addresses
        mapping(bytes32 => bool) vaultProxyCodehash;
        /// @notice root of the vaults data tree
        bytes32 vaultsDataTreeRoot;
        /// @notice CID of the vaults data tree
        string vaultsDataTreeCid;
        /// @notice timestamp of the vaults data
        uint64 vaultsDataTimestamp;
    }

    struct VaultSocket {
        // ### 1st slot
        /// @notice vault address
        address vault;
        /// @notice total number of stETH shares minted by the vault
        uint96 sharesMinted;
        // ### 2nd slot
        /// @notice maximum number of stETH shares that can be minted by vault owner
        uint96 shareLimit;
        /// @notice minimal share of ether that is reserved for each stETH minted
        uint16 reserveRatioBP;
        /// @notice if vault's reserve decreases to this threshold, it should be force rebalanced
        uint16 rebalanceThresholdBP;
        /// @notice treasury fee in basis points
        uint16 treasuryFeeBP;
        /// @notice if true, vault is disconnected and fee is not accrued
        bool pendingDisconnect;
        /// @notice last fees accrued on the vault
        uint96 feeSharesCharged;
        /// @notice unused gap in the slot 2
        /// uint8 _unused_gap_;
    }

    struct VaultInfo {
        address vault;
        uint256 balance;
        int256 inOutDelta;
        bytes32 withdrawalCredentials;
        uint256 sharesMinted;
    }

    // keccak256(abi.encode(uint256(keccak256("VaultHub")) - 1)) & ~bytes32(uint256(0xff))
    bytes32 private constant VAULT_HUB_STORAGE_LOCATION =
        0xb158a1a9015c52036ff69e7937a7bb424e82a8c4cbec5c5309994af06d825300;

    /// @notice role that allows to connect vaults to the hub
    bytes32 public constant VAULT_MASTER_ROLE = keccak256("Vaults.VaultHub.VaultMasterRole");
    /// @notice role that allows to add factories and vault implementations to hub
    bytes32 public constant VAULT_REGISTRY_ROLE = keccak256("Vaults.VaultHub.VaultRegistryRole");
    /// @dev basis points base
    uint256 internal constant TOTAL_BASIS_POINTS = 100_00;
    /// @notice amount of ETH that is locked on the vault on connect and can be withdrawn on disconnect only
    uint256 internal constant CONNECT_DEPOSIT = 1 ether;
    /// @notice length of the validator pubkey in bytes
    uint256 internal constant PUBLIC_KEY_LENGTH = 48;

    /// @notice limit for a single vault share limit relative to Lido TVL in basis points
    uint256 private immutable RELATIVE_SHARE_LIMIT_BP;

    /// @notice Lido stETH contract
    ILido public immutable LIDO;
    /// @notice Lido Locator contract
    ILidoLocator public immutable LIDO_LOCATOR;

    /// @param _locator Lido Locator contract
    /// @param _lido Lido stETH contract
    /// @param _relativeShareLimitBP Maximum share limit relative to TVL in basis points
    constructor(
        ILidoLocator _locator,
        ILido _lido,
        uint256 _relativeShareLimitBP
    ) {
        if (_relativeShareLimitBP == 0) revert ZeroArgument("_relativeShareLimitBP");
        if (_relativeShareLimitBP > TOTAL_BASIS_POINTS)
            revert RelativeShareLimitBPTooHigh(_relativeShareLimitBP, TOTAL_BASIS_POINTS);

        LIDO_LOCATOR = _locator;
        LIDO = _lido;
        RELATIVE_SHARE_LIMIT_BP = _relativeShareLimitBP;

        _disableInitializers();
    }

    function initialize(address _admin) external initializer {
        if (_admin == address(0)) revert ZeroArgument("_admin");

        __VaultHub_init(_admin);
    }

    /// @param _admin admin address to manage the roles
    function __VaultHub_init(address _admin) internal onlyInitializing {
        __AccessControlEnumerable_init();

        // the stone in the elevator
        _getVaultHubStorage().sockets.push(VaultSocket(address(0), 0, 0, 0, 0, 0, false, 0));

        _grantRole(DEFAULT_ADMIN_ROLE, _admin);
    }

    /// @notice added vault proxy codehash to allowed list
    /// @param codehash vault proxy codehash
    function addVaultProxyCodehash(bytes32 codehash) public onlyRole(VAULT_REGISTRY_ROLE) {
        if (codehash == bytes32(0)) revert ZeroArgument("codehash");

        VaultHubStorage storage $ = _getVaultHubStorage();
        if ($.vaultProxyCodehash[codehash]) revert AlreadyExists(codehash);
        $.vaultProxyCodehash[codehash] = true;
        emit VaultProxyCodehashAdded(codehash);
    }

    /// @notice returns the number of vaults connected to the hub
    function vaultsCount() public view returns (uint256) {
        return _getVaultHubStorage().sockets.length - 1;
    }

    /// @param _index index of the vault
    /// @return vault address
    function vault(uint256 _index) public view returns (address) {
        return _getVaultHubStorage().sockets[_index + 1].vault;
    }

    /// @param _index index of the vault
    /// @return vault socket
    function vaultSocket(uint256 _index) external view returns (VaultSocket memory) {
        return _getVaultHubStorage().sockets[_index + 1];
    }

    /// @param _vault vault address
    /// @return vault socket
    function vaultSocket(address _vault) external view returns (VaultSocket memory) {
        VaultHubStorage storage $ = _getVaultHubStorage();
        return $.sockets[$.vaultIndex[_vault]];
    }

    /// @notice returns batch of vaults info
    /// @param _offset offset of the vault in the batch (indexes start from 0)
    /// @param _limit limit of the batch
    /// @return batch of vaults info
    function batchVaultsInfo(uint256 _offset, uint256 _limit) external view returns (VaultInfo[] memory) {
        VaultHubStorage storage $ = _getVaultHubStorage();
        uint256 limit = _offset + _limit > $.sockets.length - 1 ? $.sockets.length - 1 - _offset : _limit;
        VaultInfo[] memory batch = new VaultInfo[](limit);
        for (uint256 i = 0; i < limit; i++) {
            VaultSocket storage socket = $.sockets[i + 1 + _offset];
            IStakingVault currentVault = IStakingVault(socket.vault);
            batch[i] = VaultInfo(
                address(currentVault),
                address(currentVault).balance,
                currentVault.inOutDelta(),
                currentVault.withdrawalCredentials(),
                socket.sharesMinted
            );
        }
        return batch;
    }

    /// @notice checks if the vault is healthy by comparing its projected valuation after applying rebalance threshold
    ///         against the current value of minted shares
    /// @param _vault vault address
    /// @return true if vault is healthy, false otherwise
    function isVaultHealthy(address _vault) public view returns (bool) {
        VaultSocket storage socket = _connectedSocket(_vault);
        if (socket.sharesMinted == 0) return true;

        return
            ((IStakingVault(_vault).valuation() * (TOTAL_BASIS_POINTS - socket.rebalanceThresholdBP)) /
                TOTAL_BASIS_POINTS) >= LIDO.getPooledEthBySharesRoundUp(socket.sharesMinted);
    }

    /// @notice estimate ether amount to make the vault healthy using rebalance
    /// @param _vault vault address
    /// @return amount to rebalance
    function rebalanceShortfall(address _vault) public view returns (uint256) {
        if (_vault == address(0)) revert ZeroArgument("_vault");

        VaultSocket storage socket = _connectedSocket(_vault);

        uint256 mintedStETH = LIDO.getPooledEthBySharesRoundUp(socket.sharesMinted);
        uint256 reserveRatioBP = socket.reserveRatioBP;
        uint256 maxMintableRatio = (TOTAL_BASIS_POINTS - reserveRatioBP);
        uint256 valuation = IStakingVault(_vault).valuation();

        // to avoid revert below
        if (mintedStETH * TOTAL_BASIS_POINTS < valuation * maxMintableRatio) {
            // return MAX_UINT_256
            return type(uint256).max;
        }

        // (mintedStETH - X) / (vault.valuation() - X) = maxMintableRatio / TOTAL_BASIS_POINTS
        // (mintedStETH - X) * TOTAL_BASIS_POINTS = (vault.valuation() - X) * maxMintableRatio
        // mintedStETH * TOTAL_BASIS_POINTS - X * TOTAL_BASIS_POINTS = vault.valuation() * maxMintableRatio - X * maxMintableRatio
        // X * maxMintableRatio - X * TOTAL_BASIS_POINTS = vault.valuation() * maxMintableRatio - mintedStETH * TOTAL_BASIS_POINTS
        // X * (maxMintableRatio - TOTAL_BASIS_POINTS) = vault.valuation() * maxMintableRatio - mintedStETH * TOTAL_BASIS_POINTS
        // X = (vault.valuation() * maxMintableRatio - mintedStETH * TOTAL_BASIS_POINTS) / (maxMintableRatio - TOTAL_BASIS_POINTS)
        // X = (mintedStETH * TOTAL_BASIS_POINTS - vault.valuation() * maxMintableRatio) / (TOTAL_BASIS_POINTS - maxMintableRatio)
        // reserveRatio = TOTAL_BASIS_POINTS - maxMintableRatio
        // X = (mintedStETH * TOTAL_BASIS_POINTS - vault.valuation() * maxMintableRatio) / reserveRatio

        return (mintedStETH * TOTAL_BASIS_POINTS - valuation * maxMintableRatio) / reserveRatioBP;
    }

    /// @notice connects a vault to the hub
    /// @param _vault vault address
    /// @param _shareLimit maximum number of stETH shares that can be minted by the vault
    /// @param _reserveRatioBP minimum reserve ratio in basis points
    /// @param _rebalanceThresholdBP threshold to force rebalance on the vault in basis points
    /// @param _treasuryFeeBP treasury fee in basis points
    /// @dev msg.sender must have VAULT_MASTER_ROLE
    function connectVault(
        address _vault,
        uint256 _shareLimit,
        uint256 _reserveRatioBP,
        uint256 _rebalanceThresholdBP,
        uint256 _treasuryFeeBP
    ) external onlyRole(VAULT_MASTER_ROLE) {
        if (_vault == address(0)) revert ZeroArgument("_vault");
        if (_reserveRatioBP == 0) revert ZeroArgument("_reserveRatioBP");
        if (_reserveRatioBP > TOTAL_BASIS_POINTS)
            revert ReserveRatioTooHigh(_vault, _reserveRatioBP, TOTAL_BASIS_POINTS);
        if (_rebalanceThresholdBP == 0) revert ZeroArgument("_rebalanceThresholdBP");
        if (_rebalanceThresholdBP > _reserveRatioBP)
            revert RebalanceThresholdTooHigh(_vault, _rebalanceThresholdBP, _reserveRatioBP);
        if (_treasuryFeeBP > TOTAL_BASIS_POINTS) revert TreasuryFeeTooHigh(_vault, _treasuryFeeBP, TOTAL_BASIS_POINTS);

        IStakingVault vault_ = IStakingVault(_vault);
        if (vault_.isOssified()) revert VaultIsOssified(_vault);
        _checkShareLimitUpperBound(_vault, _shareLimit);

        VaultHubStorage storage $ = _getVaultHubStorage();
        if ($.vaultIndex[_vault] != 0) revert AlreadyConnected(_vault, $.vaultIndex[_vault]);

        bytes32 vaultProxyCodehash = address(_vault).codehash;
        if (!$.vaultProxyCodehash[vaultProxyCodehash]) revert VaultProxyNotAllowed(_vault);

        if (vault_.depositor() != LIDO_LOCATOR.predepositGuarantee())
            revert VaultDepositorNotAllowed(vault_.depositor());

        if (vault_.locked() < CONNECT_DEPOSIT)
            revert VaultInsufficientLocked(_vault, vault_.locked(), CONNECT_DEPOSIT);
        if (_vault.balance < CONNECT_DEPOSIT)
            revert VaultInsufficientBalance(_vault, _vault.balance, CONNECT_DEPOSIT);

        vault_.report(uint64(block.timestamp), _vault.balance, vault_.inOutDelta(), vault_.locked());

        VaultSocket memory vsocket = VaultSocket(
            _vault,
            0, // sharesMinted
            uint96(_shareLimit),
            uint16(_reserveRatioBP),
            uint16(_rebalanceThresholdBP),
            uint16(_treasuryFeeBP),
            false, // pendingDisconnect
            0
        );
        $.vaultIndex[_vault] = $.sockets.length;
        $.sockets.push(vsocket);

        emit VaultConnected(_vault, _shareLimit, _reserveRatioBP, _rebalanceThresholdBP, _treasuryFeeBP);
    }

    /// @notice updates share limit for the vault
    /// Setting share limit to zero actually pause the vault's ability to mint
    /// and stops charging fees from the vault
    /// @param _vault vault address
    /// @param _shareLimit new share limit
    /// @dev msg.sender must have VAULT_MASTER_ROLE
    function updateShareLimit(address _vault, uint256 _shareLimit) external onlyRole(VAULT_MASTER_ROLE) {
        if (_vault == address(0)) revert ZeroArgument("_vault");
        _checkShareLimitUpperBound(_vault, _shareLimit);

        VaultSocket storage socket = _connectedSocket(_vault);

        socket.shareLimit = uint96(_shareLimit);

        emit ShareLimitUpdated(_vault, _shareLimit);
    }

    function updateReportData(
        uint64 _vaultsDataTimestamp,
        bytes32 _vaultsDataTreeRoot,
        string memory _vaultsDataTreeCid
    ) external {
        if (msg.sender != LIDO_LOCATOR.accounting()) revert NotAuthorized("updateVaultsData", msg.sender);

        VaultHubStorage storage $ = _getVaultHubStorage();
        $.vaultsDataTimestamp = _vaultsDataTimestamp;
        $.vaultsDataTreeRoot = _vaultsDataTreeRoot;
        $.vaultsDataTreeCid = _vaultsDataTreeCid;
    }

    /// @notice force disconnects a vault from the hub
    /// @param _vault vault address
    /// @dev msg.sender must have VAULT_MASTER_ROLE
    /// @dev vault's `mintedShares` should be zero
    function disconnect(address _vault) external onlyRole(VAULT_MASTER_ROLE) {
        if (_vault == address(0)) revert ZeroArgument("_vault");

        _disconnect(_vault);
    }

    /// @notice disconnects a vault from the hub
    /// @param _vault vault address
    /// @dev msg.sender should be vault's owner
    /// @dev vault's `mintedShares` should be zero
    function voluntaryDisconnect(address _vault) external whenResumed {
        if (_vault == address(0)) revert ZeroArgument("_vault");
        _vaultAuth(_vault, "disconnect");

        _disconnect(_vault);
    }

    /// @notice mint StETH shares backed by vault external balance to the receiver address
    /// @param _vault vault address
    /// @param _recipient address of the receiver
    /// @param _amountOfShares amount of stETH shares to mint
    /// @dev msg.sender should be vault's owner
    function mintShares(address _vault, address _recipient, uint256 _amountOfShares) external whenResumed {
        if (_vault == address(0)) revert ZeroArgument("_vault");
        if (_recipient == address(0)) revert ZeroArgument("_recipient");
        if (_amountOfShares == 0) revert ZeroArgument("_amountOfShares");

        _vaultAuth(_vault, "mint");

        VaultSocket storage socket = _connectedSocket(_vault);

        uint256 vaultSharesAfterMint = socket.sharesMinted + _amountOfShares;
        uint256 shareLimit = socket.shareLimit;
        if (vaultSharesAfterMint > shareLimit) revert ShareLimitExceeded(_vault, shareLimit);

        IStakingVault vault_ = IStakingVault(_vault);
        uint256 maxMintableRatioBP = TOTAL_BASIS_POINTS - socket.reserveRatioBP;
        uint256 maxMintableEther = (vault_.valuation() * maxMintableRatioBP) / TOTAL_BASIS_POINTS;
        uint256 stETHAfterMint = LIDO.getPooledEthBySharesRoundUp(vaultSharesAfterMint);
        if (stETHAfterMint > maxMintableEther) {
            revert InsufficientValuationToMint(_vault, vault_.valuation());
        }

        // Calculate the minimum ETH that needs to be locked in the vault to maintain the reserve ratio
        uint256 minLocked = (stETHAfterMint * TOTAL_BASIS_POINTS) / maxMintableRatioBP;

        if (minLocked > vault_.locked()) {
            revert VaultInsufficientLocked(_vault, vault_.locked(), minLocked);
        }

        socket.sharesMinted = uint96(vaultSharesAfterMint);
        LIDO.mintExternalShares(_recipient, _amountOfShares);

        emit MintedSharesOnVault(_vault, _amountOfShares);
    }

    /// @notice burn steth shares from the balance of the VaultHub contract
    /// @param _vault vault address
    /// @param _amountOfShares amount of shares to burn
    /// @dev msg.sender should be vault's owner
    /// @dev VaultHub must have all the stETH on its balance
    function burnShares(address _vault, uint256 _amountOfShares) public whenResumed {
        if (_vault == address(0)) revert ZeroArgument("_vault");
        if (_amountOfShares == 0) revert ZeroArgument("_amountOfShares");
        _vaultAuth(_vault, "burn");

        VaultSocket storage socket = _connectedSocket(_vault);

        uint256 sharesMinted = socket.sharesMinted;
        if (sharesMinted < _amountOfShares) revert InsufficientSharesToBurn(_vault, sharesMinted);

        socket.sharesMinted = uint96(sharesMinted - _amountOfShares);

        LIDO.burnExternalShares(_amountOfShares);

        emit BurnedSharesOnVault(_vault, _amountOfShares);
    }

    /// @notice separate burn function for EOA vault owners; requires vaultHub to be approved to transfer stETH
    /// @dev msg.sender should be vault's owner
    function transferAndBurnShares(address _vault, uint256 _amountOfShares) external {
        LIDO.transferSharesFrom(msg.sender, address(this), _amountOfShares);

        burnShares(_vault, _amountOfShares);
    }

    /// @notice force rebalance of the vault to have sufficient reserve ratio
    /// @param _vault vault address
    /// @dev permissionless if the vault's min reserve ratio is broken
    function forceRebalance(address _vault) external {
        if (_vault == address(0)) revert ZeroArgument("_vault");
        _requireUnhealthy(_vault);

        uint256 amountToRebalance = rebalanceShortfall(_vault);

        // TODO: add some gas compensation here
        IStakingVault(_vault).rebalance(amountToRebalance);
    }

    /// @notice rebalances the vault by writing off the amount of ether equal
    ///     to `msg.value` from the vault's minted stETH
    /// @dev msg.sender should be vault's contract
    function rebalance() external payable whenResumed {
        if (msg.value == 0) revert ZeroArgument("msg.value");

        VaultSocket storage socket = _connectedSocket(msg.sender);

        uint256 sharesToBurn = LIDO.getSharesByPooledEth(msg.value);
        uint256 sharesMinted = socket.sharesMinted;
        if (sharesMinted < sharesToBurn) revert InsufficientSharesToBurn(msg.sender, sharesMinted);

        socket.sharesMinted = uint96(sharesMinted - sharesToBurn);

        LIDO.rebalanceExternalEtherToInternal{value: msg.value}();

        emit VaultRebalanced(msg.sender, sharesToBurn);
    }

    /// @notice Forces validator exit from the beacon chain when vault is unhealthy
    /// @param _vault The address of the vault to exit validators from
    /// @param _pubkeys The public keys of the validators to exit
    /// @param _refundRecipient The address that will receive the refund for transaction costs
    /// @dev    When the vault becomes unhealthy, anyone can force its validators to exit the beacon chain
    ///         This returns the vault's deposited ETH back to vault's balance and allows to rebalance the vault
    function forceValidatorExit(address _vault, bytes calldata _pubkeys, address _refundRecipient) external payable {
        if (msg.value == 0) revert ZeroArgument("msg.value");
        if (_vault == address(0)) revert ZeroArgument("_vault");
        if (_pubkeys.length == 0) revert ZeroArgument("_pubkeys");
        if (_refundRecipient == address(0)) revert ZeroArgument("_refundRecipient");
        if (_pubkeys.length % PUBLIC_KEY_LENGTH != 0) revert InvalidPubkeysLength();
        _requireUnhealthy(_vault);

        uint256 numValidators = _pubkeys.length / PUBLIC_KEY_LENGTH;
        uint64[] memory amounts = new uint64[](numValidators);

        IStakingVault(_vault).triggerValidatorWithdrawal{value: msg.value}(_pubkeys, amounts, _refundRecipient);

        emit ForceValidatorExitTriggered(_vault, _pubkeys, _refundRecipient);
    }

    function _disconnect(address _vault) internal {
        VaultSocket storage socket = _connectedSocket(_vault);
        IStakingVault vault_ = IStakingVault(socket.vault);

        uint256 sharesMinted = socket.sharesMinted;
        if (sharesMinted > 0) {
            revert NoMintedSharesShouldBeLeft(_vault, sharesMinted);
        }

        socket.pendingDisconnect = true;

        emit VaultDisconnected(_vault);
    }

    function calculateVaultsRebase(
        uint256[] memory vaultsValuations,
        uint256 _preTotalShares,
        uint256 _preTotalPooledEther,
        uint256 _postInternalShares,
        uint256 _postInternalEther,
        uint256 _sharesToMintAsLidoCoreFees
    )
        public
        view
        returns (uint256[] memory lockedEther, uint256[] memory treasuryFeeShares, uint256 totalTreasuryFeeShares)
    {
        /// HERE WILL BE ACCOUNTING DRAGON

        //                 \||/
        //                 |  $___oo
        //       /\  /\   / (__,,,,|
        //     ) /^\) ^\/ _)
        //     )   /^\/   _)
        //     )   _ /  / _)
        // /\  )/\/ ||  | )_)
        //<  >      |(,,) )__)
        // ||      /    \)___)\
        // | \____(      )___) )___
        //  \______(_______;;; __;;;

        VaultHubStorage storage $ = _getVaultHubStorage();

        uint256 length = vaultsCount();

        treasuryFeeShares = new uint256[](length);
        lockedEther = new uint256[](length);

        for (uint256 i = 0; i < length; ++i) {
            VaultSocket memory socket = $.sockets[i + 1];
            if (!socket.pendingDisconnect) {
                uint256 newMintedShares = socket.sharesMinted;
                if (_sharesToMintAsLidoCoreFees > 0) {
                    treasuryFeeShares[i] = calculateVaultTreasuryFees(
                        vaultsValuations[i],
                        socket,
                        _preTotalShares,
                        _preTotalPooledEther,
                        _postInternalShares,
                        _postInternalEther,
                        _sharesToMintAsLidoCoreFees
                    );
                    totalTreasuryFeeShares += treasuryFeeShares[i];
                    newMintedShares += treasuryFeeShares[i];
                }

                lockedEther[i] = Math256.max(
                    // combining two division into one here:
                    // uint256 newMintedStETH = (newMintedShares * _postInternalEther) / _postInternalShares;
                    // uint256 lockedEther = newMintedStETH * TOTAL_BASIS_POINTS / (TOTAL_BASIS_POINTS - socket.reserveRatioBP);
                    (newMintedShares * _postInternalEther * TOTAL_BASIS_POINTS)
                        / (_postInternalShares * (TOTAL_BASIS_POINTS - socket.reserveRatioBP)),
                    CONNECT_DEPOSIT
                );
            }
        }
    }

    /// @notice calculates the amount of shares to mint as treasury fees for the vault
    /// @param _reportValuation the valuation of the vault from the report
    /// @param socket the socket of the vault
    /// @param _preTotalShares the total shares of the Lido protocol before the report
    /// @param _preTotalPooledEther the total pooled ether of the Lido protocol before the report
    /// @param _postInternalShares the internal shares of the Lido protocol after the report
    /// @param _postInternalEther the internal ether of the Lido protocol after the report
    /// @param _sharesToMintAsLidoCoreFees the amount of shares that is minted as the total Lido core fees (treasury and NO)
    /// @return treasuryFeeShares the amount of shares to mint as treasury fees or 0 if _sharesToMintAsLidoCoreFees is 0
    function calculateVaultTreasuryFees(
        uint256 _reportValuation,
        VaultSocket memory socket,

        uint256 _preTotalShares,
        uint256 _preTotalPooledEther,
        uint256 _postInternalShares,
        uint256 _postInternalEther,
        uint256 _sharesToMintAsLidoCoreFees
    ) public pure returns (uint256 treasuryFeeShares) {
        // if lido doesn't charge the protocol fees, vaults don't charge either
        if (_sharesToMintAsLidoCoreFees == 0) {
            return 0;
        }

        uint256 mintableRatio = (TOTAL_BASIS_POINTS - socket.reserveRatioBP);

        uint256 chargeableValuation = Math256.min(
            // we are charging fees over the mintable part of the vault's valuation
            _reportValuation * mintableRatio / TOTAL_BASIS_POINTS,
            // capped by the vault's shareLimit
            socket.shareLimit * _postInternalEther / _postInternalShares
        );

        // We are charging `socket.treasuryFeeBP` of the vault's `potentialRewards`
        // that is equal to `chargeableValuation * (LidoCoreGrossRewardRate - 1)`
        // TODO: maybe use net APR for simplicity ?

        // `LidoCoreGrossRewardRate` is the Lido core protocol validation reward rate for the day without fees charged
        // It's calculated as a change of share rate before and after the report without the protocol fees charged
        // `LidoCoreGrossRewardRate = shareRateAfterReportWithoutFeesCharged / shareRateBeforeReport`
        // `shareRateAfterReportWithoutFeesCharged = _postInternalEther / (_postInternalShares - _sharesToMintAsLidoCoreFees)`
        // `shareRateBeforeReport = _preTotalPooledEther / _preTotalShares`
        uint256 potentialRewards = chargeableValuation * _postInternalEther * _preTotalShares
                            / ((_postInternalShares - _sharesToMintAsLidoCoreFees) * _preTotalPooledEther)
                            - chargeableValuation;

        // We are charging `socket.treasuryFeeBP` of the vault's `potentialRewards`
        // and convert them in shares using postShareRate (_postInternalEther/_postInternalShares)
        // we can use the postShareRate here, because charging fees for the vaults does not change shareRate
        // like in the the case of internal treasury fees
        treasuryFeeShares = potentialRewards * socket.treasuryFeeBP * _postInternalShares / (_postInternalEther * TOTAL_BASIS_POINTS);
    }

    /// @notice update the vaults data for vault's owner
    /// @param _vault the address of the vault
    /// @param _valuation the valuation of the vault
    /// @param _inOutDelta the inOutDelta of the vault
    /// @param _feeSharesCharged the feeSharesCharged of the vault
    /// @param _sharesMinted the sharesMinted of the vault
    /// @param _proof the proof of the reported data
    function updateVaultsData(address _vault, uint256 _valuation, int256 _inOutDelta, uint256 _feeSharesCharged, uint256 _sharesMinted, bytes32[] memory _proof) external {
        VaultHubStorage storage $ = _getVaultHubStorage();
        uint256 vaultIndex = $.vaultIndex[_vault];
        if (vaultIndex == 0) revert NotConnectedToHub(_vault);

        bytes32 root = $.vaultsDataTreeRoot;
        bytes32 leaf = keccak256(bytes.concat(keccak256(abi.encode(_vault, _valuation, _inOutDelta, _feeSharesCharged, _sharesMinted))));
        if (!MerkleProof.verify(_proof, root, leaf)) revert InvalidProof();

        VaultSocket storage socket = $.sockets[vaultIndex];
        if (_feeSharesCharged  < socket.feeSharesCharged) {
            revert InvalidFees(_vault, _feeSharesCharged, socket.feeSharesCharged);
        }
        socket.sharesMinted += uint96(_feeSharesCharged - socket.feeSharesCharged);
        socket.feeSharesCharged = uint96(_feeSharesCharged);

        uint256 newMintedShares = Math256.max(socket.sharesMinted, _sharesMinted);
        uint256 lockedEther = Math256.max(
            LIDO.getPooledEthBySharesRoundUp(newMintedShares) * TOTAL_BASIS_POINTS / (TOTAL_BASIS_POINTS - socket.reserveRatioBP),
            socket.pendingDisconnect ? 0 : CONNECT_DEPOSIT
        );

        IStakingVault(socket.vault).report($.vaultsDataTimestamp, _valuation, _inOutDelta, lockedEther);

        uint256 length = $.sockets.length;
<<<<<<< HEAD
        if (socket.pendingDisconnect) {
            // remove disconnected vault from the list
            IStakingVault(socket.vault).detachVaultHubAndDepositor();
            VaultSocket memory lastSocket = $.sockets[length - 1];
            $.sockets[vaultIndex] = lastSocket;
            $.vaultIndex[lastSocket.vault] = vaultIndex;
            $.sockets.pop();
            delete $.vaultIndex[socket.vault];
=======

        for (uint256 i = 1; i < length; i++) {
            VaultSocket memory socket = $.sockets[i];
            if (socket.pendingDisconnect) {
                // deauthorize vaultHub from the vault
                IStakingVault(socket.vault).deauthorizeLidoVaultHub();

                // remove disconnected vault from the list
                VaultSocket memory lastSocket = $.sockets[length - 1];
                $.sockets[i] = lastSocket;
                $.vaultIndex[lastSocket.vault] = i;
                $.sockets.pop(); // TODO: replace with length--
                delete $.vaultIndex[socket.vault];
                --length;
            }
>>>>>>> dbd5a819
        }
    }

    function mintVaultsTreasuryFeeShares(uint256 _amountOfShares) external {
        if (msg.sender != LIDO_LOCATOR.accounting()) revert NotAuthorized("mintVaultsTreasuryFeeShares", msg.sender);
        LIDO.mintExternalShares(LIDO_LOCATOR.treasury(), _amountOfShares);
    }

    function _vaultAuth(address _vault, string memory _operation) internal view {
        if (msg.sender != OwnableUpgradeable(_vault).owner()) revert NotAuthorized(_operation, msg.sender);
    }

    function _connectedSocket(address _vault) internal view returns (VaultSocket storage) {
        VaultHubStorage storage $ = _getVaultHubStorage();
        uint256 index = $.vaultIndex[_vault];
        if (index == 0 || $.sockets[index].pendingDisconnect) revert NotConnectedToHub(_vault);
        return $.sockets[index];
    }

    function _getVaultHubStorage() private pure returns (VaultHubStorage storage $) {
        assembly {
            $.slot := VAULT_HUB_STORAGE_LOCATION
        }
    }

    /// @dev check if the share limit is within the upper bound set by RELATIVE_SHARE_LIMIT_BP
    function _checkShareLimitUpperBound(address _vault, uint256 _shareLimit) internal view {
        uint256 relativeMaxShareLimitPerVault = (LIDO.getTotalShares() * RELATIVE_SHARE_LIMIT_BP) / TOTAL_BASIS_POINTS;
        if (_shareLimit > relativeMaxShareLimitPerVault) {
            revert ShareLimitTooHigh(_vault, _shareLimit, relativeMaxShareLimitPerVault);
        }
    }

    function _requireUnhealthy(address _vault) internal view {
        if (isVaultHealthy(_vault)) revert AlreadyHealthy(_vault);
    }

    event VaultConnected(
        address indexed vault,
        uint256 capShares,
        uint256 minReserveRatio,
        uint256 rebalanceThreshold,
        uint256 treasuryFeeBP
    );
    event ShareLimitUpdated(address indexed vault, uint256 newShareLimit);
    event VaultDisconnected(address indexed vault);
    event MintedSharesOnVault(address indexed vault, uint256 amountOfShares);
    event BurnedSharesOnVault(address indexed vault, uint256 amountOfShares);
    event VaultRebalanced(address indexed vault, uint256 sharesBurned);
    event VaultProxyCodehashAdded(bytes32 indexed codehash);
    event ForceValidatorExitTriggered(address indexed vault, bytes pubkeys, address refundRecipient);
    error AlreadyHealthy(address vault);
    error InsufficientSharesToBurn(address vault, uint256 amount);
    error ShareLimitExceeded(address vault, uint256 capShares);
    error AlreadyConnected(address vault, uint256 index);
    error NotConnectedToHub(address vault);
    error NotAuthorized(string operation, address addr);
    error ZeroArgument(string argument);
    error ShareLimitTooHigh(address vault, uint256 capShares, uint256 maxCapShares);
    error ReserveRatioTooHigh(address vault, uint256 reserveRatioBP, uint256 maxReserveRatioBP);
    error RebalanceThresholdTooHigh(address vault, uint256 rebalanceThresholdBP, uint256 maxRebalanceThresholdBP);
    error TreasuryFeeTooHigh(address vault, uint256 treasuryFeeBP, uint256 maxTreasuryFeeBP);
    error InsufficientValuationToMint(address vault, uint256 valuation);
    error AlreadyExists(bytes32 codehash);
    error NoMintedSharesShouldBeLeft(address vault, uint256 sharesMinted);
    error VaultProxyNotAllowed(address beacon);
    error InvalidPubkeysLength();
    error RelativeShareLimitBPTooHigh(uint256 relativeShareLimitBP, uint256 totalBasisPoints);
    error VaultDepositorNotAllowed(address depositor);
    error InvalidProof();
    error InvalidFees(address vault, uint256 newFees, uint256 oldFees);
    error VaultInsufficientLocked(address vault, uint256 currentLocked, uint256 expectedLocked);
    error VaultIsOssified(address vault);
    error VaultInsufficientBalance(address vault, uint256 currentBalance, uint256 expectedBalance);
}<|MERGE_RESOLUTION|>--- conflicted
+++ resolved
@@ -625,32 +625,14 @@
         IStakingVault(socket.vault).report($.vaultsDataTimestamp, _valuation, _inOutDelta, lockedEther);
 
         uint256 length = $.sockets.length;
-<<<<<<< HEAD
         if (socket.pendingDisconnect) {
             // remove disconnected vault from the list
-            IStakingVault(socket.vault).detachVaultHubAndDepositor();
+            IStakingVault(socket.vault).deauthorizeLidoVaultHub();
             VaultSocket memory lastSocket = $.sockets[length - 1];
             $.sockets[vaultIndex] = lastSocket;
             $.vaultIndex[lastSocket.vault] = vaultIndex;
             $.sockets.pop();
             delete $.vaultIndex[socket.vault];
-=======
-
-        for (uint256 i = 1; i < length; i++) {
-            VaultSocket memory socket = $.sockets[i];
-            if (socket.pendingDisconnect) {
-                // deauthorize vaultHub from the vault
-                IStakingVault(socket.vault).deauthorizeLidoVaultHub();
-
-                // remove disconnected vault from the list
-                VaultSocket memory lastSocket = $.sockets[length - 1];
-                $.sockets[i] = lastSocket;
-                $.vaultIndex[lastSocket.vault] = i;
-                $.sockets.pop(); // TODO: replace with length--
-                delete $.vaultIndex[socket.vault];
-                --length;
-            }
->>>>>>> dbd5a819
         }
     }
 
