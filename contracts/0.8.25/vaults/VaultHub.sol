// SPDX-FileCopyrightText: 2024 Lido <info@lido.fi>
// SPDX-License-Identifier: GPL-3.0

// See contracts/COMPILERS.md
pragma solidity 0.8.25;

import {AccessControlEnumerableUpgradeable} from "contracts/openzeppelin/5.0.2/upgradeable/access/extensions/AccessControlEnumerableUpgradeable.sol";
import {IHubVault} from "./interfaces/IHubVault.sol";
import {Math256} from "contracts/common/lib/Math256.sol";

interface StETH {
    function mintExternalShares(address, uint256) external;

    function burnExternalShares(uint256) external;

    function getExternalEther() external view returns (uint256);

    function getMaxExternalBalance() external view returns (uint256);

    function getPooledEthByShares(uint256) external view returns (uint256);

    function getSharesByPooledEth(uint256) external view returns (uint256);

    function getTotalShares() external view returns (uint256);

    function transferFrom(address, address, uint256) external;
}

// TODO: rebalance gas compensation
// TODO: unstructured storag and upgradability

/// @notice Vaults registry contract that is an interface to the Lido protocol
/// in the same time
/// @author folkyatina
abstract contract VaultHub is AccessControlEnumerableUpgradeable {
    /// @notice role that allows to connect vaults to the hub
    bytes32 public constant VAULT_MASTER_ROLE = keccak256("Vaults.VaultHub.VaultMasterRole");
    /// @dev basis points base
    uint256 internal constant BPS_BASE = 100_00;
    /// @dev maximum number of vaults that can be connected to the hub
    uint256 internal constant MAX_VAULTS_COUNT = 500;
    /// @dev maximum size of the single vault relative to Lido TVL in basis points
    uint256 internal constant MAX_VAULT_SIZE_BP = 10_00;

    StETH public immutable stETH;
    address public immutable treasury;

    struct VaultSocket {
        /// @notice vault address
        IHubVault vault;
        /// @notice maximum number of stETH shares that can be minted by vault owner
        uint96 shareLimit;
        /// @notice total number of stETH shares minted by the vault
        uint96 sharesMinted;
        /// @notice minimal share of ether that is reserved for each stETH minted
        uint16 reserveRatio;
        /// @notice if vault's reserve decreases to this threshold ratio,
        /// it should be force rebalanced
        uint16 reserveRatioThreshold;
        /// @notice treasury fee in basis points
        uint16 treasuryFeeBP;
    }

    /// @notice vault sockets with vaults connected to the hub
    /// @dev first socket is always zero. stone in the elevator
    VaultSocket[] private sockets;
    /// @notice mapping from vault address to its socket
    /// @dev if vault is not connected to the hub, it's index is zero
    mapping(IHubVault => uint256) private vaultIndex;

    constructor(address _admin, address _stETH, address _treasury) {
        stETH = StETH(_stETH);
        treasury = _treasury;

        sockets.push(VaultSocket(IHubVault(address(0)), 0, 0, 0, 0, 0)); // stone in the elevator

        _grantRole(DEFAULT_ADMIN_ROLE, _admin);
    }

    /// @notice returns the number of vaults connected to the hub
    function vaultsCount() public view returns (uint256) {
        return sockets.length - 1;
    }

    function vault(uint256 _index) public view returns (IHubVault) {
        return sockets[_index + 1].vault;
    }

    function vaultSocket(uint256 _index) external view returns (VaultSocket memory) {
        return sockets[_index + 1];
    }

    function vaultSocket(address _vault) external view returns (VaultSocket memory) {
        return sockets[vaultIndex[IHubVault(_vault)]];
    }

    /// @notice connects a vault to the hub
    /// @param _vault vault address
    /// @param _shareLimit maximum number of stETH shares that can be minted by the vault
    /// @param _reserveRatio minimum Reserve ratio in basis points
    /// @param _reserveRatioThreshold reserve ratio that makes possible to force rebalance on the vault (in basis points)
    /// @param _treasuryFeeBP treasury fee in basis points
    function connectVault(
        IHubVault _vault,
        uint256 _shareLimit,
        uint256 _reserveRatio,
        uint256 _reserveRatioThreshold,
        uint256 _treasuryFeeBP
    ) external onlyRole(VAULT_MASTER_ROLE) {
        if (address(_vault) == address(0)) revert ZeroArgument("_vault");
        if (_shareLimit == 0) revert ZeroArgument("_shareLimit");

        if (_reserveRatio == 0) revert ZeroArgument("_reserveRatio");
        if (_reserveRatio > BPS_BASE) revert ReserveRatioTooHigh(address(_vault), _reserveRatio, BPS_BASE);

        if (_reserveRatioThreshold == 0) revert ZeroArgument("thresholdReserveRatioBP");
        if (_reserveRatioThreshold > _reserveRatio)
            revert ReserveRatioTooHigh(address(_vault), _reserveRatioThreshold, _reserveRatio);

        if (_treasuryFeeBP == 0) revert ZeroArgument("_treasuryFeeBP");
        if (_treasuryFeeBP > BPS_BASE) revert TreasuryFeeTooHigh(address(_vault), _treasuryFeeBP, BPS_BASE);

        if (vaultIndex[_vault] != 0) revert AlreadyConnected(address(_vault), vaultIndex[_vault]);
        if (vaultsCount() == MAX_VAULTS_COUNT) revert TooManyVaults();
        if (_shareLimit > (stETH.getTotalShares() * MAX_VAULT_SIZE_BP) / BPS_BASE) {
            revert CapTooHigh(address(_vault), _shareLimit, stETH.getTotalShares() / 10);
        }

        uint256 capVaultBalance = stETH.getPooledEthByShares(_shareLimit);
        uint256 maxExternalBalance = stETH.getMaxExternalBalance();
        if (capVaultBalance + stETH.getExternalEther() > maxExternalBalance) {
            revert ExternalBalanceCapReached(address(_vault), capVaultBalance, maxExternalBalance);
        }

        VaultSocket memory vr = VaultSocket(
            IHubVault(_vault),
            uint96(_shareLimit),
            0, // sharesMinted
            uint16(_reserveRatio),
            uint16(_reserveRatioThreshold),
            uint16(_treasuryFeeBP)
        );
        vaultIndex[_vault] = sockets.length;
        sockets.push(vr);

        emit VaultConnected(address(_vault), _shareLimit, _reserveRatio, _treasuryFeeBP);
    }

    /// @notice disconnects a vault from the hub
    /// @dev can be called by vaults only
    function disconnectVault(address _vault) external {
        IHubVault vault_ = IHubVault(_vault);

        uint256 index = vaultIndex[vault_];
        if (index == 0) revert NotConnectedToHub(_vault);
        if (msg.sender != vault_.owner()) revert NotAuthorized("disconnect", msg.sender);

        VaultSocket memory socket = sockets[index];
        IHubVault vaultToDisconnect = socket.vault;

        if (socket.sharesMinted > 0) {
            uint256 stethToBurn = stETH.getPooledEthByShares(socket.sharesMinted);
            vaultToDisconnect.rebalance(stethToBurn);
        }

        vaultToDisconnect.report(vaultToDisconnect.valuation(), vaultToDisconnect.inOutDelta(), 0);

        VaultSocket memory lastSocket = sockets[sockets.length - 1];
        sockets[index] = lastSocket;
        vaultIndex[lastSocket.vault] = index;
        sockets.pop();

        delete vaultIndex[vaultToDisconnect];

        emit VaultDisconnected(address(vaultToDisconnect));
    }

    /// @notice mint StETH tokens backed by vault external balance to the receiver address
    /// @param _vault vault address
    /// @param _recipient address of the receiver
    /// @param _tokens amount of stETH tokens to mint
    /// @return totalEtherLocked total amount of ether that should be locked on the vault
    /// @dev can be used by vault owner only
    function mintStethBackedByVault(
        address _vault,
        address _recipient,
        uint256 _tokens
    ) external returns (uint256 totalEtherLocked) {
        if (_recipient == address(0)) revert ZeroArgument("_recipient");
        if (_tokens == 0) revert ZeroArgument("_tokens");

        IHubVault vault_ = IHubVault(_vault);
        uint256 index = vaultIndex[vault_];
        if (index == 0) revert NotConnectedToHub(_vault);
        if (msg.sender != vault_.owner()) revert NotAuthorized("mint", msg.sender);

        VaultSocket memory socket = sockets[index];

        uint256 sharesToMint = stETH.getSharesByPooledEth(_tokens);
        uint256 vaultSharesAfterMint = socket.sharesMinted + sharesToMint;
        if (vaultSharesAfterMint > socket.shareLimit) revert MintCapReached(msg.sender, socket.shareLimit);

        uint256 maxMintableShares = _maxMintableShares(socket.vault, socket.reserveRatio);

        if (vaultSharesAfterMint > maxMintableShares) {
            revert InsufficientValuationToMint(address(vault_), vault_.valuation());
        }

        sockets[index].sharesMinted = uint96(vaultSharesAfterMint);

        stETH.mintExternalShares(_recipient, sharesToMint);

        emit MintedStETHOnVault(msg.sender, _tokens);

        totalEtherLocked =
            (stETH.getPooledEthByShares(vaultSharesAfterMint) * BPS_BASE) /
<<<<<<< HEAD
            (BPS_BASE - socket.minReserveRatioBP);

        vault_.lock(totalEtherLocked);
=======
            (BPS_BASE - socket.reserveRatio);
>>>>>>> d651d42b
    }

    /// @notice burn steth from the balance of the vault contract
    /// @param _vault vault address
    /// @param _tokens amount of tokens to burn
    /// @dev can be used by vault owner only; vaultHub must be approved to transfer stETH
    function burnStethBackedByVault(address _vault, uint256 _tokens) external {
        if (_tokens == 0) revert ZeroArgument("_tokens");

        IHubVault vault_ = IHubVault(_vault);
        uint256 index = vaultIndex[vault_];
        if (index == 0) revert NotConnectedToHub(_vault);
        if (msg.sender != vault_.owner()) revert NotAuthorized("burn", msg.sender);

        VaultSocket memory socket = sockets[index];

        stETH.transferFrom(msg.sender, address(this), _tokens);

        uint256 amountOfShares = stETH.getSharesByPooledEth(_tokens);
        if (socket.sharesMinted < amountOfShares) revert NotEnoughShares(msg.sender, socket.sharesMinted);

        sockets[index].sharesMinted -= uint96(amountOfShares);

        stETH.burnExternalShares(amountOfShares);

        emit BurnedStETHOnVault(msg.sender, _tokens);
    }

    /// @notice force rebalance of the vault to have sufficient reserve ratio
    /// @param _vault vault address
    /// @dev can be used permissionlessly if the vault's min reserve ratio is broken
    function forceRebalance(IHubVault _vault) external {
        uint256 index = vaultIndex[_vault];
        if (index == 0) revert NotConnectedToHub(msg.sender);
        VaultSocket memory socket = sockets[index];

        uint256 threshold = _maxMintableShares(_vault, socket.reserveRatioThreshold);
        if (socket.sharesMinted <= threshold) {
            revert AlreadyBalanced(address(_vault), socket.sharesMinted, threshold);
        }

        uint256 mintedStETH = stETH.getPooledEthByShares(socket.sharesMinted);
        uint256 maxMintableRatio = (BPS_BASE - socket.reserveRatio);

        // how much ETH should be moved out of the vault to rebalance it to minimal reserve ratio

        // (mintedStETH - X) / (vault.valuation() - X) = maxMintableRatio / BPS_BASE
        // mintedStETH * BPS_BASE - X * BPS_BASE = vault.valuation() * maxMintableRatio - X * maxMintableRatio
        // X * maxMintableRatio - X * BPS_BASE = vault.valuation() * maxMintableRatio - mintedStETH * BPS_BASE
        // X = (vault.valuation() * maxMintableRatio - mintedStETH * BPS_BASE) / (maxMintableRatio - BPS_BASE)
        // X = mintedStETH * BPS_BASE - vault.valuation() * maxMintableRatio / (BPS_BASE - maxMintableRatio);
        // X = mintedStETH * BPS_BASE - vault.valuation() * maxMintableRatio / reserveRatio

        uint256 amountToRebalance = (mintedStETH * BPS_BASE - _vault.valuation() * maxMintableRatio) /
            socket.reserveRatio;

        // TODO: add some gas compensation here

        _vault.rebalance(amountToRebalance);
    }

    /// @notice rebalances the vault, by writing off the amount equal to passed ether
    ///     from the vault's minted stETH counter
    /// @dev can be called by vaults only
    function rebalance() external payable {
        if (msg.value == 0) revert ZeroArgument("msg.value");

        uint256 index = vaultIndex[IHubVault(msg.sender)];
        if (index == 0) revert NotConnectedToHub(msg.sender);
        VaultSocket memory socket = sockets[index];

        uint256 sharesToBurn = stETH.getSharesByPooledEth(msg.value);
        if (socket.sharesMinted < sharesToBurn) revert NotEnoughShares(msg.sender, socket.sharesMinted);

        sockets[index].sharesMinted = socket.sharesMinted - uint96(sharesToBurn);

        // mint stETH (shares+ TPE+)
        (bool success, ) = address(stETH).call{value: msg.value}("");
        if (!success) revert StETHMintFailed(msg.sender);
        stETH.burnExternalShares(sharesToBurn);

        emit VaultRebalanced(msg.sender, sharesToBurn);
    }

    function _calculateVaultsRebase(
        uint256 _postTotalShares,
        uint256 _postTotalPooledEther,
        uint256 _preTotalShares,
        uint256 _preTotalPooledEther,
        uint256 _sharesToMintAsFees
    ) internal view returns (uint256[] memory lockedEther, uint256[] memory treasuryFeeShares) {
        /// HERE WILL BE ACCOUNTING DRAGONS

        //                 \||/
        //                 |  @___oo
        //       /\  /\   / (__,,,,|
        //     ) /^\) ^\/ _)
        //     )   /^\/   _)
        //     )   _ /  / _)
        // /\  )/\/ ||  | )_)
        //<  >      |(,,) )__)
        // ||      /    \)___)\
        // | \____(      )___) )___
        //  \______(_______;;; __;;;

        uint256 length = vaultsCount();
        // for each vault
        treasuryFeeShares = new uint256[](length);

        lockedEther = new uint256[](length);

        for (uint256 i = 0; i < length; ++i) {
            VaultSocket memory socket = sockets[i + 1];

            // if there is no fee in Lido, then no fee in vaults
            // see LIP-12 for details
            if (_sharesToMintAsFees > 0) {
                treasuryFeeShares[i] = _calculateLidoFees(
                    socket,
                    _postTotalShares - _sharesToMintAsFees,
                    _postTotalPooledEther,
                    _preTotalShares,
                    _preTotalPooledEther
                );
            }

            uint256 totalMintedShares = socket.sharesMinted + treasuryFeeShares[i];
            uint256 mintedStETH = (totalMintedShares * _postTotalPooledEther) / _postTotalShares; //TODO: check rounding
            lockedEther[i] = (mintedStETH * BPS_BASE) / (BPS_BASE - socket.reserveRatio);
        }
    }

    function _calculateLidoFees(
        VaultSocket memory _socket,
        uint256 _postTotalSharesNoFees,
        uint256 _postTotalPooledEther,
        uint256 _preTotalShares,
        uint256 _preTotalPooledEther
    ) internal view returns (uint256 treasuryFeeShares) {
        IHubVault vault_ = _socket.vault;

        uint256 chargeableValue = Math256.min(
            vault_.valuation(),
            (_socket.shareLimit * _preTotalPooledEther) / _preTotalShares
        );

        // treasury fee is calculated as a share of potential rewards that
        // Lido curated validators could earn if vault's ETH was staked in Lido
        // itself and minted as stETH shares
        //
        // treasuryFeeShares = value * lidoGrossAPR * treasuryFeeRate / preShareRate
        // lidoGrossAPR = postShareRateWithoutFees / preShareRate - 1
        // = value  * (postShareRateWithoutFees / preShareRate - 1) * treasuryFeeRate / preShareRate

        // TODO: optimize potential rewards calculation
        uint256 potentialRewards = ((chargeableValue * (_postTotalPooledEther * _preTotalShares)) /
            (_postTotalSharesNoFees * _preTotalPooledEther) -
            chargeableValue);
        uint256 treasuryFee = (potentialRewards * _socket.treasuryFeeBP) / BPS_BASE;

        treasuryFeeShares = (treasuryFee * _preTotalShares) / _preTotalPooledEther;
    }

    function _updateVaults(
        uint256[] memory _valuations,
        int256[] memory _inOutDeltas,
        uint256[] memory _locked,
        uint256[] memory _treasureFeeShares
    ) internal {
        uint256 totalTreasuryShares;
        for (uint256 i = 0; i < _valuations.length; ++i) {
            VaultSocket memory socket = sockets[i + 1];
            if (_treasureFeeShares[i] > 0) {
                socket.sharesMinted += uint96(_treasureFeeShares[i]);
                totalTreasuryShares += _treasureFeeShares[i];
            }

            socket.vault.report(_valuations[i], _inOutDeltas[i], _locked[i]);
        }

        if (totalTreasuryShares > 0) {
            stETH.mintExternalShares(treasury, totalTreasuryShares);
        }
    }

    /// @dev returns total number of stETH shares that is possible to mint on the provided vault with provided reserveRatio
    /// it does not count shares that is already minted
    function _maxMintableShares(IHubVault _vault, uint256 _reserveRatio) internal view returns (uint256) {
        uint256 maxStETHMinted = _vault.valuation() * (BPS_BASE - _reserveRatio) / BPS_BASE;
        return stETH.getSharesByPooledEth(maxStETHMinted);
    }

    event VaultConnected(address vault, uint256 capShares, uint256 minReserveRatio, uint256 treasuryFeeBP);
    event VaultDisconnected(address vault);
    event MintedStETHOnVault(address sender, uint256 tokens);
    event BurnedStETHOnVault(address sender, uint256 tokens);
    event VaultRebalanced(address sender, uint256 sharesBurned);

    error StETHMintFailed(address vault);
    error AlreadyBalanced(address vault, uint256 mintedShares, uint256 rebalancingThresholdInShares);
    error NotEnoughShares(address vault, uint256 amount);
    error MintCapReached(address vault, uint256 capShares);
    error AlreadyConnected(address vault, uint256 index);
    error NotConnectedToHub(address vault);
    error RebalanceFailed(address vault);
    error NotAuthorized(string operation, address addr);
    error ZeroArgument(string argument);
    error NotEnoughBalance(address vault, uint256 balance, uint256 shouldBe);
    error TooManyVaults();
    error CapTooHigh(address vault, uint256 capShares, uint256 maxCapShares);
    error ReserveRatioTooHigh(address vault, uint256 reserveRatioBP, uint256 maxReserveRatioBP);
    error TreasuryFeeTooHigh(address vault, uint256 treasuryFeeBP, uint256 maxTreasuryFeeBP);
    error ExternalBalanceCapReached(address vault, uint256 capVaultBalance, uint256 maxExternalBalance);
    error InsufficientValuationToMint(address vault, uint256 valuation);
}<|MERGE_RESOLUTION|>--- conflicted
+++ resolved
@@ -214,13 +214,9 @@
 
         totalEtherLocked =
             (stETH.getPooledEthByShares(vaultSharesAfterMint) * BPS_BASE) /
-<<<<<<< HEAD
-            (BPS_BASE - socket.minReserveRatioBP);
+            (BPS_BASE - socket.reserveRatio);
 
         vault_.lock(totalEtherLocked);
-=======
-            (BPS_BASE - socket.reserveRatio);
->>>>>>> d651d42b
     }
 
     /// @notice burn steth from the balance of the vault contract
