// SPDX-License-Identifier: GPL-3.0
// SPDX-FileCopyrightText: 2025 Lido <info@lido.fi>

// See contracts/COMPILERS.md
pragma solidity 0.8.25;

import {Clones} from "@openzeppelin/contracts-v5.2/proxy/Clones.sol";
import {AccessControlConfirmable} from "contracts/0.8.25/utils/AccessControlConfirmable.sol";
import {OwnableUpgradeable} from "contracts/openzeppelin/5.2/upgradeable/access/OwnableUpgradeable.sol";

import {IStakingVault} from "./interfaces/IStakingVault.sol";
import {IPredepositGuarantee} from "./interfaces/IPredepositGuarantee.sol";
import {VaultHub} from "./VaultHub.sol";

/**
 * @title Permissions
 * @author Lido
 * @notice Provides granular permissions for StakingVault operations.
 */
abstract contract Permissions is AccessControlConfirmable {
    /**
     * @notice Struct containing an account and a role for granting/revoking roles.
     */
    struct RoleAssignment {
        address account;
        bytes32 role;
    }

    /**
     * @notice Permission for funding the StakingVault.
     */
    bytes32 public constant FUND_ROLE = keccak256("vaults.Permissions.Fund");

    /**
     * @notice Permission for withdrawing funds from the StakingVault.
     */
    bytes32 public constant WITHDRAW_ROLE = keccak256("vaults.Permissions.Withdraw");

    /**
     * @notice Permission for locking ether on StakingVault.
     */
    bytes32 public constant LOCK_ROLE = keccak256("vaults.Permissions.Lock");

    /**
     * @notice Permission for minting stETH shares backed by the StakingVault.
     */
    bytes32 public constant MINT_ROLE = keccak256("vaults.Permissions.Mint");

    /**
     * @notice Permission for burning stETH shares backed by the StakingVault.
     */
    bytes32 public constant BURN_ROLE = keccak256("vaults.Permissions.Burn");

    /**
     * @notice Permission for rebalancing the StakingVault.
     */
    bytes32 public constant REBALANCE_ROLE = keccak256("vaults.Permissions.Rebalance");

    /**
     * @notice Permission for pausing beacon chain deposits on the StakingVault.
     */
    bytes32 public constant PAUSE_BEACON_CHAIN_DEPOSITS_ROLE = keccak256("vaults.Permissions.PauseDeposits");

    /**
     * @notice Permission for resuming beacon chain deposits on the StakingVault.
     */
    bytes32 public constant RESUME_BEACON_CHAIN_DEPOSITS_ROLE = keccak256("vaults.Permissions.ResumeDeposits");

    /**
     * @notice Permission for requesting validator exit from the StakingVault.
     */
    bytes32 public constant REQUEST_VALIDATOR_EXIT_ROLE = keccak256("vaults.Permissions.RequestValidatorExit");

    /**
     * @notice Permission for triggering validator withdrawal from the StakingVault using EIP-7002 triggerable exit.
     */
    bytes32 public constant TRIGGER_VALIDATOR_WITHDRAWAL_ROLE =
        keccak256("vaults.Permissions.TriggerValidatorWithdrawal");

    /**
     * @notice Permission for voluntary disconnecting the StakingVault.
     */
    bytes32 public constant VOLUNTARY_DISCONNECT_ROLE = keccak256("vaults.Permissions.VoluntaryDisconnect");

    /**
<<<<<<< HEAD
     * @notice Permission for withdrawing disproven validator predeposit from PDG.
=======
     * @notice Permission for getting compensation for disproven validator predeposit from PDG
>>>>>>> 1688db05
     */
    bytes32 public constant PDG_COMPENSATE_PREDEPOSIT_ROLE = keccak256("vaults.Permissions.PDGCompensatePredeposit");

    /**
     * @notice Permission for proving valid vault validators unknown to the PDG
     */
    bytes32 public constant PDG_PROVE_VALIDATOR_ROLE = keccak256("vaults.Permissions.PDGProveValidator");

    /**
     * @notice Permission for unguarnateed deposit to trusted validators
     */
    bytes32 public constant UNGUARANTEED_BEACON_CHAIN_DEPOSIT_ROLE =
        keccak256("vaults.Permissions.UnguaranteedBeaconChainDeposit");

    /**
     * @dev Permission for deauthorizing Lido VaultHub from the StakingVault.
     */
    bytes32 public constant LIDO_VAULTHUB_DEAUTHORIZATION_ROLE =
        keccak256("vaults.Permissions.LidoVaultHubDeauthorization");

    /**
     * @dev Permission for granting authorization to Lido VaultHub on the StakingVault.
     */
    bytes32 public constant LIDO_VAULTHUB_AUTHORIZATION_ROLE =
        keccak256("vaults.Permissions.LidoVaultHubAuthorization");

    /**
     * @dev Permission for ossifying the StakingVault.
     */
    bytes32 public constant OSSIFY_ROLE = keccak256("vaults.Permissions.Ossify");

    /**
     * @dev Permission for setting depositor on the StakingVault.
     */
    bytes32 public constant SET_DEPOSITOR_ROLE = keccak256("vaults.Permissions.SetDepositor");

    /**
     * @dev Permission for resetting locked amount on the disconnected StakingVault.
     */
    bytes32 public constant RESET_LOCKED_ROLE = keccak256("vaults.Permissions.ResetLocked");

    /**
     * @notice Address of the implementation contract
     * @dev Used to prevent initialization in the implementation
     */
    address private immutable _SELF;

    /**
     * @notice Indicates whether the contract has been initialized
     */
    bool public initialized;

    /**
     * @notice Address of the VaultHub contract
     */
    VaultHub public vaultHub;

    constructor() {
        _SELF = address(this);
    }

    function _initialize(address _defaultAdmin, uint256 _confirmExpiry) internal {
        if (initialized) revert AlreadyInitialized();
        if (address(this) == _SELF) revert NonProxyCallsForbidden();
        if (_defaultAdmin == address(0)) revert ZeroArgument("_defaultAdmin");

        initialized = true;
        vaultHub = VaultHub(stakingVault().vaultHub());
        _grantRole(DEFAULT_ADMIN_ROLE, _defaultAdmin);

        _setConfirmExpiry(_confirmExpiry);

        emit Initialized(_defaultAdmin);
    }

    /**
     * @notice Returns the address of the underlying StakingVault.
     * @return The address of the StakingVault.
     */
    function stakingVault() public view returns (IStakingVault) {
        return IStakingVault(_loadStakingVaultAddress());
    }

    // ==================== Role Management Functions ====================

    /**
     * @notice Mass-grants multiple roles to multiple accounts.
     * @param _assignments An array of role assignments.
     * @dev Performs the role admin checks internally.
     * @dev If an account is already a member of a role, doesn't revert, emits no events.
     */
    function grantRoles(RoleAssignment[] memory _assignments) external {
        if (_assignments.length == 0) revert ZeroArgument("_assignments");

        for (uint256 i = 0; i < _assignments.length; i++) {
            grantRole(_assignments[i].role, _assignments[i].account);
        }
    }

    /**
     * @notice Mass-revokes multiple roles from multiple accounts.
     * @param _assignments An array of role assignments.
     * @dev Performs the role admin checks internally.
     * @dev If an account is not a member of a role, doesn't revert, emits no events.
     */
    function revokeRoles(RoleAssignment[] memory _assignments) external {
        if (_assignments.length == 0) revert ZeroArgument("_assignments");

        for (uint256 i = 0; i < _assignments.length; i++) {
            revokeRole(_assignments[i].role, _assignments[i].account);
        }
    }

    /**
     * @dev Returns an array of roles that need to confirm the call
     *      used for the `onlyConfirmed` modifier.
     *      At this level, only the DEFAULT_ADMIN_ROLE is needed to confirm the call
     *      but in inherited contracts, the function can be overridden to add more roles,
     *      which are introduced further in the inheritance chain.
     * @return The roles that need to confirm the call.
     */
    function _confirmingRoles() internal pure virtual returns (bytes32[] memory) {
        bytes32[] memory roles = new bytes32[](1);
        roles[0] = DEFAULT_ADMIN_ROLE;
        return roles;
    }

    /**
     * @dev Checks the FUND_ROLE and funds the StakingVault.
     * @param _ether The amount of ether to fund the StakingVault with.
     */
    function _fund(uint256 _ether) internal onlyRole(FUND_ROLE) {
        stakingVault().fund{value: _ether}();
    }

    /**
     * @dev Checks the WITHDRAW_ROLE and withdraws funds from the StakingVault.
     * @param _recipient The address to withdraw the funds to.
     * @param _ether The amount of ether to withdraw from the StakingVault.
     * @dev The zero checks for recipient and ether are performed in the StakingVault contract.
     */
    function _withdraw(address _recipient, uint256 _ether) internal virtual onlyRole(WITHDRAW_ROLE) {
        stakingVault().withdraw(_recipient, _ether);
    }

    /**
     * @dev Checks the LOCK_ROLE and increases the locked amount on the StakingVault.
     * @param _locked The amount of locked ether, must be greater or equal to the current locked amount.
     */
    function _lock(uint256 _locked) internal onlyRole(LOCK_ROLE) {
        stakingVault().lock(_locked);
    }

    /**
     * @dev Checks the MINT_ROLE and mints shares backed by the StakingVault.
     * @param _recipient The address to mint the shares to.
     * @param _shares The amount of shares to mint.
     * @dev The zero checks for parameters are performed in the VaultHub contract.
     */
    function _mintShares(address _recipient, uint256 _shares) internal onlyRole(MINT_ROLE) {
        vaultHub.mintShares(address(stakingVault()), _recipient, _shares);
    }

    /**
     * @dev Checks the BURN_ROLE and burns shares backed by the StakingVault.
     * @param _shares The amount of shares to burn.
     * @dev The zero check for parameters is performed in the VaultHub contract.
     */
    function _burnShares(uint256 _shares) internal onlyRole(BURN_ROLE) {
        vaultHub.burnShares(address(stakingVault()), _shares);
    }

    /**
     * @dev Checks the REBALANCE_ROLE and rebalances the StakingVault.
     * @param _ether The amount of ether to rebalance the StakingVault with.
     * @dev The zero check for parameters is performed in the StakingVault contract.
     */
    function _rebalanceVault(uint256 _ether) internal onlyRole(REBALANCE_ROLE) {
        stakingVault().rebalance(_ether);
    }

    /**
     * @dev Checks the PAUSE_BEACON_CHAIN_DEPOSITS_ROLE and pauses beacon chain deposits on the StakingVault.
     */
    function _pauseBeaconChainDeposits() internal onlyRole(PAUSE_BEACON_CHAIN_DEPOSITS_ROLE) {
        stakingVault().pauseBeaconChainDeposits();
    }

    /**
     * @dev Checks the RESUME_BEACON_CHAIN_DEPOSITS_ROLE and resumes beacon chain deposits on the StakingVault.
     */
    function _resumeBeaconChainDeposits() internal onlyRole(RESUME_BEACON_CHAIN_DEPOSITS_ROLE) {
        stakingVault().resumeBeaconChainDeposits();
    }

    /**
     * @dev Checks the REQUEST_VALIDATOR_EXIT_ROLE and requests validator exit on the StakingVault.
     * @dev The zero check for _pubkeys is performed in the StakingVault contract.
     */
    function _requestValidatorExit(bytes calldata _pubkeys) internal onlyRole(REQUEST_VALIDATOR_EXIT_ROLE) {
        stakingVault().requestValidatorExit(_pubkeys);
    }

    /**
     * @dev Checks the TRIGGER_VALIDATOR_WITHDRAWAL_ROLE and triggers validator withdrawal on the StakingVault using EIP-7002 triggerable exit.
     * @dev The zero checks for parameters are performed in the StakingVault contract.
     */
    function _triggerValidatorWithdrawal(
        bytes calldata _pubkeys,
        uint64[] calldata _amounts,
        address _refundRecipient
    ) internal onlyRole(TRIGGER_VALIDATOR_WITHDRAWAL_ROLE) {
        stakingVault().triggerValidatorWithdrawal{value: msg.value}(_pubkeys, _amounts, _refundRecipient);
    }

    /**
     * @dev Checks the VOLUNTARY_DISCONNECT_ROLE and voluntarily disconnects the StakingVault.
     */
    function _voluntaryDisconnect() internal onlyRole(VOLUNTARY_DISCONNECT_ROLE) {
        vaultHub.voluntaryDisconnect(address(stakingVault()));
    }

    /**
<<<<<<< HEAD
     * @dev Checks the PDG_WITHDRAWAL_ROLE and compensates disproven validator predeposit from PDG.
     * @param _pubkey The pubkey of the validator.
     * @param _recipient The address to compensate the disproven validator predeposit to.
     * @return The amount of ether compensated.
=======
     * @dev Claims disproven predeposit from PDG
>>>>>>> 1688db05
     */
    function _compensateDisprovenPredepositFromPDG(
        bytes calldata _pubkey,
        address _recipient
    ) internal onlyRole(PDG_COMPENSATE_PREDEPOSIT_ROLE) returns (uint256) {
        return IPredepositGuarantee(stakingVault().depositor()).compensateDisprovenPredeposit(_pubkey, _recipient);
    }

    /**
     * @dev Proves validators unknown to PDG that have correct vault WC
     */
    function _proveUnknownValidatorsToPDG(
        IPredepositGuarantee.ValidatorWitness[] calldata _witnesses
    ) internal onlyRole(PDG_PROVE_VALIDATOR_ROLE) {
        IStakingVault vault = stakingVault();
        IPredepositGuarantee pdg = IPredepositGuarantee(vault.depositor());
        for (uint256 i = 0; i < _witnesses.length; i++) {
            pdg.proveUnknownValidator(_witnesses[i], vault);
        }
    }

    /**
     * @dev Withdraws ether from vault to this contract for unguaranteed deposit to validators
     */
    function _withdrawForUnguaranteedDepositToBeaconChain(
        uint256 _ether
    ) internal onlyRole(UNGUARANTEED_BEACON_CHAIN_DEPOSIT_ROLE) {
        stakingVault().withdraw(address(this), _ether);
    }

    /**
     * @dev Checks the confirming roles and transfers the StakingVault ownership.
     * @param _newOwner The address to transfer the StakingVault ownership to.
     */
    function _transferStakingVaultOwnership(address _newOwner) internal onlyConfirmed(_confirmingRoles()) {
        OwnableUpgradeable(address(stakingVault())).transferOwnership(_newOwner);
    }

    /**
<<<<<<< HEAD
     * @dev Checks the LIDO_VAULTHUB_AUTHORIZATION_ROLE and authorizes Lido VaultHub on the StakingVault.
     */
    function _authorizeLidoVaultHub() internal onlyRole(LIDO_VAULTHUB_AUTHORIZATION_ROLE) {
        stakingVault().authorizeLidoVaultHub();
    }

    /**
     * @dev Checks the OSSIFY_ROLE and ossifies the StakingVault.
     */
    function _ossifyStakingVault() internal onlyRole(OSSIFY_ROLE) {
        stakingVault().ossifyStakingVault();
    }

    /**
     * @dev Checks the SET_DEPOSITOR_ROLE and sets the depositor on the StakingVault.
     * @param _depositor The address to set the depositor to.
     */
    function _setDepositor(address _depositor) internal onlyRole(SET_DEPOSITOR_ROLE) {
        stakingVault().setDepositor(_depositor);
    }

    /**
     * @dev Checks the RESET_LOCKED_ROLE and resets the locked amount on the disconnected StakingVault.
     */
    function _resetLocked() internal onlyRole(RESET_LOCKED_ROLE) {
        stakingVault().resetLocked();
=======
     * @dev Checks the LIDO_VAULTHUB_DEAUTHORIZATION_ROLE and deauthorizes Lido VaultHub from the StakingVault.
     */
    function _deauthorizeLidoVaultHub() internal onlyRole(LIDO_VAULTHUB_DEAUTHORIZATION_ROLE) {
        stakingVault().deauthorizeLidoVaultHub();
>>>>>>> 1688db05
    }

    /**
     * @dev Loads the address of the underlying StakingVault.
     * @return addr The address of the StakingVault.
     */
    function _loadStakingVaultAddress() internal view returns (address addr) {
        bytes memory args = Clones.fetchCloneArgs(address(this));
        assembly {
            addr := mload(add(args, 32))
        }
    }

    /**
     * @notice Emitted when the contract is initialized
     */
    event Initialized(address _defaultAdmin);

    /**
     * @notice Error when direct calls to the implementation are forbidden
     */
    error NonProxyCallsForbidden();

    /**
     * @notice Error when the contract is already initialized.
     */
    error AlreadyInitialized();

    /**
     * @notice Error thrown for when a given value cannot be zero
     * @param argument Name of the argument
     */
    error ZeroArgument(string argument);
}<|MERGE_RESOLUTION|>--- conflicted
+++ resolved
@@ -83,11 +83,7 @@
     bytes32 public constant VOLUNTARY_DISCONNECT_ROLE = keccak256("vaults.Permissions.VoluntaryDisconnect");
 
     /**
-<<<<<<< HEAD
-     * @notice Permission for withdrawing disproven validator predeposit from PDG.
-=======
      * @notice Permission for getting compensation for disproven validator predeposit from PDG
->>>>>>> 1688db05
      */
     bytes32 public constant PDG_COMPENSATE_PREDEPOSIT_ROLE = keccak256("vaults.Permissions.PDGCompensatePredeposit");
 
@@ -311,14 +307,10 @@
     }
 
     /**
-<<<<<<< HEAD
-     * @dev Checks the PDG_WITHDRAWAL_ROLE and compensates disproven validator predeposit from PDG.
+     * @dev Checks the PDG_COMPENSATE_PREDEPOSIT_ROLE and claims disproven predeposit from PDG.
      * @param _pubkey The pubkey of the validator.
      * @param _recipient The address to compensate the disproven validator predeposit to.
      * @return The amount of ether compensated.
-=======
-     * @dev Claims disproven predeposit from PDG
->>>>>>> 1688db05
      */
     function _compensateDisprovenPredepositFromPDG(
         bytes calldata _pubkey,
@@ -358,7 +350,6 @@
     }
 
     /**
-<<<<<<< HEAD
      * @dev Checks the LIDO_VAULTHUB_AUTHORIZATION_ROLE and authorizes Lido VaultHub on the StakingVault.
      */
     function _authorizeLidoVaultHub() internal onlyRole(LIDO_VAULTHUB_AUTHORIZATION_ROLE) {
@@ -366,6 +357,13 @@
     }
 
     /**
+     * @dev Checks the LIDO_VAULTHUB_DEAUTHORIZATION_ROLE and deauthorizes Lido VaultHub from the StakingVault.
+     */
+    function _deauthorizeLidoVaultHub() internal onlyRole(LIDO_VAULTHUB_DEAUTHORIZATION_ROLE) {
+        stakingVault().deauthorizeLidoVaultHub();
+    }
+
+    /**
      * @dev Checks the OSSIFY_ROLE and ossifies the StakingVault.
      */
     function _ossifyStakingVault() internal onlyRole(OSSIFY_ROLE) {
@@ -385,12 +383,6 @@
      */
     function _resetLocked() internal onlyRole(RESET_LOCKED_ROLE) {
         stakingVault().resetLocked();
-=======
-     * @dev Checks the LIDO_VAULTHUB_DEAUTHORIZATION_ROLE and deauthorizes Lido VaultHub from the StakingVault.
-     */
-    function _deauthorizeLidoVaultHub() internal onlyRole(LIDO_VAULTHUB_DEAUTHORIZATION_ROLE) {
-        stakingVault().deauthorizeLidoVaultHub();
->>>>>>> 1688db05
     }
 
     /**
