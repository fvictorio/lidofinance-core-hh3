--- conflicted
+++ resolved
@@ -35,11 +35,8 @@
 
     /// @param _beacon The address of the beacon contract
     /// @param _delegationImpl The address of the Delegation implementation
-<<<<<<< HEAD
+    /// @param _predeposit_guarantee The address of the PredepositGuarantee contract
     constructor(address _beacon, address _delegationImpl, address _predeposit_guarantee) {
-=======
-    constructor(address _beacon, address _delegationImpl) {
->>>>>>> b3bc8d7d
         if (_beacon == address(0)) revert ZeroArgument("_beacon");
         if (_delegationImpl == address(0)) revert ZeroArgument("_delegation");
         if (_predeposit_guarantee == address(0)) revert ZeroArgument("_predeposit_guarantee");
@@ -68,27 +65,11 @@
         // initialize StakingVault
         vault.initialize(
             address(delegation),
-<<<<<<< HEAD
-            _delegationInitialState.nodeOperatorManager,
+            _delegationConfig.nodeOperatorManager,
             PREDEPOSIT_GUARANTEE,
-=======
-            _delegationConfig.nodeOperatorManager,
->>>>>>> b3bc8d7d
             _stakingVaultInitializerExtraParams
         );
 
-<<<<<<< HEAD
-        // grant roles to defaultAdmin, owner, manager, operator
-        delegation.grantRole(delegation.DEFAULT_ADMIN_ROLE(), _delegationInitialState.defaultAdmin);
-        delegation.grantRole(delegation.CURATOR_ROLE(), _delegationInitialState.curator);
-        delegation.grantRole(delegation.FUND_WITHDRAW_ROLE(), _delegationInitialState.funderWithdrawer);
-        delegation.grantRole(delegation.MINT_BURN_ROLE(), _delegationInitialState.minterBurner);
-        delegation.grantRole(delegation.NODE_OPERATOR_MANAGER_ROLE(), _delegationInitialState.nodeOperatorManager);
-        delegation.grantRole(
-            delegation.NODE_OPERATOR_FEE_CLAIMER_ROLE(),
-            _delegationInitialState.nodeOperatorFeeClaimer
-        );
-=======
         // initialize Delegation
         delegation.initialize(address(this));
 
@@ -106,7 +87,6 @@
         delegation.grantRole(delegation.CURATOR_ROLE(), _delegationConfig.curator);
         delegation.grantRole(delegation.NODE_OPERATOR_MANAGER_ROLE(), _delegationConfig.nodeOperatorManager);
         delegation.grantRole(delegation.NODE_OPERATOR_FEE_CLAIMER_ROLE(), _delegationConfig.nodeOperatorFeeClaimer);
->>>>>>> b3bc8d7d
 
         // grant temporary roles to factory
         delegation.grantRole(delegation.CURATOR_ROLE(), address(this));
