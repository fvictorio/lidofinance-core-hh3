--- conflicted
+++ resolved
@@ -13,12 +13,8 @@
 struct DelegationConfig {
     address defaultAdmin;
     address nodeOperatorManager;
-<<<<<<< HEAD
-    address nodeOperatorFeeClaimer;
     address assetRecoverer;
-=======
     uint256 confirmExpiry;
->>>>>>> cac27de2
     uint16 curatorFeeBP;
     uint16 nodeOperatorFeeBP;
     address[] funders;
@@ -83,11 +79,7 @@
         // basic permissions to the staking vault
         delegation.grantRole(delegation.DEFAULT_ADMIN_ROLE(), _delegationConfig.defaultAdmin);
         delegation.grantRole(delegation.NODE_OPERATOR_MANAGER_ROLE(), _delegationConfig.nodeOperatorManager);
-<<<<<<< HEAD
-        delegation.grantRole(delegation.NODE_OPERATOR_FEE_CLAIMER_ROLE(), _delegationConfig.nodeOperatorFeeClaimer);
         delegation.grantRole(delegation.ASSET_RECOVERY_ROLE(), _delegationConfig.assetRecoverer);
-=======
->>>>>>> cac27de2
 
         for (uint256 i = 0; i < _delegationConfig.funders.length; i++) {
             delegation.grantRole(delegation.FUND_ROLE(), _delegationConfig.funders[i]);
