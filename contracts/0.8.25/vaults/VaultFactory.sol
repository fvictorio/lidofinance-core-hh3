// SPDX-FileCopyrightText: 2024 Lido <info@lido.fi>
// SPDX-License-Identifier: GPL-3.0

// See contracts/COMPILERS.md
pragma solidity 0.8.25;

import {Clones} from "@openzeppelin/contracts-v5.2/proxy/Clones.sol";
import {OwnableUpgradeable} from "contracts/openzeppelin/5.2/upgradeable/access/OwnableUpgradeable.sol";

import {IStakingVault} from "./interfaces/IStakingVault.sol";
import {ILidoLocator} from "contracts/common/interfaces/ILidoLocator.sol";
import {Delegation} from "./Delegation.sol";
import {PinnedBeaconProxy} from "./PinnedBeaconProxy.sol";

struct DelegationConfig {
    address defaultAdmin;
    address nodeOperatorManager;
    uint256 confirmExpiry;
    uint16 nodeOperatorFeeBP;
    /// Permissions
    address[] funders;
    address[] withdrawers;
    address[] lockers;
    address[] minters;
    address[] burners;
    address[] rebalancers;
    address[] depositPausers;
    address[] depositResumers;
    address[] pdgCompensators;
    address[] unknownValidatorProvers;
    address[] unguaranteedBeaconChainDepositors;
    address[] validatorExitRequesters;
    address[] validatorWithdrawalTriggerers;
    address[] disconnecters;
<<<<<<< HEAD
    address[] pdgWithdrawers;
    address[] lidoVaultHubAuthorizers;
    address[] ossifiers;
    address[] depositorSetters;
    address[] lockedResetters;
    /// Dashboard
    address assetRecoverer;
    /// Delegation
=======
    address[] lidoVaultHubDeauthorizers;
>>>>>>> 1688db05
    address[] nodeOperatorFeeClaimers;
    address[] nodeOperatorRewardAdjusters;
}

contract VaultFactory {
    address public immutable LIDO_LOCATOR;
    address public immutable BEACON;
    address public immutable DELEGATION_IMPL;

    /// @param _lidoLocator The address of the Lido Locator contract
    /// @param _beacon The address of the beacon contract
    /// @param _delegationImpl The address of the Delegation implementation
    constructor(address _lidoLocator, address _beacon, address _delegationImpl) {
        if (_lidoLocator == address(0)) revert ZeroArgument("_lidoLocator");
        if (_beacon == address(0)) revert ZeroArgument("_beacon");
        if (_delegationImpl == address(0)) revert ZeroArgument("_delegationImpl");

        LIDO_LOCATOR = _lidoLocator;
        BEACON = _beacon;
        DELEGATION_IMPL = _delegationImpl;
    }

    /// @notice Creates a new StakingVault and Delegation contracts
    /// @param _delegationConfig The params of delegation initialization
    /// @param _stakingVaultInitializerExtraParams The params of vault initialization
    function createVaultWithDelegation(
        DelegationConfig calldata _delegationConfig,
        bytes calldata _stakingVaultInitializerExtraParams
    ) external returns (IStakingVault vault, Delegation delegation) {
        // create StakingVault
        vault = IStakingVault(address(new PinnedBeaconProxy(BEACON, "")));

        // create Delegation
        bytes memory immutableArgs = abi.encode(vault);
        delegation = Delegation(payable(Clones.cloneWithImmutableArgs(DELEGATION_IMPL, immutableArgs)));

        // initialize StakingVault
        vault.initialize(
            address(this),
            _delegationConfig.nodeOperatorManager,
            ILidoLocator(LIDO_LOCATOR).predepositGuarantee(),
            _stakingVaultInitializerExtraParams
        );

        vault.authorizeLidoVaultHub();

        // transfer ownership of the vault back to the delegation
        OwnableUpgradeable(address(vault)).transferOwnership(address(delegation));

        // initialize Delegation
        delegation.initialize(address(this), _delegationConfig.confirmExpiry);

        // setup roles from config
        // basic permissions to the staking vault
        delegation.grantRole(delegation.DEFAULT_ADMIN_ROLE(), _delegationConfig.defaultAdmin);
        delegation.grantRole(delegation.NODE_OPERATOR_MANAGER_ROLE(), _delegationConfig.nodeOperatorManager);
        delegation.grantRole(delegation.ASSET_RECOVERY_ROLE(), _delegationConfig.assetRecoverer);

        for (uint256 i = 0; i < _delegationConfig.funders.length; i++) {
            delegation.grantRole(delegation.FUND_ROLE(), _delegationConfig.funders[i]);
        }
        for (uint256 i = 0; i < _delegationConfig.withdrawers.length; i++) {
            delegation.grantRole(delegation.WITHDRAW_ROLE(), _delegationConfig.withdrawers[i]);
        }
        for (uint256 i = 0; i < _delegationConfig.lockers.length; i++) {
            delegation.grantRole(delegation.LOCK_ROLE(), _delegationConfig.lockers[i]);
        }
        for (uint256 i = 0; i < _delegationConfig.minters.length; i++) {
            delegation.grantRole(delegation.MINT_ROLE(), _delegationConfig.minters[i]);
        }
        for (uint256 i = 0; i < _delegationConfig.burners.length; i++) {
            delegation.grantRole(delegation.BURN_ROLE(), _delegationConfig.burners[i]);
        }
        for (uint256 i = 0; i < _delegationConfig.rebalancers.length; i++) {
            delegation.grantRole(delegation.REBALANCE_ROLE(), _delegationConfig.rebalancers[i]);
        }
        for (uint256 i = 0; i < _delegationConfig.depositPausers.length; i++) {
            delegation.grantRole(delegation.PAUSE_BEACON_CHAIN_DEPOSITS_ROLE(), _delegationConfig.depositPausers[i]);
        }
        for (uint256 i = 0; i < _delegationConfig.depositResumers.length; i++) {
            delegation.grantRole(delegation.RESUME_BEACON_CHAIN_DEPOSITS_ROLE(), _delegationConfig.depositResumers[i]);
        }
        for (uint256 i = 0; i < _delegationConfig.pdgCompensators.length; i++) {
            delegation.grantRole(delegation.PDG_COMPENSATE_PREDEPOSIT_ROLE(), _delegationConfig.pdgCompensators[i]);
        }
        for (uint256 i = 0; i < _delegationConfig.unknownValidatorProvers.length; i++) {
            delegation.grantRole(delegation.PDG_PROVE_VALIDATOR_ROLE(), _delegationConfig.unknownValidatorProvers[i]);
        }
        for (uint256 i = 0; i < _delegationConfig.unguaranteedBeaconChainDepositors.length; i++) {
            delegation.grantRole(
                delegation.UNGUARANTEED_BEACON_CHAIN_DEPOSIT_ROLE(),
                _delegationConfig.unguaranteedBeaconChainDepositors[i]
            );
        }
        for (uint256 i = 0; i < _delegationConfig.validatorExitRequesters.length; i++) {
            delegation.grantRole(
                delegation.REQUEST_VALIDATOR_EXIT_ROLE(),
                _delegationConfig.validatorExitRequesters[i]
            );
        }
        for (uint256 i = 0; i < _delegationConfig.validatorWithdrawalTriggerers.length; i++) {
            delegation.grantRole(
                delegation.TRIGGER_VALIDATOR_WITHDRAWAL_ROLE(),
                _delegationConfig.validatorWithdrawalTriggerers[i]
            );
        }
        for (uint256 i = 0; i < _delegationConfig.disconnecters.length; i++) {
            delegation.grantRole(delegation.VOLUNTARY_DISCONNECT_ROLE(), _delegationConfig.disconnecters[i]);
        }
<<<<<<< HEAD

        for (uint256 i = 0; i < _delegationConfig.pdgWithdrawers.length; i++) {
            delegation.grantRole(delegation.PDG_WITHDRAWAL_ROLE(), _delegationConfig.pdgWithdrawers[i]);
        }
        for (uint256 i = 0; i < _delegationConfig.lidoVaultHubAuthorizers.length; i++) {
            delegation.grantRole(delegation.LIDO_VAULTHUB_AUTHORIZATION_ROLE(), _delegationConfig.lidoVaultHubAuthorizers[i]);
        }
        for (uint256 i = 0; i < _delegationConfig.ossifiers.length; i++) {
            delegation.grantRole(delegation.OSSIFY_ROLE(), _delegationConfig.ossifiers[i]);
        }
        for (uint256 i = 0; i < _delegationConfig.depositorSetters.length; i++) {
            delegation.grantRole(delegation.SET_DEPOSITOR_ROLE(), _delegationConfig.depositorSetters[i]);
        }
        for (uint256 i = 0; i < _delegationConfig.lockedResetters.length; i++) {
            delegation.grantRole(delegation.RESET_LOCKED_ROLE(), _delegationConfig.lockedResetters[i]);
        }

=======
        for (uint256 i = 0; i < _delegationConfig.lidoVaultHubDeauthorizers.length; i++) {
            delegation.grantRole(delegation.LIDO_VAULTHUB_DEAUTHORIZATION_ROLE(), _delegationConfig.lidoVaultHubDeauthorizers[i]);
        }
>>>>>>> 1688db05
        for (uint256 i = 0; i < _delegationConfig.nodeOperatorFeeClaimers.length; i++) {
            delegation.grantRole(
                delegation.NODE_OPERATOR_FEE_CLAIM_ROLE(),
                _delegationConfig.nodeOperatorFeeClaimers[i]
            );
        }
        for (uint256 i = 0; i < _delegationConfig.nodeOperatorRewardAdjusters.length; i++) {
            delegation.grantRole(
                delegation.NODE_OPERATOR_REWARDS_ADJUST_ROLE(),
                _delegationConfig.nodeOperatorRewardAdjusters[i]
            );
        }

        // set fees
        delegation.setNodeOperatorFeeBP(_delegationConfig.nodeOperatorFeeBP);

        // revoke temporary roles from factory
        delegation.revokeRole(delegation.NODE_OPERATOR_MANAGER_ROLE(), address(this));
        delegation.revokeRole(delegation.DEFAULT_ADMIN_ROLE(), address(this));

        emit VaultCreated(address(delegation), address(vault));
        emit DelegationCreated(_delegationConfig.defaultAdmin, address(delegation));
    }

    /**
     * @notice Event emitted on a Vault creation
     * @param owner The address of the Vault owner
     * @param vault The address of the created Vault
     */
    event VaultCreated(address indexed owner, address indexed vault);

    /**
     * @notice Event emitted on a Delegation creation
     * @param admin The address of the Delegation admin
     * @param delegation The address of the created Delegation
     */
    event DelegationCreated(address indexed admin, address indexed delegation);

    /**
     * @notice Error thrown for when a given value cannot be zero
     * @param argument Name of the argument
     */
    error ZeroArgument(string argument);
}<|MERGE_RESOLUTION|>--- conflicted
+++ resolved
@@ -32,18 +32,14 @@
     address[] validatorExitRequesters;
     address[] validatorWithdrawalTriggerers;
     address[] disconnecters;
-<<<<<<< HEAD
-    address[] pdgWithdrawers;
     address[] lidoVaultHubAuthorizers;
+    address[] lidoVaultHubDeauthorizers;
     address[] ossifiers;
     address[] depositorSetters;
     address[] lockedResetters;
     /// Dashboard
     address assetRecoverer;
     /// Delegation
-=======
-    address[] lidoVaultHubDeauthorizers;
->>>>>>> 1688db05
     address[] nodeOperatorFeeClaimers;
     address[] nodeOperatorRewardAdjusters;
 }
@@ -153,14 +149,12 @@
         for (uint256 i = 0; i < _delegationConfig.disconnecters.length; i++) {
             delegation.grantRole(delegation.VOLUNTARY_DISCONNECT_ROLE(), _delegationConfig.disconnecters[i]);
         }
-<<<<<<< HEAD
-
-        for (uint256 i = 0; i < _delegationConfig.pdgWithdrawers.length; i++) {
-            delegation.grantRole(delegation.PDG_WITHDRAWAL_ROLE(), _delegationConfig.pdgWithdrawers[i]);
-        }
         for (uint256 i = 0; i < _delegationConfig.lidoVaultHubAuthorizers.length; i++) {
             delegation.grantRole(delegation.LIDO_VAULTHUB_AUTHORIZATION_ROLE(), _delegationConfig.lidoVaultHubAuthorizers[i]);
         }
+        for (uint256 i = 0; i < _delegationConfig.lidoVaultHubDeauthorizers.length; i++) {
+            delegation.grantRole(delegation.LIDO_VAULTHUB_DEAUTHORIZATION_ROLE(), _delegationConfig.lidoVaultHubDeauthorizers[i]);
+        }
         for (uint256 i = 0; i < _delegationConfig.ossifiers.length; i++) {
             delegation.grantRole(delegation.OSSIFY_ROLE(), _delegationConfig.ossifiers[i]);
         }
@@ -170,12 +164,6 @@
         for (uint256 i = 0; i < _delegationConfig.lockedResetters.length; i++) {
             delegation.grantRole(delegation.RESET_LOCKED_ROLE(), _delegationConfig.lockedResetters[i]);
         }
-
-=======
-        for (uint256 i = 0; i < _delegationConfig.lidoVaultHubDeauthorizers.length; i++) {
-            delegation.grantRole(delegation.LIDO_VAULTHUB_DEAUTHORIZATION_ROLE(), _delegationConfig.lidoVaultHubDeauthorizers[i]);
-        }
->>>>>>> 1688db05
         for (uint256 i = 0; i < _delegationConfig.nodeOperatorFeeClaimers.length; i++) {
             delegation.grantRole(
                 delegation.NODE_OPERATOR_FEE_CLAIM_ROLE(),
