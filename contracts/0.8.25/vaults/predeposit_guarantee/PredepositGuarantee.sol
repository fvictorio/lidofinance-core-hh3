// SPDX-FileCopyrightText: 2025 Lido <info@lido.fi>
// SPDX-License-Identifier: GPL-3.0

// See contracts/COMPILERS.md
pragma solidity 0.8.25;

import {CLProofVerifier, GIndex} from "./CLProofVerifier.sol";

import {IStakingVaultOwnable} from "../interfaces/IStakingVault.sol";

contract PredepositGuarantee is CLProofVerifier {
    uint128 public constant PREDEPOSIT_AMOUNT = 1 ether;

    enum BondStatus {
        NO_RECORD,
        AWAITING_PROOF,
        PROVED,
        PROVED_INVALID,
        WITHDRAWN
    }

    struct NodeOperatorBond {
        uint128 total;
        uint128 locked;
    }

    struct ValidatorStatus {
        BondStatus bondStatus;
        IStakingVaultOwnable stakingVault;
        address nodeOperator;
    }

    // Events
    event NodeOperatorBondToppedUp(address indexed nodeOperator, uint256 amount);
    event NodeOperatorBondWithdrawn(address indexed nodeOperator, uint256 amount, address indexed recipient);
    event NodeOperatorVoucherSet(address indexed nodeOperator, address indexed voucher);
    event ValidatorPreDeposited(address indexed nodeOperator, address indexed stakingVault, uint256 numberOfDeposits, uint256 totalDepositAmount);
    event ValidatorProven(address indexed nodeOperator, bytes indexed validatorPubkey, address indexed stakingVault, bytes32 withdrawalCredentials);
    event ValidatorDisproven(address indexed nodeOperator, bytes indexed validatorPubkey, address indexed stakingVault, bytes32 withdrawalCredentials);
    event ValidatorDisprovenWithdrawn(address indexed nodeOperator, bytes indexed validatorPubkey, address indexed stakingVault, address recipient);

    constructor(GIndex _gIFirstValidator) CLProofVerifier(_gIFirstValidator) {}

    mapping(address nodeOperator => NodeOperatorBond bond) public nodeOperatorBonds;
    mapping(address nodeOperator => address voucher) public nodeOperatorVoucher;

    mapping(bytes validatorPubkey => ValidatorStatus validatorStatus) public validatorStatuses;

    // View functions

    function nodeOperatorBond(address _nodeOperator) external view returns (NodeOperatorBond memory) {
        return nodeOperatorBonds[_nodeOperator];
    }

    function nodeOperatorVoucherAddress(address _nodeOperator) external view returns (address) {
        return nodeOperatorVoucher[_nodeOperator];
    }

    function validatorStatus(bytes calldata _validatorPubkey) external view returns (ValidatorStatus memory) {
        return validatorStatuses[_validatorPubkey];
    }

    /// NO Balance operations

    function topUpNodeOperatorBond(address _nodeOperator) external payable {
        _topUpNodeOperatorCollateral(_nodeOperator, msg.value);
    }

    function withdrawNodeOperatorBond(address _nodeOperator, uint128 _amount, address _recipient) external {
        if (_amount == 0) revert ZeroArgument("amount");
        if (_nodeOperator == address(0)) revert ZeroArgument("_nodeOperator");

        _validateNodeOperatorCaller(_nodeOperator);

        uint256 unlockedCollateral = nodeOperatorBonds[_nodeOperator].total - nodeOperatorBonds[_nodeOperator].locked;

        if (unlockedCollateral < _amount)
            revert NotEnoughUnlockedCollateralToWithdraw(unlockedCollateral, _amount);

        nodeOperatorBonds[_nodeOperator].total -= _amount;
        (bool success, ) = _recipient.call{value: uint256(_amount)}("");
        if (!success) revert WithdrawalFailed();

        emit NodeOperatorBondWithdrawn(_nodeOperator, _amount, _recipient);
    }

    function setNodeOperatorVoucher(address _voucher) external {
        NodeOperatorBond storage bond = nodeOperatorBonds[msg.sender];

        if (_voucher == msg.sender) revert CannotSetSelfAsVoucher();

        if (bond.locked != 0) revert BondMustBeFullyUnlocked();

        if (bond.total > 0 && nodeOperatorVoucher[msg.sender] != address(0)) {
<<<<<<< HEAD
            uint256 bondAmount = bond.total;
            nodeOperatorBonds[msg.sender].total = 0;
            (bool success, ) = nodeOperatorVoucher[msg.sender].call{value: bondAmount}("");
=======
            uint256 ejected = nodeOperatorBonds[msg.sender].total;
            nodeOperatorBonds[msg.sender].total = 0;
            (bool success, ) = nodeOperatorVoucher[msg.sender].call{value: ejected}("");
>>>>>>> 364e1e72

            // voucher can block change?
            if (!success) revert WithdrawalFailed();
        }

        nodeOperatorVoucher[msg.sender] = _voucher;

        emit NodeOperatorVoucherSet(msg.sender, _voucher);
    }

    /// Deposit operations

    function predeposit(
        IStakingVaultOwnable _stakingVault,
        IStakingVaultOwnable.Deposit[] calldata _deposits
    ) external payable {
        if (_deposits.length == 0) revert PredepositNoDeposits();

        address _nodeOperator = _stakingVault.nodeOperator();
        if (msg.sender != _nodeOperator) revert MustBeNodeOperator();

        // optional top up
        if (msg.value != 0) {
            _topUpNodeOperatorCollateral(_nodeOperator, msg.value);
        }

        // ensures vault fair play
        if (address(_stakingVault) != _wcToAddress(_stakingVault.withdrawalCredentials())) {
            revert stakingVaultWithdrawalCredentialsMismatch();
        }

        uint128 totalDepositAmount = PREDEPOSIT_AMOUNT * uint128(_deposits.length);
        uint256 unlockedCollateral = nodeOperatorBonds[_nodeOperator].total - nodeOperatorBonds[_nodeOperator].locked;

        if (unlockedCollateral < totalDepositAmount)
            revert NotEnoughUnlockedCollateralToPredeposit(unlockedCollateral, totalDepositAmount);

        for (uint256 i = 0; i < _deposits.length; i++) {
            IStakingVaultOwnable.Deposit calldata _deposit = _deposits[i];

            if (validatorStatuses[_deposit.pubkey].bondStatus != BondStatus.NO_RECORD) {
                revert MustBeNewValidatorPubkey(_deposit.pubkey, validatorStatuses[_deposit.pubkey].bondStatus);
            }

            // cannot predeposit a validator with a deposit amount that is not 1 ether
            if (_deposit.amount != PREDEPOSIT_AMOUNT) revert PredepositDepositAmountInvalid(_deposit.pubkey, _deposit.amount);

            validatorStatuses[_deposit.pubkey] = ValidatorStatus({
                bondStatus: BondStatus.AWAITING_PROOF,
                stakingVault: _stakingVault,
                nodeOperator: _nodeOperator
            });
        }

        nodeOperatorBonds[_nodeOperator].locked += totalDepositAmount;
        _stakingVault.depositToBeaconChain(_deposits);

        emit ValidatorPreDeposited(_nodeOperator, address(_stakingVault), _deposits.length, totalDepositAmount);
    }

    /*
     *
     *  POSITIVE PROOF METHODS
     *
     */

    function proveValidatorWC(ValidatorWitness calldata _witness) external {
        _processWitnessProof(_witness);
    }

    function depositToProvenValidators(
        IStakingVaultOwnable _stakingVault,
        IStakingVaultOwnable.Deposit[] calldata _deposits
    ) public {
        if (msg.sender != _stakingVault.nodeOperator()) {
            revert MustBeNodeOperator();
        }

        for (uint256 i = 0; i < _deposits.length; i++) {
            IStakingVaultOwnable.Deposit calldata _deposit = _deposits[i];

            if (validatorStatuses[_deposit.pubkey].bondStatus != BondStatus.PROVED) {
                revert DepositToUnprovenValidator(_deposit.pubkey, validatorStatuses[_deposit.pubkey].bondStatus);
            }

            if (validatorStatuses[_deposit.pubkey].stakingVault != _stakingVault) {
                revert DepositToWrongVault(_deposit.pubkey, address(_stakingVault));
            }
        }

        _stakingVault.depositToBeaconChain(_deposits);
    }

    /**
     @notice happy path shortcut for the node operator that allows:
      - prove validators to free up collateral
      - optionally top up collateral
      - trigger deposit to proven validators via vault
     NB! proven and deposited validators sets don't have to match */
    function proveAndDeposit(
        ValidatorWitness[] calldata _witnesses,
        IStakingVaultOwnable.Deposit[] calldata _deposits,
        IStakingVaultOwnable _stakingVault
    ) external payable {
        for (uint256 i = 0; i < _witnesses.length; i++) {
            _processWitnessProof(_witnesses[i]);
        }

        depositToProvenValidators(_stakingVault, _deposits);
    }

    /*
     *
     *  NEGATIVE PROOF METHODS
     *
     */

    function proveInvalidValidatorWC(ValidatorWitness calldata _witness, bytes32 _invalidWithdrawalCredentials) public {
        ValidatorStatus storage validatorStatus = validatorStatuses[_witness.pubkey];

        if (validatorStatus.bondStatus != BondStatus.AWAITING_PROOF) {
            revert ValidatorNotPreDeposited();
        }

        if (address(validatorStatus.stakingVault) == _wcToAddress(_invalidWithdrawalCredentials)) {
            revert WithdrawalCredentialsAreValid();
        }

        _validatePubKeyWCProof(_witness, _invalidWithdrawalCredentials);

        // reduces total&locked NO deposit
        nodeOperatorBonds[validatorStatus.nodeOperator].total -= PREDEPOSIT_AMOUNT;
        nodeOperatorBonds[validatorStatus.nodeOperator].locked -= PREDEPOSIT_AMOUNT;
        // freed ether only will returned to owner of the vault with this validator
        validatorStatus.bondStatus = BondStatus.PROVED_INVALID;

        // TODO: events
    }

    // called by the staking vault owner if the predeposited validator was proven invalid
    // i.e. node operator was malicious and has stolen vault ether
    function withdrawDisprovenPredeposit(bytes calldata validatorPubkey, address _recipient) public {
        ValidatorStatus storage validatorStatus = validatorStatuses[validatorPubkey];

        if (_recipient == address(0)) revert ZeroArgument("_recipient");

        if (_recipient == address(validatorStatus.stakingVault)) revert WithdrawToVaultNotAllowed();

        if (msg.sender != validatorStatus.stakingVault.owner()) revert WithdrawSenderNotStakingVaultOwner();

        if (validatorStatus.bondStatus != BondStatus.PROVED_INVALID) revert ValidatorNotProvenInvalid(validatorStatus.bondStatus);

        validatorStatus.bondStatus = BondStatus.WITHDRAWN;

        (bool success, ) = _recipient.call{value: PREDEPOSIT_AMOUNT}("");

        if (!success) revert WithdrawalFailed();

        emit ValidatorDisprovenWithdrawn(validatorStatus.nodeOperator, validatorPubkey, address(validatorStatus.stakingVault), _recipient);
    }

    function disproveAndWithdraw(
        ValidatorWitness calldata _witness,
        bytes32 _invalidWithdrawalCredentials,
        address _recipient
    ) external {
        proveInvalidValidatorWC(_witness, _invalidWithdrawalCredentials);
        withdrawDisprovenPredeposit(_witness.pubkey, _recipient);
    }

    /// Internal functions

    function _validateNodeOperatorCaller(address _nodeOperator) internal view {
        if (nodeOperatorVoucher[_nodeOperator] == msg.sender) return;
        if (nodeOperatorVoucher[_nodeOperator] == address(0) && msg.sender == _nodeOperator) return;
        revert MustBeNodeOperatorOrVoucher();
    }

    function _topUpNodeOperatorCollateral(address _nodeOperator, uint256 _amount) internal {
        if (_amount == 0) revert ZeroArgument("msg.value");
        if (_nodeOperator == address(0)) revert ZeroArgument("_nodeOperator");

        _validateNodeOperatorCaller(_nodeOperator);

        nodeOperatorBonds[_nodeOperator].total += uint128(_amount);

        emit NodeOperatorBondToppedUp(_nodeOperator, _amount);
    }

    function _wcToAddress(bytes32 _withdrawalCredentials) internal pure returns (address _wcAddress) {
        uint64 _wcVersion = uint8(_withdrawalCredentials[0]);

        if (_wcVersion < 1) {
            revert WithdrawalCredentialsAreInvalid();
        }

        _wcAddress = address(uint160(uint256(_withdrawalCredentials)));
    }

    function _processWitnessProof(ValidatorWitness calldata _witness) internal {
        ValidatorStatus storage validatorStatus = validatorStatuses[_witness.pubkey];

        if (validatorStatus.bondStatus != BondStatus.AWAITING_PROOF) {
            revert ValidatorNotPreDeposited(_witness.validator.pubkey, validatorStatus.bondStatus);
        }

        bytes32 _withdrawalCredentials = validatorStatus.stakingVault.withdrawalCredentials();

<<<<<<< HEAD
        if (_wcVersion < 1) {
            revert WithdrawalCredentialsAreInvalid(_witness.validator.pubkey);
=======
        // ensures vault fair play
        if (address(validatorStatus.stakingVault) != _wcToAddress(_withdrawalCredentials)) {
            revert WithdrawalCredentialsAreInvalid();
>>>>>>> 364e1e72
        }

        _validatePubKeyWCProof(_witness, _withdrawalCredentials);

<<<<<<< HEAD
        // determine proof direction
        if (address(validatorStatus.stakingVault) == _wcAddress) {
            // stricter WC check to ensure WC version matches
            if (validatorStatus.stakingVault.withdrawalCredentials() != _witness.validator.withdrawalCredentials) {
                revert WithdrawalCredentialsAreInvalid(_witness.validator.pubkey);
            }

            validatorStatus.bondStatus = BondStatus.PROVED;

            emit ValidatorProven(validatorStatus.nodeOperator, _witness.validator.pubkey, address(validatorStatus.stakingVault), _witness.validator.withdrawalCredentials);
        } else {
            validatorStatus.bondStatus = BondStatus.PROVED_INVALID;
            nodeOperatorBonds[validatorStatus.nodeOperator].total -= PREDEPOSIT_AMOUNT;

            emit ValidatorDisproven(validatorStatus.nodeOperator, _witness.validator.pubkey, address(validatorStatus.stakingVault), _witness.validator.withdrawalCredentials);
        }
=======
        validatorStatus.bondStatus = BondStatus.PROVED;
>>>>>>> 364e1e72
        nodeOperatorBonds[validatorStatus.nodeOperator].locked -= PREDEPOSIT_AMOUNT;

        // TODO: positive events
    }

    // node operator accounting
    error BondMustBeFullyUnlocked();
    error CannotSetSelfAsVoucher();

    // predeposit errors
    error PredepositNoDeposits();
<<<<<<< HEAD
    error PredepositDepositAmountInvalid(bytes validatorPubkey, uint256 depositAmount);
    error MustBeNewValidatorPubkey(bytes validatorPubkey, BondStatus bondStatus);
    error NotEnoughUnlockedCollateralToPredeposit(uint256 unlockedCollateral, uint256 totalDepositAmount);
=======
    error PredepositValueNotMultipleOfPrediposit();
    error PredepositDepositAmountInvalid();
    error MustBeNewValidatorPubkey();
    error stakingVaultWithdrawalCredentialsMismatch();
    error NotEnoughUnlockedCollateralToPredeposit();
>>>>>>> 364e1e72

    // depositing errors
    error DepositToUnprovenValidator(bytes validatorPubkey, BondStatus bondStatus);
    error DepositToWrongVault(bytes validatorPubkey, address stakingVault);
    error ValidatorNotPreDeposited(bytes validatorPubkey, BondStatus bondStatus);

    // prove
    error WithdrawalCredentialsAreInvalid(bytes validatorPubkey);
    // withdrawal proven
    error NotEnoughUnlockedCollateralToWithdraw(uint256 unlockedCollateral, uint256 amount);

    // withdrawal disproven
    error ValidatorNotProvenInvalid(BondStatus bondStatus);
    error WithdrawSenderNotStakingVaultOwner();
    /// withdrawal generic
    error WithdrawalFailed();
    error WithdrawToVaultNotAllowed();

    // auth
    error MustBeNodeOperatorOrVoucher();
    error MustBeNodeOperator();

    // general
    error ZeroArgument(string argument);
}<|MERGE_RESOLUTION|>--- conflicted
+++ resolved
@@ -92,15 +92,9 @@
         if (bond.locked != 0) revert BondMustBeFullyUnlocked();
 
         if (bond.total > 0 && nodeOperatorVoucher[msg.sender] != address(0)) {
-<<<<<<< HEAD
-            uint256 bondAmount = bond.total;
-            nodeOperatorBonds[msg.sender].total = 0;
-            (bool success, ) = nodeOperatorVoucher[msg.sender].call{value: bondAmount}("");
-=======
             uint256 ejected = nodeOperatorBonds[msg.sender].total;
             nodeOperatorBonds[msg.sender].total = 0;
             (bool success, ) = nodeOperatorVoucher[msg.sender].call{value: ejected}("");
->>>>>>> 364e1e72
 
             // voucher can block change?
             if (!success) revert WithdrawalFailed();
@@ -222,7 +216,7 @@
         ValidatorStatus storage validatorStatus = validatorStatuses[_witness.pubkey];
 
         if (validatorStatus.bondStatus != BondStatus.AWAITING_PROOF) {
-            revert ValidatorNotPreDeposited();
+            revert ValidatorNotPreDeposited(_witness.pubkey, validatorStatus.bondStatus);
         }
 
         if (address(validatorStatus.stakingVault) == _wcToAddress(_invalidWithdrawalCredentials)) {
@@ -237,7 +231,7 @@
         // freed ether only will returned to owner of the vault with this validator
         validatorStatus.bondStatus = BondStatus.PROVED_INVALID;
 
-        // TODO: events
+        emit ValidatorDisproven(validatorStatus.nodeOperator, _witness.pubkey, address(validatorStatus.stakingVault), _invalidWithdrawalCredentials);
     }
 
     // called by the staking vault owner if the predeposited validator was proven invalid
@@ -304,46 +298,22 @@
         ValidatorStatus storage validatorStatus = validatorStatuses[_witness.pubkey];
 
         if (validatorStatus.bondStatus != BondStatus.AWAITING_PROOF) {
-            revert ValidatorNotPreDeposited(_witness.validator.pubkey, validatorStatus.bondStatus);
+            revert ValidatorNotPreDeposited(_witness.pubkey, validatorStatus.bondStatus);
         }
 
         bytes32 _withdrawalCredentials = validatorStatus.stakingVault.withdrawalCredentials();
 
-<<<<<<< HEAD
-        if (_wcVersion < 1) {
-            revert WithdrawalCredentialsAreInvalid(_witness.validator.pubkey);
-=======
         // ensures vault fair play
         if (address(validatorStatus.stakingVault) != _wcToAddress(_withdrawalCredentials)) {
             revert WithdrawalCredentialsAreInvalid();
->>>>>>> 364e1e72
         }
 
         _validatePubKeyWCProof(_witness, _withdrawalCredentials);
 
-<<<<<<< HEAD
-        // determine proof direction
-        if (address(validatorStatus.stakingVault) == _wcAddress) {
-            // stricter WC check to ensure WC version matches
-            if (validatorStatus.stakingVault.withdrawalCredentials() != _witness.validator.withdrawalCredentials) {
-                revert WithdrawalCredentialsAreInvalid(_witness.validator.pubkey);
-            }
-
-            validatorStatus.bondStatus = BondStatus.PROVED;
-
-            emit ValidatorProven(validatorStatus.nodeOperator, _witness.validator.pubkey, address(validatorStatus.stakingVault), _witness.validator.withdrawalCredentials);
-        } else {
-            validatorStatus.bondStatus = BondStatus.PROVED_INVALID;
-            nodeOperatorBonds[validatorStatus.nodeOperator].total -= PREDEPOSIT_AMOUNT;
-
-            emit ValidatorDisproven(validatorStatus.nodeOperator, _witness.validator.pubkey, address(validatorStatus.stakingVault), _witness.validator.withdrawalCredentials);
-        }
-=======
         validatorStatus.bondStatus = BondStatus.PROVED;
->>>>>>> 364e1e72
         nodeOperatorBonds[validatorStatus.nodeOperator].locked -= PREDEPOSIT_AMOUNT;
 
-        // TODO: positive events
+        emit ValidatorProven(validatorStatus.nodeOperator, _witness.pubkey, address(validatorStatus.stakingVault), _withdrawalCredentials);
     }
 
     // node operator accounting
@@ -352,17 +322,11 @@
 
     // predeposit errors
     error PredepositNoDeposits();
-<<<<<<< HEAD
     error PredepositDepositAmountInvalid(bytes validatorPubkey, uint256 depositAmount);
     error MustBeNewValidatorPubkey(bytes validatorPubkey, BondStatus bondStatus);
     error NotEnoughUnlockedCollateralToPredeposit(uint256 unlockedCollateral, uint256 totalDepositAmount);
-=======
     error PredepositValueNotMultipleOfPrediposit();
-    error PredepositDepositAmountInvalid();
-    error MustBeNewValidatorPubkey();
     error stakingVaultWithdrawalCredentialsMismatch();
-    error NotEnoughUnlockedCollateralToPredeposit();
->>>>>>> 364e1e72
 
     // depositing errors
     error DepositToUnprovenValidator(bytes validatorPubkey, BondStatus bondStatus);
@@ -370,7 +334,8 @@
     error ValidatorNotPreDeposited(bytes validatorPubkey, BondStatus bondStatus);
 
     // prove
-    error WithdrawalCredentialsAreInvalid(bytes validatorPubkey);
+    error WithdrawalCredentialsAreInvalid();
+    error WithdrawalCredentialsAreValid();
     // withdrawal proven
     error NotEnoughUnlockedCollateralToWithdraw(uint256 unlockedCollateral, uint256 amount);
 
