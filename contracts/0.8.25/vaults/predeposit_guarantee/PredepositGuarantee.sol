// SPDX-FileCopyrightText: 2025 Lido <info@lido.fi>
// SPDX-License-Identifier: GPL-3.0

// See contracts/COMPILERS.md
pragma solidity 0.8.25;

import {GIndex} from "contracts/0.8.25/lib/GIndex.sol";
<<<<<<< HEAD
import {BLS} from "contracts/0.8.25/lib/BLS.sol";
import {BeaconBlockHeader} from "contracts/0.8.25/lib/SSZ.sol";
=======
>>>>>>> e0ba958f
import {PausableUntilWithRoles} from "contracts/0.8.25/utils/PausableUntilWithRoles.sol";

import {CLProofVerifier} from "./CLProofVerifier.sol";

import {IStakingVault} from "../interfaces/IStakingVault.sol";

/**
 * @title PredepositGuarantee
 * @author Lido
 * @notice This contract acts as permissionless deposit security layer for all compatible staking vaults.
 *         It allows Node Operators(NO) to provide ether to back up their validators' deposits.
 *         While only Staking Vault ether is used to deposit to the beacon chain, NO's ether is locked.
 *         And can only be unlocked if the validator is proven to have valid Withdrawal Credentials on Ethereum Consensus Layer.
 *         Merkle proofs against Beacon Block Root are used to prove either validator's validity or invalidity
 *         where invalid validators's ether can be compensated back to the staking vault owner.
 *         A system of NO's guarantors can be used to allow NOs to handle deposits and verifications
 *         while guarantors provide ether.
 *
 *     !NB:
 *         There is a mutual trust assumption between NO's and guarantors.
 *         Internal guards for NO<->Guarantor are used only to prevent mistakes and provide operational recovery paths.
 *         But can not be used to fully prevent misbehavior in this relationship where NO's can access guarantor provided ether.
 *
 *
 *     !NB:
 *         PDG is permissionless by design. Anyone can be an NO, provided there is a compatible staking vault
 *         that has `nodeOperator()` as NO and allows PDG to perform `depositToBeaconChain()` on it.
 *
 *          - Lido's VaultHub requires all connected vaults to use PDG to ensure security of the deposited ether
 *          - PDG can be used outside of Lido
 */
contract PredepositGuarantee is CLProofVerifier, PausableUntilWithRoles {
    /**
     * @notice represents validator stages in PDG flow
     * @param NONE  - initial stage
     * @param PREDEPOSITED - PREDEPOSIT_AMOUNT is deposited with this validator by the vault
     * @param PROVEN - validator is proven to be valid and can be used to deposit to beacon chain
     * @param DISPROVEN - validator is proven to have wrong WC and it's PREDEPOSIT_AMOUNT can be compensated to staking vault owner
     * @param COMPENSATED - disproven validator has it's PREDEPOSIT_AMOUNT ether compensated to staking vault owner and validator cannot be used in PDG anymore
     */
    enum validatorStage {
        NONE,
        PREDEPOSITED,
        PROVEN,
        DISPROVEN,
        COMPENSATED
    }

    /**
     * @notice represents NO balance in PDG
     * @dev fits into single 32 bytes slot
     * @param total total ether balance of the NO
     * @param locked ether locked in not yet proven predeposits
     */
    struct NodeOperatorBalance {
        uint128 total;
        uint128 locked;
    }
    /**
     * @notice represents status of the validator in PDG
     * @dev is used to track validator from predeposit -> prove -> deposit
     * @param stage represents validator stage in PDG flow
     * @param stakingVault pins validator to specific StakingVault
     * @param nodeOperator pins validator to specific NO
     */
    struct ValidatorStatus {
        validatorStage stage;
        IStakingVault stakingVault;
        address nodeOperator;
    }

    /**
     * @notice ERC-7201 storage struct
     * @dev ERC-7201 namespace is used to prevent upgrade collisions
     * @custom:storage-location erc7201:Lido.Vaults.PredepositGuarantee
     * @param nodeOperatorBalance - balance of NO in PDG
     * @param nodeOperatorGuarantor - mapping of NO to its' guarantor (zero address means NO is self-guarantor)
     * @param guarantorClaimableEther - ether that guarantor can claim back if NO has changed guarantor with balance
     * @param validatorStatus - status of the validators in PDG
     */
    struct ERC7201Storage {
        mapping(address nodeOperator => NodeOperatorBalance balance) nodeOperatorBalance;
        mapping(address nodeOperator => address guarantor) nodeOperatorGuarantor;
        mapping(address guarantor => uint256 claimableEther) guarantorClaimableEther;
        mapping(bytes validatorPubkey => ValidatorStatus validatorStatus) validatorStatus;
    }

    uint128 public constant PREDEPOSIT_AMOUNT = 1 ether;

    /**
     * @notice Storage offset slot for ERC-7201 namespace
     *         The storage namespace is used to prevent upgrade collisions
     *         keccak256(abi.encode(uint256(keccak256("Lido.Vaults.PredepositGuarantee")) - 1)) & ~bytes32(uint256(0xff))
     */
    bytes32 private constant ERC7201_STORAGE_LOCATION =
        0xf66b5a365356c5798cc70e3ea6a236b181a826a69f730fc07cc548244bee5200;

    /**
     * @param _gIFirstValidator packed(general index + depth in tree, see GIndex.sol) GIndex of first validator in CL state tree
     * @param _gIFirstValidatorAfterChange packed GIndex of first validator after fork changes tree structure
     * @param _changeSlot slot of the fork that alters first validator GIndex
     * @dev if no fork changes are known,  _gIFirstValidatorAfterChange = _gIFirstValidator and _changeSlot = 0
     */
    constructor(
        GIndex _gIFirstValidator,
        GIndex _gIFirstValidatorAfterChange,
        uint64 _changeSlot
    ) CLProofVerifier(_gIFirstValidator, _gIFirstValidatorAfterChange, _changeSlot) {
        _disableInitializers();
    }

    function initialize(address _defaultAdmin) external initializer {
        if (_defaultAdmin == address(0)) revert ZeroArgument("_defaultAdmin");

        __AccessControlEnumerable_init();

        _grantRole(DEFAULT_ADMIN_ROLE, _defaultAdmin);
    }

    // * * * * * * * * * * * * * * * * * * * * * //
    // * * * Node Operator Accounting Logic* * * //
    // * * * * * * * * * * * * * * * * * * * * * //

    /**
     * @notice returns total & locked balances for the NO
     * @param _nodeOperator to withdraw from
     * @return balance object of the node operator
     */
    function nodeOperatorBalance(address _nodeOperator) external view returns (NodeOperatorBalance memory) {
        return _getStorage().nodeOperatorBalance[_nodeOperator];
    }

    /**
     * @notice returns the amount of ether that NO can lock for predeposit or withdraw
     * @param _nodeOperator to check unlocked balance for
     * @return unlocked amount
     */
    function unlockedBalance(address _nodeOperator) external view returns (uint256 unlocked) {
        NodeOperatorBalance storage balance = _getStorage().nodeOperatorBalance[_nodeOperator];
        unlocked = balance.total - balance.locked;
    }

    /**
     * @notice returns address of the guarantor for the NO
     * @param _nodeOperator to check guarantor for
     * @return address of guarantor for the NO
     * @dev will return _nodeOperator if NO has no external guarantor
     */
    function nodeOperatorGuarantor(address _nodeOperator) external view returns (address) {
        return _guarantorOf(_nodeOperator);
    }

    /**
     * @notice returns amount of ether refund that guarantor can claim
     * @param _guarantor address of the guarantor
     * @return amount of ether that guarantor can claim by calling `claimGuarantorRefund(amount)`
     */
    function claimableRefund(address _guarantor) external view returns (uint256) {
        return _getStorage().guarantorClaimableEther[_guarantor];
    }

    /**
     * @notice returns PDG status of the validator by pubkey
     * @param _validatorPubkey to check status for
     * @return struct of ValidatorStatus
     */
    function validatorStatus(bytes calldata _validatorPubkey) external view returns (ValidatorStatus memory) {
        return _getStorage().validatorStatus[_validatorPubkey];
    }

    /**
     * @notice tops up NO's balance with ether provided by a guarantor
     * @param _nodeOperator address
     */
    function topUpNodeOperatorBalance(address _nodeOperator) external payable whenResumed {
        _topUpNodeOperatorBalance(_nodeOperator);
    }

    /**
     * @notice withdraws unlocked NO's balance
     * @param _nodeOperator to withdraw from
     * @param _amount amount to withdraw
     * @param _recipient address to send the funds to
     * @dev only guarantor can withdraw
     */
    function withdrawNodeOperatorBalance(
        address _nodeOperator,
        uint256 _amount,
        address _recipient
    ) external onlyGuarantorOf(_nodeOperator) whenResumed {
        if (_amount == 0) revert ZeroArgument("amount");
        if (_amount % PREDEPOSIT_AMOUNT != 0) revert ValueNotMultipleOfPredepositAmount(_amount);
        if (_nodeOperator == address(0)) revert ZeroArgument("_nodeOperator");

        NodeOperatorBalance storage balance = _getStorage().nodeOperatorBalance[_nodeOperator];

        uint256 unlocked = balance.total - balance.locked;

        if (unlocked < _amount) revert NotEnoughUnlocked(unlocked, _amount);

        balance.total -= uint128(_amount);
        (bool success, ) = _recipient.call{value: _amount}("");
        if (!success) revert WithdrawalFailed();

        emit BalanceWithdrawn(_nodeOperator, _recipient, _amount);
    }

    /**
     * @notice changes guarantor for the NO and provides refund to guarantor if NO has balance
     * @param _newGuarantor address of the new guarantor
     * @dev reverts if a NO has non-zero locked balance
     * @dev refunded ether can be claimed by previous guarantor with `claimGuarantorRefund()`
     */
    function setNodeOperatorGuarantor(address _newGuarantor) external whenResumed {
        ERC7201Storage storage $ = _getStorage();
        NodeOperatorBalance storage balance = $.nodeOperatorBalance[msg.sender];

        address prevGuarantor = _guarantorOf(msg.sender);

        if (_newGuarantor == address(0)) revert ZeroArgument("_newGuarantor");

        if (prevGuarantor == _newGuarantor) revert SameGuarantor();

        if (balance.locked != 0) revert LockedIsNotZero(balance.locked);

        if (balance.total > 0) {
            uint256 refund = balance.total;
            balance.total = 0;

            $.guarantorClaimableEther[prevGuarantor] += refund;

            emit BalanceRefunded(msg.sender, _newGuarantor);
            emit GuarantorRefundAdded(prevGuarantor, msg.sender, refund);
        }

        $.nodeOperatorGuarantor[msg.sender] = _newGuarantor != msg.sender ? _newGuarantor : address(0);

        emit GuarantorSet(msg.sender, _newGuarantor, prevGuarantor);
    }

    /**
     * @notice claims refund for the previous guarantor of the NO
     * @param _recipient address to send the refund to
     * @return claimedEther amount of refund
     */
    function claimGuarantorRefund(address _recipient) external returns (uint256 claimedEther) {
        ERC7201Storage storage $ = _getStorage();

        claimedEther = $.guarantorClaimableEther[msg.sender];

        if (claimedEther == 0) revert NothingToRefund();

        $.guarantorClaimableEther[msg.sender] = 0;

        (bool success, ) = _recipient.call{value: claimedEther}("");

        if (!success) revert RefundFailed();

        emit GuarantorRefundClaimed(msg.sender, _recipient, claimedEther);
    }

    // * * * * * * * * * * * * * * * * * * * * //
    // * * * * * Deposit Operations  * * * * * //
    // * * * * * * * * * * * * * * * * * * * * //

    /**
     * @notice deposits NO's validators with PREDEPOSIT_AMOUNT ether from StakingVault and locks up NO's balance
     * @dev optionally accepts multiples of`PREDEPOSIT_AMOUNT` in `msg.value` to top up NO balance if NO is self-guarantor
     * @param _stakingVault to deposit validators to
     * @param _deposits StakingVault deposit struct that has amount as PREDEPOSIT_AMOUNT
     */
    function predeposit(
<<<<<<< HEAD
        IStakingVaultOwnable _stakingVault,
        IStakingVaultOwnable.Deposit[] calldata _deposits,
        BLS.DepositY[] calldata _depositsY
=======
        IStakingVault _stakingVault,
        IStakingVault.Deposit[] calldata _deposits
>>>>>>> e0ba958f
    ) external payable whenResumed {
        if (_deposits.length == 0) revert EmptyDeposits();

        address nodeOperator = _stakingVault.nodeOperator();
        if (msg.sender != nodeOperator) revert NotNodeOperator();

        if (msg.value != 0) {
            // check that node operator is self-guarantor is inside
            _topUpNodeOperatorBalance(nodeOperator);
        }

        bytes32 withdrawalCredentials = _stakingVault.withdrawalCredentials();

<<<<<<< HEAD
        // sanity check that vault returns correct WC
        if (address(_stakingVault) != _wcToAddress(withdrawalCredentials)) {
            revert StakingVaultWithdrawalCredentialsMismatch(
                address(_stakingVault),
                _wcToAddress(withdrawalCredentials)
            );
        }
=======
        // sanity check that vault returns valid WC
        _validateWC(_stakingVault, withdrawalCredentials);
>>>>>>> e0ba958f

        ERC7201Storage storage $ = _getStorage();
        NodeOperatorBalance storage balance = $.nodeOperatorBalance[nodeOperator];

        uint128 totalDepositAmount = PREDEPOSIT_AMOUNT * uint128(_deposits.length);
        uint128 unlocked = balance.total - balance.locked;

        if (unlocked < totalDepositAmount) revert NotEnoughUnlocked(unlocked, totalDepositAmount);

        for (uint256 i = 0; i < _deposits.length; i++) {
            IStakingVault.Deposit calldata _deposit = _deposits[i];

            BLS.verifyDepositMessage(_deposit, _depositsY[i], withdrawalCredentials);

            if ($.validatorStatus[_deposit.pubkey].stage != validatorStage.NONE) {
                revert ValidatorNotNew(_deposit.pubkey, $.validatorStatus[_deposit.pubkey].stage);
            }

            if (_deposit.amount != PREDEPOSIT_AMOUNT) revert PredepositAmountInvalid(_deposit.pubkey, _deposit.amount);

            $.validatorStatus[_deposit.pubkey] = ValidatorStatus({
                stage: validatorStage.PREDEPOSITED,
                stakingVault: _stakingVault,
                nodeOperator: nodeOperator
            });

            emit ValidatorPreDeposited(_deposit.pubkey, nodeOperator, address(_stakingVault), withdrawalCredentials);
        }

        balance.locked += totalDepositAmount;
        _stakingVault.depositToBeaconChain(_deposits);
    }

    // * * * * * Positive Proof Flow  * * * * * //

    /**
     * @notice permissionless method to prove correct Withdrawal Credentials for the validator on CL
     * @param _witness object containing validator pubkey, Merkle proof and timestamp for Beacon Block root child block
     * @dev will revert if proof is invalid or misformed
     */
    function proveValidatorWC(ValidatorWitness calldata _witness) public whenResumed {
        // WC will be sanity checked in `_processPositiveProof()`
        bytes32 withdrawalCredentials = _getStorage()
            .validatorStatus[_witness.pubkey]
            .stakingVault
            .withdrawalCredentials();

        _validatePubKeyWCProof(_witness, withdrawalCredentials);

        _processPositiveProof(_witness.pubkey, withdrawalCredentials);
    }

    /**
     * @notice deposits ether to proven validators from staking vault
     * @param _stakingVault address
     * @param _deposits array of StakingVault.Deposit structs
     * @dev only callable by Node Operator of this staking vault
     */
    function depositToBeaconChain(
        IStakingVault _stakingVault,
        IStakingVault.Deposit[] calldata _deposits
    ) public payable whenResumed {
        if (msg.sender != _stakingVault.nodeOperator()) {
            revert NotNodeOperator();
        }
        ERC7201Storage storage $ = _getStorage();

        for (uint256 i = 0; i < _deposits.length; i++) {
            IStakingVault.Deposit calldata _deposit = _deposits[i];

            ValidatorStatus storage validator = $.validatorStatus[_deposit.pubkey];

            if (validator.stage != validatorStage.PROVEN) {
                revert DepositToUnprovenValidator(_deposit.pubkey, $.validatorStatus[_deposit.pubkey].stage);
            }

            // sanity check because first check relies on external contract
            if (validator.nodeOperator != msg.sender) {
                revert NotNodeOperator();
            }

            if (validator.stakingVault != _stakingVault) {
                revert DepositToWrongVault(_deposit.pubkey, address(_stakingVault));
            }
        }

        _stakingVault.depositToBeaconChain(_deposits);
    }

    /**
     * @notice happy path shortcut for the node operator that allows:
     * - prove validators to unlock NO balance
     * - optionally top up NO balance
     * - trigger deposit to proven validators via vault
     * @param _witnesses array of ValidatorWitness structs to prove validators WCs
     * @param _deposits array of StakingVault.Deposit structs with deposit data for provided _stakingVault
     * @param _stakingVault address
     * @param _deposits array of StakingVault.Deposit structs
     * @dev proven validators and  staking vault + deposited validators don't have to match
     */
    function proveAndDeposit(
        ValidatorWitness[] calldata _witnesses,
        IStakingVault.Deposit[] calldata _deposits,
        IStakingVault _stakingVault
    ) external payable {
        for (uint256 i = 0; i < _witnesses.length; i++) {
            proveValidatorWC(_witnesses[i]);
        }

        depositToBeaconChain(_stakingVault, _deposits);
    }

    /**
     * @notice shortcut if validator already has valid WC setup
     * @param _witness  ValidatorWitness struct proving validator WC belong to staking vault
     * @param _stakingVault address
     * @dev only callable by staking vault owner & only if validator stage is NONE
     */
    function proveUnknownValidator(
        ValidatorWitness calldata _witness,
        IStakingVault _stakingVault
    ) external whenResumed {
        if (_stakingVault.owner() != msg.sender) revert NotStakingVaultOwner();

        ERC7201Storage storage $ = _getStorage();

        if ($.validatorStatus[_witness.pubkey].stage != validatorStage.NONE) {
            revert ValidatorNotNew(_witness.pubkey, $.validatorStatus[_witness.pubkey].stage);
        }

        bytes32 withdrawalCredentials = _stakingVault.withdrawalCredentials();

        // sanity check that vault returns valid WC
        _validateWC(_stakingVault, withdrawalCredentials);

        _validatePubKeyWCProof(_witness, withdrawalCredentials);

        $.validatorStatus[_witness.pubkey] = ValidatorStatus({
            stage: validatorStage.PROVEN,
            stakingVault: _stakingVault,
            nodeOperator: _stakingVault.nodeOperator()
        });

        emit ValidatorProven(
            _witness.pubkey,
            $.validatorStatus[_witness.pubkey].nodeOperator,
            address(_stakingVault),
            withdrawalCredentials
        );
    }

    // * * * * * Negative Proof Flow  * * * * * //

    /**
     * @notice permissionless method to prove incorrect Withdrawal Credentials for the validator on CL
     * @param _witness object containing validator pubkey, Merkle proof and timestamp for Beacon Block root child block
     * @param _invalidWithdrawalCredentials with which validator was deposited before PDG's predeposit
     * @dev will revert if proof is invalid, validator is not predeposited or withdrawal credentials belong to correct vault
     * @dev validator WC versions mismatch (e.g v1 vs v2) wil be treated as invalid WC
     */
    function proveInvalidValidatorWC(
        ValidatorWitness calldata _witness,
        bytes32 _invalidWithdrawalCredentials
    ) public whenResumed {
        _validatePubKeyWCProof(_witness, _invalidWithdrawalCredentials);

        // validator state and WC incorrectness are enforced inside
        _processNegativeProof(_witness.pubkey, _invalidWithdrawalCredentials);
    }

    /**
     * @notice returns locked ether to the staking vault owner if validator's WC were proven invalid and
     * @param _validatorPubkey to take locked PREDEPOSIT_AMOUNT ether from
     * @param _recipient address to transfer PREDEPOSIT_AMOUNT ether to
     * @dev can only be called by owner of vault that had deposited to disproven validator
     */
    function compensateDisprovenPredeposit(
        bytes calldata _validatorPubkey,
        address _recipient
    ) public whenResumed returns (uint256) {
        ValidatorStatus storage validator = _getStorage().validatorStatus[_validatorPubkey];

        IStakingVault stakingVault = validator.stakingVault;
        address nodeOperator = validator.nodeOperator;

        if (_recipient == address(0)) revert ZeroArgument("_recipient");
        if (_recipient == address(stakingVault)) revert CompensateToVaultNotAllowed();
        if (msg.sender != stakingVault.owner()) revert NotStakingVaultOwner();
        if (validator.stage != validatorStage.DISPROVEN) revert ValidatorNotDisproven(validator.stage);

        validator.stage = validatorStage.COMPENSATED;

        // reduces total&locked NO deposit
        NodeOperatorBalance storage balance = _getStorage().nodeOperatorBalance[nodeOperator];
        balance.total -= PREDEPOSIT_AMOUNT;
        balance.locked -= PREDEPOSIT_AMOUNT;

        (bool success, ) = _recipient.call{value: PREDEPOSIT_AMOUNT}("");
        if (!success) revert CompensateFailed();

        emit BalanceCompensated(nodeOperator, _recipient, balance.total, balance.locked);
        emit ValidatorCompensated(_validatorPubkey, nodeOperator, address(stakingVault), _recipient);
        return PREDEPOSIT_AMOUNT;
    }

    // * * * * * * * * * * * * * * * * * * * * //
    // * * * * * Internal Functions * * * * *  //
    // * * * * * * * * * * * * * * * * * * * * //

    function _processPositiveProof(bytes calldata _pubkey, bytes32 _withdrawalCredentials) internal {
        ERC7201Storage storage $ = _getStorage();
        ValidatorStatus storage validator = $.validatorStatus[_pubkey];

        if (validator.stage != validatorStage.PREDEPOSITED) {
            revert ValidatorNotPreDeposited(_pubkey, validator.stage);
        }

        // sanity check that vault returns valid WC
        _validateWC(validator.stakingVault, _withdrawalCredentials);

        validator.stage = validatorStage.PROVEN;
        NodeOperatorBalance storage balance = $.nodeOperatorBalance[validator.nodeOperator];
        balance.locked -= PREDEPOSIT_AMOUNT;

        emit BalanceUnlocked(validator.nodeOperator, balance.total, balance.locked);
        emit ValidatorProven(_pubkey, validator.nodeOperator, address(validator.stakingVault), _withdrawalCredentials);
    }

    function _processNegativeProof(bytes calldata _pubkey, bytes32 _invalidWithdrawalCredentials) internal {
        ERC7201Storage storage $ = _getStorage();
        ValidatorStatus storage validator = $.validatorStatus[_pubkey];

        if (validator.stage != validatorStage.PREDEPOSITED) {
            revert ValidatorNotPreDeposited(_pubkey, validator.stage);
        }

        bytes32 vaultWithdrawalCredentials = validator.stakingVault.withdrawalCredentials();

        // sanity check that vault returns valid WC
        _validateWC(validator.stakingVault, vaultWithdrawalCredentials);

        // this check enforces full WC(version + address) equality
        if (_invalidWithdrawalCredentials == vaultWithdrawalCredentials) {
            revert WithdrawalCredentialsMatch();
        }

        // freed ether only will returned to owner of the vault with this validator
        validator.stage = validatorStage.DISPROVEN;

        emit ValidatorDisproven(
            _pubkey,
            validator.nodeOperator,
            address(validator.stakingVault),
            _invalidWithdrawalCredentials
        );
    }

    function _topUpNodeOperatorBalance(address _nodeOperator) internal onlyGuarantorOf(_nodeOperator) {
        if (msg.value == 0) revert ZeroArgument("msg.value");
        if (msg.value % PREDEPOSIT_AMOUNT != 0) revert ValueNotMultipleOfPredepositAmount(msg.value);
        if (_nodeOperator == address(0)) revert ZeroArgument("_nodeOperator");

        _getStorage().nodeOperatorBalance[_nodeOperator].total += uint128(msg.value);

        emit BalanceToppedUp(_nodeOperator, msg.sender, msg.value);
    }

    /// @notice returns guarantor of the NO
    /// @dev if guarantor is not set, returns NO address
    function _guarantorOf(address _nodeOperator) internal view returns (address) {
        address stored = _getStorage().nodeOperatorGuarantor[_nodeOperator];
        return stored == address(0) ? _nodeOperator : stored;
    }

    /// @notice enforces that only NO's guarantor can call the function
    modifier onlyGuarantorOf(address _nodeOperator) {
        if (_guarantorOf(_nodeOperator) != msg.sender) {
            revert NotGuarantor();
        }
        _;
    }

    /// @notice validates that WC belong to the vault
    function _validateWC(IStakingVault _stakingVault, bytes32 _withdrawalCredentials) internal pure {
        uint8 version = uint8(_withdrawalCredentials[0]);
        address wcAddress = address(uint160(uint256(_withdrawalCredentials)));

        if (version < 1) {
            revert WithdrawalCredentialsInvalidVersion(version);
        }

        if (address(_stakingVault) != wcAddress) {
            revert WithdrawalCredentialsMismatch(address(_stakingVault), wcAddress);
        }
    }

    function _getStorage() private pure returns (ERC7201Storage storage $) {
        assembly {
            $.slot := ERC7201_STORAGE_LOCATION
        }
    }

    // * * * * * Events  * * * * * //

    /// NO balance change events

    event BalanceToppedUp(address indexed nodeOperator, address indexed sender, uint256 amount);
    event BalanceWithdrawn(address indexed nodeOperator, address indexed recipient, uint256 amount);
    event BalanceLocked(address indexed nodeOperator, uint128 total, uint128 locked);
    event BalanceUnlocked(address indexed nodeOperator, uint128 total, uint128 locked);
    event BalanceCompensated(address indexed nodeOperator, address indexed to, uint128 total, uint128 locked);
    event BalanceRefunded(address indexed nodeOperator, address indexed to);

    /// NO Guarantor events

    event GuarantorSet(address indexed nodeOperator, address indexed newGuarantor, address indexed prevGuarantor);
    event GuarantorRefundAdded(address indexed guarantor, address indexed nodeOperator, uint256 amount);
    event GuarantorRefundClaimed(address indexed guarantor, address indexed recipient, uint256 amount);

    /// Validator lifecycle events

    event ValidatorPreDeposited(
        bytes indexed validatorPubkey,
        address indexed nodeOperator,
        address indexed stakingVault,
        bytes32 withdrawalCredentials
    );

    event ValidatorProven(
        bytes indexed validatorPubkey,
        address indexed nodeOperator,
        address indexed stakingVault,
        bytes32 withdrawalCredentials
    );
    event ValidatorDisproven(
        bytes indexed validatorPubkey,
        address indexed nodeOperator,
        address indexed stakingVault,
        bytes32 invalidWithdrawalCredentials
    );
    event ValidatorCompensated(
        bytes indexed validatorPubkey,
        address indexed nodeOperator,
        address indexed stakingVault,
        address recipient
    );

    // * * * * * Errors  * * * * * //

    // node operator accounting
    error LockedIsNotZero(uint256 locked);
    error ValueNotMultipleOfPredepositAmount(uint256 value);
    error NothingToRefund();
    error WithdrawalFailed();
    error SameGuarantor();
    error RefundFailed();

    // predeposit errors
    error EmptyDeposits();
    error PredepositAmountInvalid(bytes validatorPubkey, uint256 depositAmount);
    error ValidatorNotNew(bytes validatorPubkey, validatorStage stage);
    error NotEnoughUnlocked(uint256 unlocked, uint256 amount);
    error WithdrawalCredentialsMismatch(address stakingVault, address withdrawalCredentialsAddress);

    // depositing errors
    error DepositToUnprovenValidator(bytes validatorPubkey, validatorStage stage);
    error DepositToWrongVault(bytes validatorPubkey, address stakingVault);

    // prove
    error ValidatorNotPreDeposited(bytes validatorPubkey, validatorStage stage);
    error WithdrawalCredentialsMatch();
    error WithdrawalCredentialsInvalidVersion(uint8 version);

    // compensate
    error ValidatorNotDisproven(validatorStage stage);
    error CompensateFailed();
    error CompensateToVaultNotAllowed();

    // auth
    error NotStakingVaultOwner();
    error NotGuarantor();
    error NotNodeOperator();

    // general
    error ZeroArgument(string argument);
}<|MERGE_RESOLUTION|>--- conflicted
+++ resolved
@@ -5,11 +5,7 @@
 pragma solidity 0.8.25;
 
 import {GIndex} from "contracts/0.8.25/lib/GIndex.sol";
-<<<<<<< HEAD
 import {BLS} from "contracts/0.8.25/lib/BLS.sol";
-import {BeaconBlockHeader} from "contracts/0.8.25/lib/SSZ.sol";
-=======
->>>>>>> e0ba958f
 import {PausableUntilWithRoles} from "contracts/0.8.25/utils/PausableUntilWithRoles.sol";
 
 import {CLProofVerifier} from "./CLProofVerifier.sol";
@@ -282,14 +278,9 @@
      * @param _deposits StakingVault deposit struct that has amount as PREDEPOSIT_AMOUNT
      */
     function predeposit(
-<<<<<<< HEAD
-        IStakingVaultOwnable _stakingVault,
-        IStakingVaultOwnable.Deposit[] calldata _deposits,
+        IStakingVault _stakingVault,
+        IStakingVault.Deposit[] calldata _deposits,
         BLS.DepositY[] calldata _depositsY
-=======
-        IStakingVault _stakingVault,
-        IStakingVault.Deposit[] calldata _deposits
->>>>>>> e0ba958f
     ) external payable whenResumed {
         if (_deposits.length == 0) revert EmptyDeposits();
 
@@ -303,18 +294,8 @@
 
         bytes32 withdrawalCredentials = _stakingVault.withdrawalCredentials();
 
-<<<<<<< HEAD
-        // sanity check that vault returns correct WC
-        if (address(_stakingVault) != _wcToAddress(withdrawalCredentials)) {
-            revert StakingVaultWithdrawalCredentialsMismatch(
-                address(_stakingVault),
-                _wcToAddress(withdrawalCredentials)
-            );
-        }
-=======
         // sanity check that vault returns valid WC
         _validateWC(_stakingVault, withdrawalCredentials);
->>>>>>> e0ba958f
 
         ERC7201Storage storage $ = _getStorage();
         NodeOperatorBalance storage balance = $.nodeOperatorBalance[nodeOperator];
