--- conflicted
+++ resolved
@@ -6,11 +6,7 @@
 
 import {OwnableUpgradeable} from "contracts/openzeppelin/5.0.2/upgradeable/access/OwnableUpgradeable.sol";
 import {SafeCast} from "@openzeppelin/contracts-v5.0.2/utils/math/SafeCast.sol";
-<<<<<<< HEAD
-import {IERC20} from "@openzeppelin/contracts-v5.0.2/token/ERC20/IERC20.sol";
 import {ERC1967Utils} from "@openzeppelin/contracts-v5.0.2/proxy/ERC1967/ERC1967Utils.sol";
-=======
->>>>>>> f2dbc870
 import {VaultHub} from "./VaultHub.sol";
 import {IReportReceiver} from "./interfaces/IReportReceiver.sol";
 import {IStakingVault} from "./interfaces/IStakingVault.sol";
@@ -33,16 +29,10 @@
     uint256 private constant _version = 1;
     address private immutable _SELF;
     VaultHub public immutable vaultHub;
-<<<<<<< HEAD
 
     /// keccak256(abi.encode(uint256(keccak256("StakingVault.Vault")) - 1)) & ~bytes32(uint256(0xff));
     bytes32 private constant VAULT_STORAGE_LOCATION =
         0xe1d42fabaca5dacba3545b34709222773cbdae322fef5b060e1d691bf0169000;
-=======
-    Report public latestReport;
-    uint256 public locked;
-    int256 public inOutDelta;
->>>>>>> f2dbc870
 
     constructor(
         address _vaultHub,
