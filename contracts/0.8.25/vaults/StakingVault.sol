--- conflicted
+++ resolved
@@ -41,15 +41,11 @@
  *   - `rebalance()`
  *   - `pauseBeaconChainDeposits()`
  *   - `resumeBeaconChainDeposits()`
-<<<<<<< HEAD
  *   - `setDepositor()`
  * - Deposit Guardian:
-=======
+ *   - `depositToBeaconChain()`
+ * - Operator:
  *   - `requestValidatorExit()`
- *   - `triggerValidatorWithdrawal()`
- * - Operator:
->>>>>>> cac27de2
- *   - `depositToBeaconChain()`
  *   - `triggerValidatorWithdrawal()`
  * - VaultHub:
  *   - `lock()`
@@ -145,18 +141,14 @@
      * @param _nodeOperator Address of the node operator
      * @param - Additional initialization parameters
      */
-<<<<<<< HEAD
     function initialize(
         address _owner,
         address _nodeOperator,
         address _depositor,
         bytes calldata /* _params */
     ) external initializer {
-=======
-    function initialize(address _owner, address _nodeOperator, bytes calldata /* _params */) external initializer {
         if (_nodeOperator == address(0)) revert ZeroArgument("_nodeOperator");
 
->>>>>>> cac27de2
         __Ownable_init(_owner);
         _getStorage().nodeOperator = _nodeOperator;
         _getStorage().depositor = _depositor;
@@ -253,7 +245,6 @@
     }
 
     /**
-<<<<<<< HEAD
      * @notice Returns the address of the depositor
      *         Trusted party responsible for securely depositing validators to the beacon chain.
      *         In the context of this contract, the depositor performs deposits through `depositToBeaconChain()`.
@@ -266,17 +257,6 @@
     }
 
     /**
-     * @notice Returns the 0x01-type withdrawal credentials for the validators deposited from this `StakingVault`
-     *         All CL rewards are sent to this contract. Only 0x01-type withdrawal credentials are supported for now.
-     * @return Withdrawal credentials as bytes32
-     */
-    function withdrawalCredentials() public view returns (bytes32) {
-        return bytes32((0x01 << 248) + uint160(address(this)));
-    }
-
-    /**
-=======
->>>>>>> cac27de2
      * @notice Accepts direct ether transfers
      *         Ether received through direct transfers is not accounted for in `inOutDelta`
      */
@@ -318,57 +298,9 @@
         (bool success, ) = _recipient.call{value: _ether}("");
         if (!success) revert TransferFailed(_recipient, _ether);
 
-<<<<<<< HEAD
+        if (valuation() < $.locked) revert ValuationBelowLockedAmount();
+
         emit Withdrawn(msg.sender, _recipient, _ether);
-    }
-
-    /**
-     * @notice Performs a deposit to the beacon chain deposit contract
-     * @param _deposits Array of deposit structs
-     * @dev Includes a check to ensure StakingVault is balanced before making deposits
-     */
-    function depositToBeaconChain(Deposit[] calldata _deposits) external {
-        if (_deposits.length == 0) revert ZeroArgument("_deposits");
-        if (!isBalanced()) revert Unbalanced();
-
-        ERC7201Storage storage $ = _getStorage();
-        if ($.beaconChainDepositsPaused) revert BeaconChainDepositsArePaused();
-        if (msg.sender != $.depositor) revert NotAuthorized("depositToBeaconChain", msg.sender);
-
-        uint256 numberOfDeposits = _deposits.length;
-
-        uint256 totalAmount = 0;
-
-        for (uint256 i = 0; i < numberOfDeposits; i++) {
-            Deposit calldata deposit = _deposits[i];
-
-            //TODO: check BLS signature
-
-            BEACON_CHAIN_DEPOSIT_CONTRACT.deposit{value: deposit.amount}(
-                deposit.pubkey,
-                bytes.concat(withdrawalCredentials()),
-                deposit.signature,
-                deposit.depositDataRoot
-            );
-
-            totalAmount += deposit.amount;
-        }
-
-        emit DepositedToBeaconChain(msg.sender, numberOfDeposits, totalAmount);
-    }
-
-    /**
-     * @notice Requests validator exit from the beacon chain
-     * @param _pubkeys Concatenated validator public keys
-     * @dev Signals the node operator to eject the specified validators from the beacon chain
-     */
-    function requestValidatorExit(bytes calldata _pubkeys) external onlyOwner {
-        emit ValidatorsExitRequest(msg.sender, _pubkeys);
-=======
-        if (valuation() < $.locked) revert ValuationBelowLockedAmount();
-
-        emit Withdrawn(msg.sender, _recipient, _ether);
->>>>>>> cac27de2
     }
 
     /**
@@ -430,32 +362,6 @@
     }
 
     /**
-<<<<<<< HEAD
-     * @notice Sets the depositor
-     * @param _depositor The address of the deposit guardian
-     * @dev It can only be changed when vault is not connected to the VaultHub
-     *
-     */
-    function setDepositor(address _depositor) external onlyOwner {
-        if (_depositor == address(0)) revert ZeroArgument("_depositor");
-
-        if (_depositor == _getStorage().depositor) {
-            revert DepositorAlreadySet();
-        }
-
-        VaultHub.VaultSocket memory socket = VaultHub(VAULT_HUB).vaultSocket(address(this));
-
-        if (socket.vault == address(this) && !socket.isDisconnected) {
-            revert DepositorCannotChangeWhenConnected();
-        }
-
-        ERC7201Storage storage $ = _getStorage();
-        address oldDepositor = $.depositor;
-
-        $.depositor = _depositor;
-
-        emit DepositorSet(oldDepositor, _depositor);
-=======
      * @notice Returns the 0x02-type withdrawal credentials for the validators deposited from this `StakingVault`
      *         All consensus layer rewards are sent to this contract. Only 0x02-type withdrawal credentials are supported
      */
@@ -509,22 +415,26 @@
         if (_deposits.length == 0) revert ZeroArgument("_deposits");
 
         ERC7201Storage storage $ = _getStorage();
-
-        if (msg.sender != $.nodeOperator) revert NotAuthorized("depositToBeaconChain", msg.sender);
         if ($.beaconChainDepositsPaused) revert BeaconChainDepositsArePaused();
+        if (msg.sender != $.depositor) revert NotAuthorized("depositToBeaconChain", msg.sender);
         if (valuation() < $.locked) revert ValuationBelowLockedAmount();
 
+        uint256 numberOfDeposits = _deposits.length;
         uint256 totalAmount = 0;
-        uint256 numberOfDeposits = _deposits.length;
         bytes memory withdrawalCredentials_ = bytes.concat(withdrawalCredentials());
+
         for (uint256 i = 0; i < numberOfDeposits; i++) {
-            IStakingVault.Deposit calldata deposit = _deposits[i];
+            Deposit calldata deposit = _deposits[i];
+
+            //TODO: check BLS signature
+
             DEPOSIT_CONTRACT.deposit{value: deposit.amount}(
                 deposit.pubkey,
                 withdrawalCredentials_,
                 deposit.signature,
                 deposit.depositDataRoot
             );
+
             totalAmount += deposit.amount;
         }
 
@@ -614,54 +524,30 @@
     }
 
     /**
-     * @notice Computes the deposit data root for a validator deposit
-     * @param _pubkey Validator public key, 48 bytes
-     * @param _withdrawalCredentials Withdrawal credentials, 32 bytes
-     * @param _signature Signature of the deposit, 96 bytes
-     * @param _amount Amount of ether to deposit, in wei
-     * @return Deposit data root as bytes32
-     * @dev This function computes the deposit data root according to the deposit contract's specification.
-     *      The deposit data root is check upon deposit to the deposit contract as a protection against malformed deposit data.
-     *      See more: https://etherscan.io/address/0x00000000219ab540356cbb839cbe05303d7705fa#code
-     */
-    function computeDepositDataRoot(
-        bytes calldata _pubkey,
-        bytes calldata _withdrawalCredentials,
-        bytes calldata _signature,
-        uint256 _amount
-    ) external pure returns (bytes32) {
-        // Step 1. Convert the deposit amount in wei to gwei in 64-bit bytes
-        bytes memory amountBE64 = abi.encodePacked(uint64(_amount / 1 gwei));
-
-        // Step 2. Convert the amount to little-endian format by flipping the bytes 🧠
-        bytes memory amountLE64 = new bytes(8);
-        amountLE64[0] = amountBE64[7];
-        amountLE64[1] = amountBE64[6];
-        amountLE64[2] = amountBE64[5];
-        amountLE64[3] = amountBE64[4];
-        amountLE64[4] = amountBE64[3];
-        amountLE64[5] = amountBE64[2];
-        amountLE64[6] = amountBE64[1];
-        amountLE64[7] = amountBE64[0];
-
-        // Step 3. Compute the root of the pubkey
-        bytes32 pubkeyRoot = sha256(abi.encodePacked(_pubkey, bytes16(0)));
-
-        // Step 4. Compute the root of the signature
-        bytes32 sigSlice1Root = sha256(abi.encodePacked(_signature[0 : 64]));
-        bytes32 sigSlice2Root = sha256(abi.encodePacked(_signature[64 :], bytes32(0)));
-        bytes32 signatureRoot = sha256(abi.encodePacked(sigSlice1Root, sigSlice2Root));
-
-        // Step 5. Compute the root-toot-toorootoo of the deposit data
-        bytes32 depositDataRoot = sha256(
-            abi.encodePacked(
-                sha256(abi.encodePacked(pubkeyRoot, _withdrawalCredentials)),
-                sha256(abi.encodePacked(amountLE64, bytes24(0), signatureRoot))
-            )
-        );
-
-        return depositDataRoot;
->>>>>>> cac27de2
+     * @notice Sets the depositor
+     * @param _depositor The address of the deposit guardian
+     * @dev It can only be changed when vault is not connected to the VaultHub
+     *
+     */
+    function setDepositor(address _depositor) external onlyOwner {
+        if (_depositor == address(0)) revert ZeroArgument("_depositor");
+
+        if (_depositor == _getStorage().depositor) {
+            revert DepositorAlreadySet();
+        }
+
+        VaultHub.VaultSocket memory socket = VaultHub(VAULT_HUB).vaultSocket(address(this));
+
+        if (socket.vault == address(this) && !socket.pendingDisconnect) {
+            revert DepositorCannotChangeWhenConnected();
+        }
+
+        ERC7201Storage storage $ = _getStorage();
+        address oldDepositor = $.depositor;
+
+        $.depositor = _depositor;
+
+        emit DepositorSet(oldDepositor, _depositor);
     }
 
     function _getStorage() private pure returns (ERC7201Storage storage $) {
@@ -719,13 +605,13 @@
     event BeaconChainDepositsResumed();
 
     /**
-<<<<<<< HEAD
      * @notice Emitted when the deposit guardian is set
      * @param oldDepositor The address of the old deposit guardian
      * @param newDepositor The address of the new deposit guardian
      */
     event DepositorSet(address oldDepositor, address newDepositor);
-=======
+
+    /**
      * @notice Emitted when ether is deposited to `DepositContract`.
      * @param _sender Address that initiated the deposit.
      * @param _deposits Number of validator deposits made.
@@ -751,7 +637,6 @@
      * @param _excess Amount of excess fee refunded to recipient
      */
     event ValidatorWithdrawalTriggered(address indexed _sender, bytes _pubkeys, uint64[] _amounts, address _refundRecipient, uint256 _excess);
->>>>>>> cac27de2
 
     /**
      * @notice Thrown when an invalid zero value is passed
@@ -832,7 +717,6 @@
     error BeaconChainDepositsArePaused();
 
     /**
-<<<<<<< HEAD
      * @notice Thrown when trying to update depositor for connected vault
      */
     error DepositorCannotChangeWhenConnected();
@@ -841,7 +725,8 @@
      * @notice Thrown when trying to update depositor for connected vault
      */
     error DepositorAlreadySet();
-=======
+
+    /**
      * @notice Thrown when the length of the validator public keys is invalid
      */
     error InvalidPubkeysLength();
@@ -869,5 +754,4 @@
      * @notice Thrown when partial withdrawals are not allowed when valuation is below locked
      */
     error PartialWithdrawalNotAllowed();
->>>>>>> cac27de2
 }