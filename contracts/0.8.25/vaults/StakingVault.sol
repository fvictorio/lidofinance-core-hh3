// SPDX-FileCopyrightText: 2025 Lido <info@lido.fi>
// SPDX-License-Identifier: GPL-3.0

// See contracts/COMPILERS.md
pragma solidity 0.8.25;

import {OwnableUpgradeable} from "contracts/openzeppelin/5.2/upgradeable/access/OwnableUpgradeable.sol";
import {TriggerableWithdrawals} from "contracts/common/lib/TriggerableWithdrawals.sol";

import {VaultHub} from "./VaultHub.sol";
import {PinnedBeaconUtils} from "./lib/PinnedBeaconUtils.sol";

import {IDepositContract} from "../interfaces/IDepositContract.sol";
import {IStakingVault, StakingVaultDeposit} from "./interfaces/IStakingVault.sol";

/**
 * @title StakingVault
 * @author Lido
 * @notice
 *
 * StakingVault is a private staking pool that enables staking with a designated node operator.
 * Each StakingVault includes an accounting system that tracks its valuation via reports.
 *
 * The StakingVault can be used as a backing for minting new stETH through integration with the VaultHub.
 * When minting stETH backed by the StakingVault, the VaultHub designates a portion of the StakingVault's
 * valuation as locked, which cannot be withdrawn by the owner. This locked portion represents the
 * backing for the minted stETH.
 *
 * If the locked amount exceeds the StakingVault's current valuation, the VaultHub has the ability to
 * rebalance the StakingVault. This rebalancing process involves withdrawing a portion of the staked amount
 * and adjusting the locked amount to align with the current valuation.
 *
 * The owner may proactively maintain the vault's backing ratio by either:
 * - Voluntarily rebalancing the StakingVault at any time
 * - Adding more ether to increase the valuation
 * - Triggering validator withdrawals to increase the valuation
 *
 * Access
 * - Owner:
 *   - `fund()`
 *   - `withdraw()`
 *   - `rebalance()`
 *   - `pauseBeaconChainDeposits()`
 *   - `resumeBeaconChainDeposits()`
 *   - `requestValidatorExit()`
 *   - `triggerValidatorWithdrawal()`
 *   - `authorizeLidoVaultHub()`
 *   - `ossifyStakingVault()`
 *   - `setDepositor()`
 *   - `resetLocked()`
 * - Operator:
 *   - `triggerValidatorWithdrawal()`
 * - Depositor:
 *   - `depositToBeaconChain()`
 * - VaultHub:
 *   - `lock()`
 *   - `report()`
 *   - `rebalance()`
 *   - `triggerValidatorWithdrawal()`
 *   - `deauthorizeLidoVaultHub()`
 * - Anyone:
 *   - Can send ETH directly to the vault (treated as rewards)
 *
 * PinnedBeaconProxy
 * The contract is designed as an extended beacon proxy implementation, allowing individual StakingVault instances
 * to be ossified (pinned) to prevent future upgrades. The implementation is petrified (non-initializable)
 * and contains immutable references to the beacon chain deposit contract.
 *
 */
contract StakingVault is IStakingVault, OwnableUpgradeable {
    /**
     * @notice ERC-7201 storage namespace for the vault
     * @dev ERC-7201 namespace is used to prevent upgrade collisions
     * @custom:report Latest report containing valuation and inOutDelta
     * @custom:locked Amount of ether locked on StakingVault by VaultHub and cannot be withdrawn by owner
     * @custom:inOutDelta Net difference between ether funded and withdrawn from StakingVault
     * @custom:nodeOperator Address of the node operator
     * @custom:depositor Address of the depositor
     * @custom:vaultHubAuthorized Whether the vaultHub is authorized at the vault
     * @custom:beaconChainDepositsPaused Whether beacon deposits are paused by the vault owner
     */
    struct ERC7201Storage {
        Report report;
        uint128 locked;
        int128 inOutDelta;
        address nodeOperator;
        address depositor;
        bool vaultHubAuthorized;
        bool beaconChainDepositsPaused;
    }

    /**
     * @notice Version of the contract on the implementation
     *         The implementation is petrified to this version
     */
    uint64 private constant _VERSION = 1;

    /**
     * @notice Address of `VaultHub`
     *         Set immutably in the constructor to avoid storage costs
     */
    VaultHub private immutable VAULT_HUB;

    /**
     * @notice Address of `BeaconChainDepositContract`
     *         Set immutably in the constructor to avoid storage costs
     */
    IDepositContract public immutable DEPOSIT_CONTRACT;

    /**
     * @notice The type of withdrawal credentials for the validators deposited from this `StakingVault`.
     */
    uint256 private constant WC_0X02_PREFIX = 0x02 << 248;

    /**
     * @notice The length of the public key in bytes
     */
    uint256 public constant PUBLIC_KEY_LENGTH = 48;

    /**
     * @notice Storage offset slot for ERC-7201 namespace
     *         The storage namespace is used to prevent upgrade collisions
     *         `keccak256(abi.encode(uint256(keccak256("Lido.Vaults.StakingVault")) - 1)) & ~bytes32(uint256(0xff))`
     */
    bytes32 private constant ERC7201_STORAGE_LOCATION =
        0x2ec50241a851d8d3fea472e7057288d4603f7a7f78e6d18a9c12cad84552b100;

    /**
     * @notice Constructs the implementation of `StakingVault`
     * @param _vaultHub Address of `VaultHub`
     * @param _beaconChainDepositContract Address of `BeaconChainDepositContract`
     * @dev Fixes `VaultHub` and `BeaconChainDepositContract` addresses in the bytecode of the implementation
     */
    constructor(address _vaultHub, address _beaconChainDepositContract) {
        if (_vaultHub == address(0)) revert ZeroArgument("_vaultHub");
        if (_beaconChainDepositContract == address(0)) revert ZeroArgument("_beaconChainDepositContract");

        VAULT_HUB = VaultHub(_vaultHub);
        DEPOSIT_CONTRACT = IDepositContract(_beaconChainDepositContract);

        // Prevents reinitialization of the implementation
        _disableInitializers();
    }

    /**
     * @notice Initializes `StakingVault` with an owner, node operator, and optional parameters
     * @param _owner Address that will own the vault
     * @param _nodeOperator Address of the node operator
     * @param _depositor Address of the depositor. If zero address, _nodeOperator will be used
     * @param - Additional initialization parameters
     */
    function initialize(
        address _owner,
        address _nodeOperator,
        address _depositor,
        bytes calldata /* _params */
    ) external initializer {
        if (_nodeOperator == address(0)) revert ZeroArgument("_nodeOperator");

        __Ownable_init(_owner);

        ERC7201Storage storage $ = _getStorage();
        // NOTE: Do we need to refresh report here?
        $.report.timestamp = uint64(block.timestamp);
        $.nodeOperator = _nodeOperator;
        $.depositor = _depositor == address(0) ? _nodeOperator : _depositor;

        emit NodeOperatorSet(_nodeOperator);
        emit DepositorSet(_depositor);

    }

    /**
     * @notice Returns the highest version that has been initialized as uint64
     */
    function getInitializedVersion() external view returns (uint64) {
        return _getInitializedVersion();
    }

    /**
     * @notice Returns the version of the contract as uint64
     */
    function version() external pure returns (uint64) {
        return _VERSION;
    }

    /**
     * @notice returns owner of the contract
     * @dev fixes solidity interface inference
     */
    function owner() public view override(IStakingVault, OwnableUpgradeable) returns (address) {
        return OwnableUpgradeable.owner();
    }

    // * * * * * * * * * * * * * * * * * * * *  //
    // * * * STAKING VAULT BUSINESS LOGIC * * * //
    // * * * * * * * * * * * * * * * * * * * *  //

    /**
     * @notice Returns the address of `VaultHub`
     */
    function vaultHub() external view returns (address) {
        return address(VAULT_HUB);
    }

    /**
     * @notice Authorizes the `VaultHub` at the vault
     * @dev Can only be called by the owner
     * @dev Reverts if vaultHub is already authorized
     * @dev Reverts if vault is ossified
     * @dev Reverts if the depositor is not the Lido Predeposit Guarantee
     */
    function authorizeLidoVaultHub() external onlyOwner {
        ERC7201Storage storage $ = _getStorage();
        if ($.vaultHubAuthorized) revert VaultHubAuthorized();
        if (isOssified()) revert VaultIsOssified();

        address lidoPredepositGuarantee = VaultHub(VAULT_HUB).LIDO_LOCATOR().predepositGuarantee();
        if ($.depositor != lidoPredepositGuarantee) revert InvalidDepositor($.depositor);

        $.vaultHubAuthorized = true;

        emit VaultHubAuthorizedSet(true);
    }

    /**
     * @notice Deauthorizes the `VaultHub` from the vault
     * @dev Can only be called by the VaultHub
     * @dev Reverts if vaultHub is already deauthorized
     */
    function deauthorizeLidoVaultHub() external {
        if (msg.sender != address(VAULT_HUB)) revert NotAuthorized("deauthorizeLidoVaultHub", msg.sender);
        ERC7201Storage storage $ = _getStorage();
        if (!$.vaultHubAuthorized) revert VaultHubNotAuthorized();

        $.vaultHubAuthorized = false;

        emit VaultHubAuthorizedSet(false);
    }

    /**
     * @notice Ossifies the current implementation. WARNING: This operation is irreversible,
     *         once ossified, the vault cannot be upgraded or attached to VaultHub.
     * @dev Can only be called by the owner.
     *      Pins the current vault implementation to prevent further upgrades.
     *      Emits an event `PinnedImplementationUpdated` with the current implementation address.
     * @dev Reverts if already ossified.
     * @dev Reverts if vaultHub is authorized at the vault
     */
    function ossifyStakingVault() external onlyOwner {
        ERC7201Storage storage $ = _getStorage();
        if ($.vaultHubAuthorized) revert VaultHubAuthorized();
        PinnedBeaconUtils.ossify();
    }

    /**
     * @notice Returns true if the vault is ossified
     * @return True if the vault is ossified, false otherwise
     */
    function isOssified() public view returns (bool) {
        return PinnedBeaconUtils.isOssified();
    }

    /**
     * @notice Returns the total valuation of `StakingVault` in ether
     * @dev Valuation = latestReport.valuation + (current inOutDelta - latestReport.inOutDelta)
     */
    function valuation() public view returns (uint256) {
        ERC7201Storage storage $ = _getStorage();
        return uint256(int256(int128($.report.valuation) + $.inOutDelta - $.report.inOutDelta));
    }

    /**
     * @notice Returns the amount of ether locked in `StakingVault` in ether
     * @dev Locked amount is updated by `VaultHub` with reports
     *      and can also be increased by `VaultHub` outside of reports
     */
    function locked() external view returns (uint256) {
        return _getStorage().locked;
    }

    /**
     * @notice Returns the unlocked amount of ether, which is the valuation minus the locked ether amount
     * @dev Unlocked amount is the total amount that can be withdrawn from `StakingVault`,
     *      including ether currently being staked on validators
     */
    function unlocked() public view returns (uint256) {
        uint256 _valuation = valuation();
        uint256 _locked = _getStorage().locked;

        if (_locked > _valuation) return 0;

        return _valuation - _locked;
    }

    /**
     * @notice Resets the locked amount to 0 only when the vaultHub is deauthorized
     * @dev Can only be called by the owner
     * @dev Reverts if vaultHub is authorized at the vault
     */
    function resetLocked() external onlyOwner {
        ERC7201Storage storage $ = _getStorage();
        if ($.vaultHubAuthorized) revert VaultHubAuthorized();
        _getStorage().locked = 0;
    }

    /**
     * @notice Returns the net difference between funded and withdrawn ether.
     * @dev This counter is only updated via:
     *      - `fund()`,
     *      - `withdraw()`,
     *      - `rebalance()` functions.
     *      NB: Direct ether transfers through `receive()` are not accounted for because
     *      those are considered as rewards.
     * @dev This delta will be negative if all funded ether with earned rewards are withdrawn,
     *      i.e. there will be more ether withdrawn than funded (assuming `StakingVault` is profitable).
     */
    function inOutDelta() external view returns (int256) {
        return _getStorage().inOutDelta;
    }

    /**
     * @notice Returns the latest report data for the vault (valuation and inOutDelta)
     */
    function latestReport() external view returns (IStakingVault.Report memory) {
        return _getStorage().report;
    }

    /**
     * @notice Returns the address of the node operator
     *         Node operator is the party responsible for managing the validators.
     *         Node operator address is set in the initialization and can never be changed.
     */
    function nodeOperator() external view returns (address) {
        return _getStorage().nodeOperator;
    }

    /**
     * @notice Returns the address of the depositor
     *         Trusted party responsible for securely depositing validators to the beacon chain, e.g.
     *         securing against deposit frontrun vulnerability in ethereum deposit contract
     *         (for reference see LIP-5 - https://research.lido.fi/t/lip-5-mitigations-for-deposit-front-running-vulnerability/1269).
     *         In the context of this contract, the depositor performs deposits through `depositToBeaconChain()`.
     * @return Address of the depositor
     */
    function depositor() external view returns (address) {
        return _getStorage().depositor;
    }

    /**
     * @notice Sets the address of the depositor
     * @dev Can only be called by the owner
     * @dev Reverts if the `_depositor` is the zero address
     * @dev Reverts if the vault is attached to VaultHub
     */
    function setDepositor(address _depositor) external onlyOwner {
        if (_depositor == address(0)) revert ZeroArgument("_depositor");

        ERC7201Storage storage $ = _getStorage();
        if ($.vaultHubAuthorized) revert VaultHubAuthorized();
        $.depositor = _depositor;
        emit DepositorSet(_depositor);
    }

    /**
     * @notice Returns true if the vault is attached to VaultHub
     * @return True if the vault is attached to VaultHub, false otherwise
     */
    function vaultHubAuthorized() external view returns (bool) {
        return _getStorage().vaultHubAuthorized;
    }

    /**
     * @notice Accepts direct ether transfers
     *         Ether received through direct transfers is not accounted for in `inOutDelta`
     */
    receive() external payable {
        if (msg.value == 0) revert ZeroArgument("msg.value");
    }

    /**
     * @notice Funds StakingVault with ether
     * @dev Updates inOutDelta to track the net difference between funded and withdrawn ether
     */
    function fund() external payable onlyOwner {
        if (msg.value == 0) revert ZeroArgument("msg.value");

        ERC7201Storage storage $ = _getStorage();
        $.inOutDelta += int128(int256(msg.value));

        emit Funded(msg.sender, msg.value);
    }

    /**
     * @notice Withdraws ether from StakingVault to a specified recipient.
     * @param _recipient Address to receive the withdrawn ether.
     * @param _ether Amount of ether to withdraw.
     * @dev Cannot withdraw more than the unlocked amount or the balance of the contract, whichever is less.
     * @dev Updates inOutDelta to track the net difference between funded and withdrawn ether.
     * @dev Checks that valuation remains greater or equal than locked amount and prevents reentrancy attacks.
     */
    function withdraw(address _recipient, uint256 _ether) external onlyOwner {
        if (_recipient == address(0)) revert ZeroArgument("_recipient");
        if (_ether == 0) revert ZeroArgument("_ether");
        if (_ether > address(this).balance) revert InsufficientBalance(address(this).balance);
        uint256 _unlocked = unlocked();
        if (_ether > _unlocked) revert InsufficientUnlocked(_unlocked);

        ERC7201Storage storage $ = _getStorage();
        $.inOutDelta -= int128(int256(_ether));

        (bool success, ) = _recipient.call{value: _ether}("");
        if (!success) revert TransferFailed(_recipient, _ether);

        if (checkFreshnessAndGetVauluation() < $.locked) revert ValuationBelowLockedAmount();

        emit Withdrawn(msg.sender, _recipient, _ether);
    }

    /**
     * @notice Locks ether in StakingVault
     * @dev Can only be called by owner; locked amount can only be increased
     * @param _locked New amount to lock
     */
    function lock(uint256 _locked) external onlyOwner {
        ERC7201Storage storage $ = _getStorage();
        if (_locked <= $.locked) revert NewLockedNotGreaterThanCurrent();
        if (_locked > checkFreshnessAndGetVauluation()) revert NewLockedExceedsValuation();

        $.locked = uint128(_locked);

        emit LockedIncreased(_locked);
    }

    /**
     * @notice Rebalances StakingVault by withdrawing ether to VaultHub
     * @dev Can only be called by VaultHub if StakingVault valuation is less than locked amount
     * @param _ether Amount of ether to rebalance
     */
    function rebalance(uint256 _ether) external {
        if (_ether == 0) revert ZeroArgument("_ether");
        if (_ether > address(this).balance) revert InsufficientBalance(address(this).balance);

        uint256 valuation_ = checkFreshnessAndGetVauluation();
        if (_ether > valuation_) revert RebalanceAmountExceedsValuation(valuation_, _ether);

        ERC7201Storage storage $ = _getStorage();
        if (owner() == msg.sender || (valuation_ < $.locked && msg.sender == address(VAULT_HUB))) {
            $.inOutDelta -= int128(int256(_ether));

            emit Withdrawn(msg.sender, address(VAULT_HUB), _ether);

            VAULT_HUB.rebalance{value: _ether}();
        } else {
            revert NotAuthorized("rebalance", msg.sender);
        }
    }

    /**
     * @notice Submits a report containing valuation, inOutDelta, and locked amount
     * @param _valuation New total valuation: validator balances + StakingVault balance
     * @param _inOutDelta New net difference between funded and withdrawn ether
     * @param _locked New amount of locked ether
     */
    function report(uint64 _timestamp, uint256 _valuation, int256 _inOutDelta, uint256 _locked) external {
        if (msg.sender != address(VAULT_HUB)) revert NotAuthorized("report", msg.sender);

        ERC7201Storage storage $ = _getStorage();
        $.report.timestamp = _timestamp;
        $.report.valuation = uint128(_valuation);
        $.report.inOutDelta = int128(_inOutDelta);
        $.locked = uint128(_locked);

        emit Reported(_timestamp, _valuation, _inOutDelta, _locked);
    }

    /**
     * @notice Returns the 0x02-type withdrawal credentials for the validators deposited from this `StakingVault`
     *         All consensus layer rewards are sent to this contract. Only 0x02-type withdrawal credentials are supported
     */
    function withdrawalCredentials() public view returns (bytes32) {
        return bytes32(WC_0X02_PREFIX | uint160(address(this)));
    }

    /**
     * @notice Returns whether deposits are paused
     */
    function beaconChainDepositsPaused() external view returns (bool) {
        return _getStorage().beaconChainDepositsPaused;
    }

    /**
     * @notice Pauses deposits to beacon chain
     * @dev    Can only be called by the vault owner
     */
    function pauseBeaconChainDeposits() external onlyOwner {
        ERC7201Storage storage $ = _getStorage();
        if ($.beaconChainDepositsPaused) {
            revert BeaconChainDepositsResumeExpected();
        }

        $.beaconChainDepositsPaused = true;

        emit BeaconChainDepositsPaused();
    }

    /**
     * @notice Resumes deposits to beacon chain
     * @dev    Can only be called by the vault owner
     */
    function resumeBeaconChainDeposits() external onlyOwner {
        ERC7201Storage storage $ = _getStorage();
        if (!$.beaconChainDepositsPaused) {
            revert BeaconChainDepositsPauseExpected();
        }

        $.beaconChainDepositsPaused = false;

        emit BeaconChainDepositsResumed();
    }

    /**
     * @notice Performs a deposit to the beacon chain deposit contract
     * @param _deposits Array of deposit structs
     * @dev Can only be called by the depositor address
     * @dev Includes a check to ensure `StakingVault` valuation is not less than locked before making deposits
     */
    function depositToBeaconChain(StakingVaultDeposit[] calldata _deposits) external {
        if (_deposits.length == 0) revert ZeroArgument("_deposits");

        ERC7201Storage storage $ = _getStorage();
        if ($.beaconChainDepositsPaused) revert BeaconChainDepositsArePaused();
        if (msg.sender != $.depositor) revert NotAuthorized("depositToBeaconChain", msg.sender);
        if (valuation() < $.locked) revert ValuationBelowLockedAmount();

        uint256 numberOfDeposits = _deposits.length;
        uint256 totalAmount = 0;
        bytes memory withdrawalCredentials_ = bytes.concat(withdrawalCredentials());

        for (uint256 i = 0; i < numberOfDeposits; i++) {
            StakingVaultDeposit calldata deposit = _deposits[i];

            DEPOSIT_CONTRACT.deposit{value: deposit.amount}(
                deposit.pubkey,
                withdrawalCredentials_,
                deposit.signature,
                deposit.depositDataRoot
            );

            totalAmount += deposit.amount;
        }

        emit DepositedToBeaconChain(msg.sender, numberOfDeposits, totalAmount);
    }

    /**
     * @notice Calculates the total withdrawal fee required for given number of validator keys
     * @param _numberOfKeys Number of validators' public keys
     * @return Total fee amount to pass as `msg.value` (wei)
     * @dev    The fee is only valid for the requests made in the same block
     */
    function calculateValidatorWithdrawalFee(uint256 _numberOfKeys) external view returns (uint256) {
        if (_numberOfKeys == 0) revert ZeroArgument("_numberOfKeys");

        return _numberOfKeys * TriggerableWithdrawals.getWithdrawalRequestFee();
    }

    /**
     * @notice Requests node operator to exit validators from the beacon chain
     *         It does not directly trigger exits - node operators must monitor for these events and handle the exits
     * @param _pubkeys Concatenated validator public keys, each 48 bytes long
     */
    function requestValidatorExit(bytes calldata _pubkeys) external onlyOwner {
        if (_pubkeys.length == 0) revert ZeroArgument("_pubkeys");
        if (_pubkeys.length % PUBLIC_KEY_LENGTH != 0) {
            revert InvalidPubkeysLength();
        }

        uint256 keysCount = _pubkeys.length / PUBLIC_KEY_LENGTH;
        for (uint256 i = 0; i < keysCount; i++) {
            bytes memory pubkey = _pubkeys[i * PUBLIC_KEY_LENGTH:(i + 1) * PUBLIC_KEY_LENGTH];
            emit ValidatorExitRequested(msg.sender, /* indexed */ pubkey, pubkey);
        }
    }

    /**
     * @notice Triggers validator withdrawals from the beacon chain using EIP-7002 triggerable exit
     * @param _pubkeys Concatenated validators public keys, each 48 bytes long
     * @param _amounts Amounts of ether to exit, must match the length of _pubkeys
     * @param _refundRecipient Address to receive the fee refund, if zero, refunds go to msg.sender
     * @dev    The caller must provide sufficient fee via msg.value to cover the withdrawal request costs
     */
    function triggerValidatorWithdrawal(
        bytes calldata _pubkeys,
        uint64[] calldata _amounts,
        address _refundRecipient
    ) external payable {
        if (msg.value == 0) revert ZeroArgument("msg.value");
        if (_pubkeys.length == 0) revert ZeroArgument("_pubkeys");
        if (_amounts.length == 0) revert ZeroArgument("_amounts");
        if (_pubkeys.length % PUBLIC_KEY_LENGTH != 0) revert InvalidPubkeysLength();

        uint256 keysCount = _pubkeys.length / PUBLIC_KEY_LENGTH;
        if (keysCount != _amounts.length) revert InvalidAmountsLength();

        if (_refundRecipient == address(0)) {
            _refundRecipient = msg.sender;
        }

        ERC7201Storage storage $ = _getStorage();
        bool isValuationBelowLocked = checkFreshnessAndGetVauluation() < $.locked;
        if (isValuationBelowLocked) {
            // Block partial withdrawals to prevent front-running force withdrawals
            for (uint256 i = 0; i < _amounts.length; i++) {
                if (_amounts[i] > 0) revert PartialWithdrawalNotAllowed();
            }
        }

        bool isAuthorized = (msg.sender == $.nodeOperator ||
            msg.sender == owner() ||
            (isValuationBelowLocked && msg.sender == address(VAULT_HUB))
        );


        if (!isAuthorized) revert NotAuthorized("triggerValidatorWithdrawal", msg.sender);

        uint256 feePerRequest = TriggerableWithdrawals.getWithdrawalRequestFee();
        uint256 totalFee = feePerRequest * keysCount;
        if (msg.value < totalFee) revert InsufficientValidatorWithdrawalFee(msg.value, totalFee);

        TriggerableWithdrawals.addWithdrawalRequests(_pubkeys, _amounts, feePerRequest);

        uint256 excess = msg.value - totalFee;
        if (excess > 0) {
            (bool success, ) = _refundRecipient.call{value: excess}("");
            if (!success) revert WithdrawalFeeRefundFailed(_refundRecipient, excess);
        }

        emit ValidatorWithdrawalTriggered(msg.sender, _pubkeys, _amounts, _refundRecipient, excess);
    }

    function checkFreshnessAndGetVauluation() internal view returns (uint256) {
        _checkReportFreshness();
        return valuation();
    }

    function _isReportFresh() internal view returns (bool) {
        return block.timestamp - _getStorage().report.timestamp < 1 days;
    }

    function _checkReportFreshness() internal view {
        if (!_isReportFresh()) revert FreshReportRequired();
    }

    function _getStorage() private pure returns (ERC7201Storage storage $) {
        assembly {
            $.slot := ERC7201_STORAGE_LOCATION
        }
    }

    /**
     * @notice Emitted when `NodeOperator` is set
     * @param nodeOperator Address of the set `NodeOperator`
     */
    event NodeOperatorSet(address indexed nodeOperator);

    /**
     * @notice Emitted when `Depositor` is attached
     * @param depositor Address of the attached `Depositor`
     */
    event DepositorSet(address indexed depositor);

    /**
     * @notice Emitted when `StakingVault` is funded with ether
     * @dev Event is not emitted upon direct transfers through `receive()`
     * @param sender Address that funded the vault
     * @param amount Amount of ether funded
     */
    event Funded(address indexed sender, uint256 amount);

    /**
     * @notice Emitted when ether is withdrawn from `StakingVault`
     * @dev Also emitted upon rebalancing in favor of `VaultHub`
     * @param sender Address that initiated the withdrawal
     * @param recipient Address that received the withdrawn ether
     * @param amount Amount of ether withdrawn
     */
    event Withdrawn(address indexed sender, address indexed recipient, uint256 amount);

    /**
     * @notice Emitted when the locked amount is increased
     * @param locked New amount of locked ether
     */
    event LockedIncreased(uint256 locked);

    /**
     * @notice Emitted when a new report is submitted to `StakingVault`
     * @param valuation Sum of the vault's validator balances and the balance of `StakingVault`
     * @param inOutDelta Net difference between ether funded and withdrawn from `StakingVault`
     * @param locked Amount of ether locked in `StakingVault`
     */
    event Reported(uint64 timestamp, uint256 valuation, int256 inOutDelta, uint256 locked);

    /**
     * @notice Emitted if `owner` of `StakingVault` is a contract and its `onReport` hook reverts
     * @dev Hook used to inform `owner` contract of a new report, e.g. calculating AUM fees, etc.
     * @param reason Revert data from `onReport` hook
     */
    event OnReportFailed(bytes reason);

    /**
     * @notice Emitted when deposits to beacon chain are paused
     */
    event BeaconChainDepositsPaused();

    /**
     * @notice Emitted when deposits to beacon chain are resumed
     */
    event BeaconChainDepositsResumed();

    /**
     * @notice Emitted when ether is deposited to `DepositContract`.
     * @param _sender Address that initiated the deposit.
     * @param _deposits Number of validator deposits made.
     * @param _totalAmount Total amount of ether deposited.
     */
    event DepositedToBeaconChain(address indexed _sender, uint256 _deposits, uint256 _totalAmount);

    /**
     * @notice Emitted when vault owner requests node operator to exit validators from the beacon chain
     * @param _sender Address that requested the exit
     * @param _pubkey Indexed public key of the validator to exit
     * @param _pubkeyRaw Raw public key of the validator to exit
     * @dev    Signals to node operators that they should exit this validator from the beacon chain
     */
    event ValidatorExitRequested(address _sender, bytes indexed _pubkey, bytes _pubkeyRaw);

    /**
     * @notice Emitted when validator withdrawals are requested via EIP-7002
     * @param _sender Address that requested the withdrawals
     * @param _pubkeys Concatenated public keys of the validators to withdraw
     * @param _amounts Amounts of ether to withdraw per validator
     * @param _refundRecipient Address to receive any excess withdrawal fee
     * @param _excess Amount of excess fee refunded to recipient
     */
    event ValidatorWithdrawalTriggered(
        address indexed _sender,
        bytes _pubkeys,
        uint64[] _amounts,
        address _refundRecipient,
        uint256 _excess
    );

    /**
     * @notice Emitted when `VaultHub` is authorized or deauthorized from `StakingVault`
     * @param authorized True if `VaultHub` is authorized, false otherwise
     */
    event VaultHubAuthorizedSet(bool authorized);

    /**
     * @notice Thrown when an invalid zero value is passed
     * @param name Name of the argument that was zero
     */
    error ZeroArgument(string name);

    /**
     * @notice Thrown when trying to withdraw more ether than the balance of `StakingVault`
     * @param balance Current balance
     */
    error InsufficientBalance(uint256 balance);

    /**
     * @notice Thrown when trying to withdraw more than the unlocked amount
     * @param unlocked Current unlocked amount
     */
    error InsufficientUnlocked(uint256 unlocked);

    /**
     * @notice Thrown when attempting to rebalance more ether than the valuation of `StakingVault`
     * @param valuation Current valuation of the vault
     * @param rebalanceAmount Amount attempting to rebalance
     */
    error RebalanceAmountExceedsValuation(uint256 valuation, uint256 rebalanceAmount);

    /**
     * @notice Thrown when the transfer of ether to a recipient fails
     * @param recipient Address that was supposed to receive the transfer
     * @param amount Amount that failed to transfer
     */
    error TransferFailed(address recipient, uint256 amount);

    /**
     * @notice Thrown when the valuation of the vault falls below the locked amount
     */
    error ValuationBelowLockedAmount();

    /**
     * @notice Thrown when an unauthorized address attempts a restricted operation
     * @param operation Name of the attempted operation
     * @param sender Address that attempted the operation
     */
    error NotAuthorized(string operation, address sender);

    /**
     * @notice Thrown when attempting to decrease the locked amount outside of a report
     */
    error NewLockedNotGreaterThanCurrent();

    /**
     * @notice Thrown when the locked amount exceeds the valuation
     */
    error NewLockedExceedsValuation();

    /**
     * @notice Thrown when trying to pause deposits to beacon chain while deposits are already paused
     */
    error BeaconChainDepositsPauseExpected();

    /**
     * @notice Thrown when trying to resume deposits to beacon chain while deposits are already resumed
     */
    error BeaconChainDepositsResumeExpected();

    /**
     * @notice Thrown when trying to deposit to beacon chain while deposits are paused
     */
    error BeaconChainDepositsArePaused();

    /**
     * @notice Thrown when the length of the validator public keys is invalid
     */
    error InvalidPubkeysLength();

    /**
     * @notice Thrown when the length of the amounts is not equal to the length of the pubkeys
     */
    error InvalidAmountsLength();

    /**
     * @notice Thrown when the validator withdrawal fee is insufficient
     * @param _passed Amount of ether passed to the function
     * @param _required Amount of ether required to cover the fee
     */
    error InsufficientValidatorWithdrawalFee(uint256 _passed, uint256 _required);

    /**
     * @notice Thrown when a validator withdrawal fee refund fails
     * @param _sender Address that initiated the refund
     * @param _amount Amount of ether to refund
     */
    error WithdrawalFeeRefundFailed(address _sender, uint256 _amount);

    /**
     * @notice Thrown when partial withdrawals are not allowed when valuation is below locked
     */
    error PartialWithdrawalNotAllowed();

<<<<<<< HEAD
        /**
     * @notice Thrown when trying to detach vault from VaultHub while it is not attached
=======
    /**
     * @notice Thrown when trying to deauthorize vaultHub while it is not authorized
>>>>>>> dbd5a819
     */
    error VaultHubNotAuthorized();

    /**
     * @notice Thrown when trying to ossify vault, or to attach vault to VaultHub while it is already attached
     */
    error VaultHubAuthorized();

    /**
     * @notice Thrown when trying to attach vault to VaultHub while it is ossified
     */
    error VaultIsOssified();

    /**
<<<<<<< HEAD
     * @notice Thrown when a fresh report is required
     */
    error FreshReportRequired();
=======
     * @notice Thrown when the depositor is not the Lido Predeposit Guarantee
     * @param depositor Address of the depositor
     */
    error InvalidDepositor(address depositor);
>>>>>>> dbd5a819
}<|MERGE_RESOLUTION|>--- conflicted
+++ resolved
@@ -855,13 +855,8 @@
      */
     error PartialWithdrawalNotAllowed();
 
-<<<<<<< HEAD
-        /**
-     * @notice Thrown when trying to detach vault from VaultHub while it is not attached
-=======
     /**
      * @notice Thrown when trying to deauthorize vaultHub while it is not authorized
->>>>>>> dbd5a819
      */
     error VaultHubNotAuthorized();
 
@@ -876,14 +871,13 @@
     error VaultIsOssified();
 
     /**
-<<<<<<< HEAD
      * @notice Thrown when a fresh report is required
      */
     error FreshReportRequired();
-=======
+
+    /**
      * @notice Thrown when the depositor is not the Lido Predeposit Guarantee
      * @param depositor Address of the depositor
      */
     error InvalidDepositor(address depositor);
->>>>>>> dbd5a819
 }