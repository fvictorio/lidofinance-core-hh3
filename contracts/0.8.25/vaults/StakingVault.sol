--- conflicted
+++ resolved
@@ -49,20 +49,6 @@
     }
 
     /// @notice Initialize the contract storage explicitly.
-<<<<<<< HEAD
-    ///         The initialize function selector is not changed. For upgrades use `bytes calldata` variable
-    /// @param _owner owner address that can TBD
-    function initialize(address _owner, bytes calldata) external {
-        if (_owner == address(0)) revert ZeroArgument("_owner");
-
-        if (address(this) == _SELF) {
-            revert NonProxyCallsForbidden();
-        }
-
-        _initializeContractVersionTo(1);
-
-        _transferOwnership(_owner);
-=======
     ///         The initialize function selector is not changed. For upgrades use `_params` variable
     ///
     /// @param _owner vault owner address
@@ -70,7 +56,6 @@
     // solhint-disable-next-line no-unused-vars
     function initialize(address _owner, bytes calldata _params) external onlyBeacon initializer {
         __Ownable_init(_owner);
->>>>>>> a0ed62cd
     }
 
     function version() public pure virtual returns(uint64) {
