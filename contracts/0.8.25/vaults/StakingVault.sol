// SPDX-FileCopyrightText: 2025 Lido <info@lido.fi>
// SPDX-License-Identifier: GPL-3.0

// See contracts/COMPILERS.md
pragma solidity 0.8.25;

<<<<<<< HEAD
import {OwnableUpgradeable} from "contracts/openzeppelin/5.0.2/upgradeable/access/OwnableUpgradeable.sol";
import {ERC1967Utils} from "@openzeppelin/contracts-v5.0.2/proxy/ERC1967/ERC1967Utils.sol";
=======
import {OwnableUpgradeable} from "contracts/openzeppelin/5.2/upgradeable/access/OwnableUpgradeable.sol";
import {BeaconChainDepositLogistics} from "./BeaconChainDepositLogistics.sol";
>>>>>>> 292920a6

import {VaultHub} from "./VaultHub.sol";

import {IDepositContract} from "../interfaces/IDepositContract.sol";
import {IStakingVault} from "./interfaces/IStakingVault.sol";
<<<<<<< HEAD
import {IBeaconProxy} from "./interfaces/IBeaconProxy.sol";
=======
>>>>>>> 292920a6

/**
 * @title StakingVault
 * @author Lido
 * @notice
 *
 * StakingVault is a private staking pool that enables staking with a designated node operator.
 * Each StakingVault includes an accounting system that tracks its valuation via reports.
 *
 * The StakingVault can be used as a backing for minting new stETH if the StakingVault is connected to the VaultHub.
 * When minting stETH backed by the StakingVault, the VaultHub locks a portion of the StakingVault's valuation,
 * which cannot be withdrawn by the owner. If the locked amount exceeds the StakingVault's valuation,
 * the StakingVault enters the unbalanced state.
 * In this state, the VaultHub can force-rebalance the StakingVault by withdrawing a portion of the locked amount
 * and writing off the locked amount to restore the balanced state.
 * The owner can voluntarily rebalance the StakingVault in any state or by simply
 * supplying more ether to increase the valuation.
 *
 * Access
 * - Owner:
 *   - `fund()`
 *   - `withdraw()`
 *   - `requestValidatorExit()`
 *   - `rebalance()`
 * - Operator:
 *   - `depositToBeaconChain()`
 * - VaultHub:
 *   - `lock()`
 *   - `report()`
 *   - `rebalance()`
 * - Anyone:
 *   - Can send ETH directly to the vault (treated as rewards)
 *
 * BeaconProxy
 * The contract is designed as a beacon proxy implementation, allowing all StakingVault instances
 * to be upgraded simultaneously through the beacon contract. The implementation is petrified
 * (non-initializable) and contains immutable references to the VaultHub and the beacon chain
 * deposit contract.
 *
 */
<<<<<<< HEAD
contract StakingVault is IStakingVault, IBeaconProxy, OwnableUpgradeable {
=======
contract StakingVault is IStakingVault, BeaconChainDepositLogistics, OwnableUpgradeable {
>>>>>>> 292920a6
    /**
     * @notice ERC-7201 storage namespace for the vault
     * @dev ERC-7201 namespace is used to prevent upgrade collisions
     * @custom:report Latest report containing valuation and inOutDelta
     * @custom:locked Amount of ether locked on StakingVault by VaultHub and cannot be withdrawn by owner
     * @custom:inOutDelta Net difference between ether funded and withdrawn from StakingVault
     * @custom:nodeOperator Address of the node operator
     */
    struct ERC7201Storage {
        Report report;
        uint128 locked;
        int128 inOutDelta;
        address nodeOperator;
    }

    /**
     * @notice Version of the contract on the implementation
     *         The implementation is petrified to this version
     */
    uint64 private constant _VERSION = 1;

    /**
     * @notice Address of `VaultHub`
     *         Set immutably in the constructor to avoid storage costs
     */
    VaultHub private immutable VAULT_HUB;

    /**
     * @notice Address of `BeaconChainDepositContract`
     *         Set immutably in the constructor to avoid storage costs
     */
    IDepositContract private immutable BEACON_CHAIN_DEPOSIT_CONTRACT;

    /**
     * @notice Storage offset slot for ERC-7201 namespace
     *         The storage namespace is used to prevent upgrade collisions
     *         `keccak256(abi.encode(uint256(keccak256("Lido.Vaults.StakingVault")) - 1)) & ~bytes32(uint256(0xff))`
     */
    bytes32 private constant ERC721_STORAGE_LOCATION =
        0x2ec50241a851d8d3fea472e7057288d4603f7a7f78e6d18a9c12cad84552b100;

    /**
     * @notice Constructs the implementation of `StakingVault`
     * @param _vaultHub Address of `VaultHub`
     * @param _beaconChainDepositContract Address of `BeaconChainDepositContract`
     * @dev Fixes `VaultHub` and `BeaconChainDepositContract` addresses in the bytecode of the implementation
     */
    constructor(address _vaultHub, address _beaconChainDepositContract) {
        if (_vaultHub == address(0)) revert ZeroArgument("_vaultHub");
        if (_beaconChainDepositContract == address(0)) revert ZeroArgument("_beaconChainDepositContract");

        VAULT_HUB = VaultHub(_vaultHub);
        BEACON_CHAIN_DEPOSIT_CONTRACT = IDepositContract(_beaconChainDepositContract);

        // Prevents reinitialization of the implementation
        _disableInitializers();
    }

    /**
     * @notice Initializes `StakingVault` with an owner, node operator, and optional parameters
     * @param _owner Address that will own the vault
     * @param _nodeOperator Address of the node operator
     * @param - Additional initialization parameters
     */
<<<<<<< HEAD
    function initialize(
        address _owner,
        address _nodeOperator,
        bytes calldata /* _params */
    ) external onlyBeacon initializer {
=======
    function initialize(address _owner, address _nodeOperator, bytes calldata /* _params */ ) external initializer {
>>>>>>> 292920a6
        __Ownable_init(_owner);
        _getStorage().nodeOperator = _nodeOperator;
    }

    /**
     * @notice Returns the highest version that has been initialized
     * @return Highest initialized version number as uint64
     */
    function getInitializedVersion() external view returns (uint64) {
        return _getInitializedVersion();
    }

    /**
     * @notice Returns the version of the contract
     * @return Version number as uint64
     */
    function version() external pure returns (uint64) {
        return _VERSION;
    }

    // * * * * * * * * * * * * * * * * * * * *  //
    // * * * STAKING VAULT BUSINESS LOGIC * * * //
    // * * * * * * * * * * * * * * * * * * * *  //

    /**
     * @notice Returns the address of `VaultHub`
     * @return Address of `VaultHub`
     */
    function vaultHub() external view returns (address) {
        return address(VAULT_HUB);
    }

    /**
     * @notice Returns the address of `BeaconChainDepositContract`
     * @return Address of `BeaconChainDepositContract`
     */
    function depositContract() external view returns (address) {
        return address(BEACON_CHAIN_DEPOSIT_CONTRACT);
    }

    /**
     * @notice Returns the total valuation of `StakingVault`
     * @return Total valuation in ether
     * @dev Valuation = latestReport.valuation + (current inOutDelta - latestReport.inOutDelta)
     */
    function valuation() public view returns (uint256) {
        ERC7201Storage storage $ = _getStorage();
        return uint256(int256(int128($.report.valuation) + $.inOutDelta - $.report.inOutDelta));
    }

    /**
     * @notice Returns the amount of ether locked in `StakingVault`.
     * @return Amount of locked ether
     * @dev Locked amount is updated by `VaultHub` with reports
     *      and can also be increased by `VaultHub` outside of reports
     */
    function locked() external view returns (uint256) {
        return _getStorage().locked;
    }

    /**
     * @notice Returns the unlocked amount, which is the valuation minus the locked amount
     * @return Amount of unlocked ether
     * @dev Unlocked amount is the total amount that can be withdrawn from `StakingVault`,
     *      including ether currently being staked on validators
     */
    function unlocked() public view returns (uint256) {
        uint256 _valuation = valuation();
        uint256 _locked = _getStorage().locked;

        if (_locked > _valuation) return 0;

        return _valuation - _locked;
    }

    /**
     * @notice Returns the net difference between funded and withdrawn ether.
     * @return Delta between funded and withdrawn ether
     * @dev This counter is only updated via:
     *      - `fund()`,
     *      - `withdraw()`,
     *      - `rebalance()` functions.
     *      NB: Direct ether transfers through `receive()` are not accounted for because
     *      those are considered as rewards.
     * @dev This delta will be negative if all funded ether with earned rewards are withdrawn,
     *      i.e. there will be more ether withdrawn than funded (assuming `StakingVault` is profitable).
     */
    function inOutDelta() external view returns (int256) {
        return _getStorage().inOutDelta;
    }

    /**
     * @notice Returns the latest report data for the vault
     * @return Report struct containing valuation and inOutDelta from last report
     */
    function latestReport() external view returns (IStakingVault.Report memory) {
        ERC7201Storage storage $ = _getStorage();
        return $.report;
    }

    /**
     * @notice Returns whether `StakingVault` is balanced, i.e. its valuation is greater than the locked amount
     * @return True if `StakingVault` is balanced
     * @dev Not to be confused with the ether balance of the contract (`address(this).balance`).
     *      Semantically, this state has nothing to do with the actual balance of the contract,
     *      althogh, of course, the balance of the contract is accounted for in its valuation.
     *      The `isBalanced()` state indicates whether `StakingVault` is in a good shape
     *      in terms of the balance of its valuation against the locked amount.
     */
    function isBalanced() public view returns (bool) {
        return valuation() >= _getStorage().locked;
    }

    /**
     * @notice Returns the address of the node operator
     *         Node operator is the party responsible for managing the validators.
     *         In the context of this contract, the node operator performs deposits to the beacon chain
     *         and processes validator exit requests submitted by `owner` through `requestValidatorExit()`.
     *         Node operator address is set in the initialization and can never be changed.
     * @return Address of the node operator
     */
    function nodeOperator() external view returns (address) {
        return _getStorage().nodeOperator;
    }

    /**
     * @notice Returns the 0x01-type withdrawal credentials for the validators deposited from this `StakingVault`
     *         All CL rewards are sent to this contract. Only 0x01-type withdrawal credentials are supported for now.
     * @return Withdrawal credentials as bytes32
     */
    function withdrawalCredentials() public view returns (bytes32) {
        return bytes32((0x01 << 248) + uint160(address(this)));
    }

    /**
     * @notice Accepts direct ether transfers
     *         Ether received through direct transfers is not accounted for in `inOutDelta`
     */
    receive() external payable {
        if (msg.value == 0) revert ZeroArgument("msg.value");
    }

    /**
     * @notice Funds StakingVault with ether
     * @dev Updates inOutDelta to track the net difference between funded and withdrawn ether
     */
    function fund() external payable onlyOwner {
        if (msg.value == 0) revert ZeroArgument("msg.value");

        ERC7201Storage storage $ = _getStorage();
        $.inOutDelta += int128(int256(msg.value));

        emit Funded(msg.sender, msg.value);
    }

    /**
     * @notice Withdraws ether from StakingVault to a specified recipient.
     * @param _recipient Address to receive the withdrawn ether.
     * @param _ether Amount of ether to withdraw.
     * @dev Cannot withdraw more than the unlocked amount or the balance of the contract, whichever is less.
     * @dev Updates inOutDelta to track the net difference between funded and withdrawn ether
     * @dev Includes the `isBalanced()` check to ensure `StakingVault` remains balanced after the withdrawal,
     *      to safeguard against possible reentrancy attacks.
     */
    function withdraw(address _recipient, uint256 _ether) external onlyOwner {
        if (_recipient == address(0)) revert ZeroArgument("_recipient");
        if (_ether == 0) revert ZeroArgument("_ether");
        if (_ether > address(this).balance) revert InsufficientBalance(address(this).balance);
        uint256 _unlocked = unlocked();
        if (_ether > _unlocked) revert InsufficientUnlocked(_unlocked);

        ERC7201Storage storage $ = _getStorage();
        $.inOutDelta -= int128(int256(_ether));

        (bool success, ) = _recipient.call{value: _ether}("");
        if (!success) revert TransferFailed(_recipient, _ether);
        if (!isBalanced()) revert Unbalanced();

        emit Withdrawn(msg.sender, _recipient, _ether);
    }

    /**
     * @notice Performs a deposit to the beacon chain deposit contract
     * @param _deposits Array of deposit structs
     * @dev Includes a check to ensure StakingVault is balanced before making deposits
     */
    function depositToBeaconChain(Deposit[] calldata _deposits) external {
        if (_deposits.length == 0) revert ZeroArgument("_deposits");
        if (msg.sender != _getStorage().nodeOperator) revert NotAuthorized("depositToBeaconChain", msg.sender);
        if (!isBalanced()) revert Unbalanced();

        uint256 totalAmount = 0;
        uint256 numberOfDeposits = _deposits.length;
        for (uint256 i = 0; i < numberOfDeposits; i++) {
            Deposit calldata deposit = _deposits[i];
            BEACON_CHAIN_DEPOSIT_CONTRACT.deposit{value: deposit.amount}(
                deposit.pubkey,
                bytes.concat(withdrawalCredentials()),
                deposit.signature,
                deposit.depositDataRoot
            );
            totalAmount += deposit.amount;
        }

        emit DepositedToBeaconChain(msg.sender, numberOfDeposits, totalAmount);
    }

    /**
     * @notice Requests validator exit from the beacon chain
     * @param _pubkeys Concatenated validator public keys
     * @dev Signals the node operator to eject the specified validators from the beacon chain
     */
    function requestValidatorExit(bytes calldata _pubkeys) external onlyOwner {
        emit ValidatorsExitRequest(msg.sender, _pubkeys);
    }

    /**
     * @notice Locks ether in StakingVault
     * @dev Can only be called by VaultHub; locked amount can only be increased
     * @param _locked New amount to lock
     */
    function lock(uint256 _locked) external {
        if (msg.sender != address(VAULT_HUB)) revert NotAuthorized("lock", msg.sender);

        ERC7201Storage storage $ = _getStorage();
        if ($.locked > _locked) revert LockedCannotDecreaseOutsideOfReport($.locked, _locked);

        $.locked = uint128(_locked);

        emit LockedIncreased(_locked);
    }

    /**
     * @notice Rebalances StakingVault by withdrawing ether to VaultHub
     * @dev Can only be called by VaultHub if StakingVault is unbalanced,
     *      or by owner at any moment
     * @param _ether Amount of ether to rebalance
     */
    function rebalance(uint256 _ether) external {
        if (_ether == 0) revert ZeroArgument("_ether");
        if (_ether > address(this).balance) revert InsufficientBalance(address(this).balance);
        uint256 _valuation = valuation();
        if (_ether > _valuation) revert RebalanceAmountExceedsValuation(_valuation, _ether);

        if (owner() == msg.sender || (!isBalanced() && msg.sender == address(VAULT_HUB))) {
            ERC7201Storage storage $ = _getStorage();
            $.inOutDelta -= int128(int256(_ether));

            emit Withdrawn(msg.sender, address(VAULT_HUB), _ether);

            VAULT_HUB.rebalance{value: _ether}();
        } else {
            revert NotAuthorized("rebalance", msg.sender);
        }
    }

    /**
     * @notice Submits a report containing valuation, inOutDelta, and locked amount
     * @param _valuation New total valuation: validator balances + StakingVault balance
     * @param _inOutDelta New net difference between funded and withdrawn ether
     * @param _locked New amount of locked ether
     */
    function report(uint256 _valuation, int256 _inOutDelta, uint256 _locked) external {
        if (msg.sender != address(VAULT_HUB)) revert NotAuthorized("report", msg.sender);

        ERC7201Storage storage $ = _getStorage();

        $.report.valuation = uint128(_valuation);
        $.report.inOutDelta = int128(_inOutDelta);
        $.locked = uint128(_locked);

        emit Reported(_valuation, _inOutDelta, _locked);
    }

    /**
     * @notice Computes the deposit data root for a validator deposit
     * @param _pubkey Validator public key, 48 bytes
     * @param _withdrawalCredentials Withdrawal credentials, 32 bytes
     * @param _signature Signature of the deposit, 96 bytes
     * @param _amount Amount of ether to deposit, in wei
     * @return Deposit data root as bytes32
     * @dev This function computes the deposit data root according to the deposit contract's specification.
     *      The deposit data root is check upon deposit to the deposit contract as a protection against malformed deposit data.
     *      See more: https://etherscan.io/address/0x00000000219ab540356cbb839cbe05303d7705fa#code
     *
     */
    function computeDepositDataRoot(
        bytes calldata _pubkey,
        bytes calldata _withdrawalCredentials,
        bytes calldata _signature,
        uint256 _amount
    ) external view returns (bytes32) {
        // Step 1. Convert the deposit amount in wei to gwei in 64-bit bytes
        bytes memory amountBE64 = abi.encodePacked(uint64(_amount / 1 gwei));

        // Step 2. Convert the amount to little-endian format by flipping the bytes 🧠
        bytes memory amountLE64 = new bytes(8);
        amountLE64[0] = amountBE64[7];
        amountLE64[1] = amountBE64[6];
        amountLE64[2] = amountBE64[5];
        amountLE64[3] = amountBE64[4];
        amountLE64[4] = amountBE64[3];
        amountLE64[5] = amountBE64[2];
        amountLE64[6] = amountBE64[1];
        amountLE64[7] = amountBE64[0];

        // Step 3. Compute the root of the pubkey
        bytes32 pubkeyRoot = sha256(abi.encodePacked(_pubkey, bytes16(0)));

        // Step 4. Compute the root of the signature
        bytes32 sigSlice1Root = sha256(abi.encodePacked(_signature[0:64]));
        bytes32 sigSlice2Root = sha256(abi.encodePacked(_signature[64:], bytes32(0)));
        bytes32 signatureRoot = sha256(abi.encodePacked(sigSlice1Root, sigSlice2Root));

        // Step 5. Compute the root-toot-toorootoo of the deposit data
        bytes32 depositDataRoot = sha256(
            abi.encodePacked(
                sha256(abi.encodePacked(pubkeyRoot, _withdrawalCredentials)),
                sha256(abi.encodePacked(amountLE64, bytes24(0), signatureRoot))
            )
        );

        return depositDataRoot;
    }

    function _getStorage() private pure returns (ERC7201Storage storage $) {
        assembly {
            $.slot := ERC721_STORAGE_LOCATION
        }
    }

    /**
     * @notice Emitted when `StakingVault` is funded with ether
     * @dev Event is not emitted upon direct transfers through `receive()`
     * @param sender Address that funded the vault
     * @param amount Amount of ether funded
     */
    event Funded(address indexed sender, uint256 amount);

    /**
     * @notice Emitted when ether is withdrawn from `StakingVault`
     * @dev Also emitted upon rebalancing in favor of `VaultHub`
     * @param sender Address that initiated the withdrawal
     * @param recipient Address that received the withdrawn ether
     * @param amount Amount of ether withdrawn
     */
    event Withdrawn(address indexed sender, address indexed recipient, uint256 amount);

    /**
     * @notice Emitted when ether is deposited to `DepositContract`
     * @param sender Address that initiated the deposit
     * @param deposits Number of validator deposits made
     */
    event DepositedToBeaconChain(address indexed sender, uint256 deposits, uint256 totalAmount);

    /**
     * @notice Emitted when a validator exit request is made
     * @dev Signals `nodeOperator` to exit the validator
     * @param sender Address that requested the validator exit
     * @param pubkey Public key of the validator requested to exit
     */
    event ValidatorsExitRequest(address indexed sender, bytes pubkey);

    /**
     * @notice Emitted when the locked amount is increased
     * @param locked New amount of locked ether
     */
    event LockedIncreased(uint256 locked);

    /**
     * @notice Emitted when a new report is submitted to `StakingVault`
     * @param valuation Sum of the vault's validator balances and the balance of `StakingVault`
     * @param inOutDelta Net difference between ether funded and withdrawn from `StakingVault`
     * @param locked Amount of ether locked in `StakingVault`
     */
    event Reported(uint256 valuation, int256 inOutDelta, uint256 locked);

    /**
     * @notice Emitted if `owner` of `StakingVault` is a contract and its `onReport` hook reverts
     * @dev Hook used to inform `owner` contract of a new report, e.g. calculating AUM fees, etc.
     * @param reason Revert data from `onReport` hook
     */
    event OnReportFailed(bytes reason);

    /**
     * @notice Thrown when an invalid zero value is passed
     * @param name Name of the argument that was zero
     */
    error ZeroArgument(string name);

    /**
     * @notice Thrown when trying to withdraw more ether than the balance of `StakingVault`
     * @param balance Current balance
     */
    error InsufficientBalance(uint256 balance);

    /**
     * @notice Thrown when trying to withdraw more than the unlocked amount
     * @param unlocked Current unlocked amount
     */
    error InsufficientUnlocked(uint256 unlocked);

    /**
     * @notice Thrown when attempting to rebalance more ether than the valuation of `StakingVault`
     * @param valuation Current valuation of the vault
     * @param rebalanceAmount Amount attempting to rebalance
     */
    error RebalanceAmountExceedsValuation(uint256 valuation, uint256 rebalanceAmount);

    /**
     * @notice Thrown when the transfer of ether to a recipient fails
     * @param recipient Address that was supposed to receive the transfer
     * @param amount Amount that failed to transfer
     */
    error TransferFailed(address recipient, uint256 amount);

    /**
     * @notice Thrown when the locked amount is greater than the valuation of `StakingVault`
     */
    error Unbalanced();

    /**
     * @notice Thrown when an unauthorized address attempts a restricted operation
     * @param operation Name of the attempted operation
     * @param sender Address that attempted the operation
     */
    error NotAuthorized(string operation, address sender);

    /**
     * @notice Thrown when attempting to decrease the locked amount outside of a report
     * @param currentlyLocked Current amount of locked ether
     * @param attemptedLocked Attempted new locked amount
     */
    error LockedCannotDecreaseOutsideOfReport(uint256 currentlyLocked, uint256 attemptedLocked);

    /**
     * @notice Thrown when called on the implementation contract
     * @param sender Address that sent the message
     * @param beacon Expected beacon address
     */
    error SenderNotBeacon(address sender, address beacon);

    /**
     * @notice Thrown when the onReport() hook reverts with an Out of Gas error
     */
    error UnrecoverableError();
}<|MERGE_RESOLUTION|>--- conflicted
+++ resolved
@@ -4,22 +4,12 @@
 // See contracts/COMPILERS.md
 pragma solidity 0.8.25;
 
-<<<<<<< HEAD
-import {OwnableUpgradeable} from "contracts/openzeppelin/5.0.2/upgradeable/access/OwnableUpgradeable.sol";
-import {ERC1967Utils} from "@openzeppelin/contracts-v5.0.2/proxy/ERC1967/ERC1967Utils.sol";
-=======
 import {OwnableUpgradeable} from "contracts/openzeppelin/5.2/upgradeable/access/OwnableUpgradeable.sol";
-import {BeaconChainDepositLogistics} from "./BeaconChainDepositLogistics.sol";
->>>>>>> 292920a6
 
 import {VaultHub} from "./VaultHub.sol";
 
 import {IDepositContract} from "../interfaces/IDepositContract.sol";
 import {IStakingVault} from "./interfaces/IStakingVault.sol";
-<<<<<<< HEAD
-import {IBeaconProxy} from "./interfaces/IBeaconProxy.sol";
-=======
->>>>>>> 292920a6
 
 /**
  * @title StakingVault
@@ -60,11 +50,7 @@
  * deposit contract.
  *
  */
-<<<<<<< HEAD
-contract StakingVault is IStakingVault, IBeaconProxy, OwnableUpgradeable {
-=======
-contract StakingVault is IStakingVault, BeaconChainDepositLogistics, OwnableUpgradeable {
->>>>>>> 292920a6
+contract StakingVault is IStakingVault, OwnableUpgradeable {
     /**
      * @notice ERC-7201 storage namespace for the vault
      * @dev ERC-7201 namespace is used to prevent upgrade collisions
@@ -129,15 +115,7 @@
      * @param _nodeOperator Address of the node operator
      * @param - Additional initialization parameters
      */
-<<<<<<< HEAD
-    function initialize(
-        address _owner,
-        address _nodeOperator,
-        bytes calldata /* _params */
-    ) external onlyBeacon initializer {
-=======
-    function initialize(address _owner, address _nodeOperator, bytes calldata /* _params */ ) external initializer {
->>>>>>> 292920a6
+    function initialize(address _owner, address _nodeOperator, bytes calldata /* _params */) external initializer {
         __Ownable_init(_owner);
         _getStorage().nodeOperator = _nodeOperator;
     }
