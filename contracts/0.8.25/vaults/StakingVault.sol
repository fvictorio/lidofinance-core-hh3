// SPDX-FileCopyrightText: 2025 Lido <info@lido.fi>
// SPDX-License-Identifier: GPL-3.0

// See contracts/COMPILERS.md
pragma solidity 0.8.25;

import {IBeacon} from "@openzeppelin/contracts-v5.2/proxy/beacon/IBeacon.sol";
import {ERC1967Utils} from "@openzeppelin/contracts-v5.2/proxy/ERC1967/ERC1967Utils.sol";
import {StorageSlot} from "@openzeppelin/contracts-v5.2/utils/StorageSlot.sol";
import {OwnableUpgradeable} from "contracts/openzeppelin/5.2/upgradeable/access/OwnableUpgradeable.sol";
import {TriggerableWithdrawals} from "contracts/common/lib/TriggerableWithdrawals.sol";

import {VaultHub} from "./VaultHub.sol";
import {PinnedBeaconUtils} from "./lib/PinnedBeaconUtils.sol";

import {IDepositContract} from "../interfaces/IDepositContract.sol";
import {IStakingVault} from "./interfaces/IStakingVault.sol";

/**
 * @title StakingVault
 * @author Lido
 * @notice
 *
 * StakingVault is a private staking pool that enables staking with a designated node operator.
 * Each StakingVault includes an accounting system that tracks its valuation via reports.
 *
 * The StakingVault can be used as a backing for minting new stETH through integration with the VaultHub.
 * When minting stETH backed by the StakingVault, the VaultHub designates a portion of the StakingVault's
 * valuation as locked, which cannot be withdrawn by the owner. This locked portion represents the
 * backing for the minted stETH.
 *
 * If the locked amount exceeds the StakingVault's current valuation, the VaultHub has the ability to
 * rebalance the StakingVault. This rebalancing process involves withdrawing a portion of the staked amount
 * and adjusting the locked amount to align with the current valuation.
 *
 * The owner may proactively maintain the vault's backing ratio by either:
 * - Voluntarily rebalancing the StakingVault at any time
 * - Adding more ether to increase the valuation
 * - Triggering validator withdrawals to increase the valuation
 *
 * Access
 * - Owner:
 *   - `fund()`
 *   - `withdraw()`
 *   - `rebalance()`
 *   - `pauseBeaconChainDeposits()`
 *   - `resumeBeaconChainDeposits()`
 *   - `requestValidatorExit()`
 *   - `triggerValidatorWithdrawal()`
 * - Operator:
 *   - `triggerValidatorWithdrawal()`
 * - Depositor:
 *   - `depositToBeaconChain()`
 * - VaultHub:
 *   - `lock()`
 *   - `report()`
 *   - `rebalance()`
 *   - `triggerValidatorWithdrawal()`
 * - Anyone:
 *   - Can send ETH directly to the vault (treated as rewards)
 *
 * BeaconProxy
 * The contract is designed as a beacon proxy implementation, allowing all StakingVault instances
 * to be upgraded simultaneously through the beacon contract. The implementation is petrified
 * (non-initializable) and contains immutable references to the VaultHub and the beacon chain
 * deposit contract.
 *
 */
contract StakingVault is IStakingVault, OwnableUpgradeable {
    /**
     * @notice ERC-7201 storage namespace for the vault
     * @dev ERC-7201 namespace is used to prevent upgrade collisions
     * @custom:report Latest report containing valuation and inOutDelta
     * @custom:locked Amount of ether locked on StakingVault by VaultHub and cannot be withdrawn by owner
     * @custom:inOutDelta Net difference between ether funded and withdrawn from StakingVault
     * @custom:nodeOperator Address of the node operator
     * @custom:vaultHub Address of VaultHub
     * @custom:beaconChainDepositsPaused Whether beacon deposits are paused by the vault owner
     */
    struct ERC7201Storage {
        Report report;
        uint128 locked;
        int128 inOutDelta;
        address nodeOperator;
        address vaultHub;
        bool beaconChainDepositsPaused;
    }

    /**
     * @notice Version of the contract on the implementation
     *         The implementation is petrified to this version
     */
    uint64 private constant _VERSION = 1;

    /**
<<<<<<< HEAD
=======
     * @notice Address of `VaultHub`
     *         Set immutably in the constructor to avoid storage costs
     */
    VaultHub private immutable VAULT_HUB;

    /**
     * @notice Address of depositor
     *         Set immutably in the constructor to avoid storage costs
     */
    address private immutable DEPOSITOR;

    /**
>>>>>>> e7034f44
     * @notice Address of `BeaconChainDepositContract`
     *         Set immutably in the constructor to avoid storage costs
     */
    IDepositContract public immutable DEPOSIT_CONTRACT;

    /**
     * @notice The type of withdrawal credentials for the validators deposited from this `StakingVault`.
     */
    uint256 private constant WC_0X02_PREFIX = 0x02 << 248;

    /**
     * @notice The length of the public key in bytes
     */
    uint256 public constant PUBLIC_KEY_LENGTH = 48;

    /**
     * @notice Storage offset slot for ERC-7201 namespace
     *         The storage namespace is used to prevent upgrade collisions
     *         `keccak256(abi.encode(uint256(keccak256("Lido.Vaults.StakingVault")) - 1)) & ~bytes32(uint256(0xff))`
     */
    bytes32 private constant ERC7201_STORAGE_LOCATION =
        0x2ec50241a851d8d3fea472e7057288d4603f7a7f78e6d18a9c12cad84552b100;

    /**
     * @notice Constructs the implementation of `StakingVault`
<<<<<<< HEAD
     * @param _beaconChainDepositContract Address of `BeaconChainDepositContract`
     * @dev Fixes `VaultHub` and `BeaconChainDepositContract` addresses in the bytecode of the implementation
     */
    constructor(address _beaconChainDepositContract) {
        if (_beaconChainDepositContract == address(0)) revert ZeroArgument("_beaconChainDepositContract");

=======
     * @param _vaultHub Address of `VaultHub`
     * @param _depositor Address of the depositor
     * @param _beaconChainDepositContract Address of `BeaconChainDepositContract`
     * @dev Fixes `VaultHub` and `BeaconChainDepositContract` addresses in the bytecode of the implementation
     */
    constructor(address _vaultHub, address _depositor, address _beaconChainDepositContract) {
        if (_vaultHub == address(0)) revert ZeroArgument("_vaultHub");
        if (_depositor == address(0)) revert ZeroArgument("_depositor");
        if (_beaconChainDepositContract == address(0)) revert ZeroArgument("_beaconChainDepositContract");

        VAULT_HUB = VaultHub(_vaultHub);
        DEPOSITOR = _depositor;
>>>>>>> e7034f44
        DEPOSIT_CONTRACT = IDepositContract(_beaconChainDepositContract);

        // Prevents reinitialization of the implementation
        _disableInitializers();
    }

    /**
     * @notice Initializes `StakingVault` with an owner, node operator, and optional parameters
     * @param _owner Address that will own the vault
     * @param _nodeOperator Address of the node operator
     * @param _vaultHub Address of VaultHub
     * @param - Additional initialization parameters
     */
    function initialize(address _owner, address _nodeOperator, address _vaultHub, bytes calldata /* _params */) external initializer {
        if (_nodeOperator == address(0)) revert ZeroArgument("_nodeOperator");
        if (_vaultHub == address(0)) revert ZeroArgument("_vaultHub");

        __Ownable_init(_owner);
        _getStorage().nodeOperator = _nodeOperator;
        _getStorage().vaultHub = _vaultHub;
    }

    /**
     * @notice Returns the highest version that has been initialized as uint64
     */
    function getInitializedVersion() external view returns (uint64) {
        return _getInitializedVersion();
    }

    /**
     * @notice Returns the version of the contract as uint64
     */
    function version() external pure returns (uint64) {
        return _VERSION;
    }

    /**
     * @notice returns owner of the contract
     * @dev fixes solidity interface inference
     */
    function owner() public view override(IStakingVault, OwnableUpgradeable) returns (address) {
        return OwnableUpgradeable.owner();
    }

    // * * * * * * * * * * * * * * * * * * * *  //
    // * * * STAKING VAULT BUSINESS LOGIC * * * //
    // * * * * * * * * * * * * * * * * * * * *  //

    /**
     * @notice Returns the address of `VaultHub`
     */
    function vaultHub() external view returns (address) {
        return _getStorage().vaultHub;
    }

    /**
     * @notice Disconnects a `VaultHub` from the vault
     * @dev Sets `vaultHub` to the zero address, fully detaching it from the vault
     * @dev Pins the current vault implementation to prevent further upgrades
     */
    function detachHub() external onlyOwner {
        ERC7201Storage storage $ = _getStorage();
        if (VaultHub($.vaultHub).vaultSocket(address(this)).sharesMinted != 0) revert DetachVaultWithMintedSharesNotAllowed();

        $.vaultHub = address(0);

        address currentImplementation = IBeacon(ERC1967Utils.getBeacon()).implementation();
        PinnedBeaconUtils.setPinnedImplementation(currentImplementation);

        emit VaultHubDetached($.vaultHub, currentImplementation);
    }

    /**
     * @notice Returns the total valuation of `StakingVault` in ether
     * @dev Valuation = latestReport.valuation + (current inOutDelta - latestReport.inOutDelta)
     */
    function valuation() public view returns (uint256) {
        ERC7201Storage storage $ = _getStorage();
        return uint256(int256(int128($.report.valuation) + $.inOutDelta - $.report.inOutDelta));
    }

    /**
     * @notice Returns the amount of ether locked in `StakingVault` in ether
     * @dev Locked amount is updated by `VaultHub` with reports
     *      and can also be increased by `VaultHub` outside of reports
     */
    function locked() external view returns (uint256) {
        return _getStorage().locked;
    }

    /**
     * @notice Returns the unlocked amount of ether, which is the valuation minus the locked ether amount
     * @dev Unlocked amount is the total amount that can be withdrawn from `StakingVault`,
     *      including ether currently being staked on validators
     */
    function unlocked() public view returns (uint256) {
        uint256 _valuation = valuation();
        uint256 _locked = _getStorage().locked;

        if (_locked > _valuation) return 0;

        return _valuation - _locked;
    }

    /**
     * @notice Returns the net difference between funded and withdrawn ether.
     * @dev This counter is only updated via:
     *      - `fund()`,
     *      - `withdraw()`,
     *      - `rebalance()` functions.
     *      NB: Direct ether transfers through `receive()` are not accounted for because
     *      those are considered as rewards.
     * @dev This delta will be negative if all funded ether with earned rewards are withdrawn,
     *      i.e. there will be more ether withdrawn than funded (assuming `StakingVault` is profitable).
     */
    function inOutDelta() external view returns (int256) {
        return _getStorage().inOutDelta;
    }

    /**
     * @notice Returns the latest report data for the vault (valuation and inOutDelta)
     */
    function latestReport() external view returns (IStakingVault.Report memory) {
        return _getStorage().report;
    }

    /**
     * @notice Returns the address of the node operator
     *         Node operator is the party responsible for managing the validators.
     *         Node operator address is set in the initialization and can never be changed.
     */
    function nodeOperator() external view returns (address) {
        return _getStorage().nodeOperator;
    }

    /**
     * @notice Returns the address of the depositor
     *         Trusted party responsible for securely depositing validators to the beacon chain, e.g.
     *         securing against deposit frontrun vulnerability in ethereum deposit contract
     *         (for reference see LIP-5 - https://research.lido.fi/t/lip-5-mitigations-for-deposit-front-running-vulnerability/1269).
     *         In the context of this contract, the depositor performs deposits through `depositToBeaconChain()`.
     * @return Address of the depositor
     */
    function depositor() external view returns (address) {
        return DEPOSITOR;
    }

    /**
     * @notice Accepts direct ether transfers
     *         Ether received through direct transfers is not accounted for in `inOutDelta`
     */
    receive() external payable {
        if (msg.value == 0) revert ZeroArgument("msg.value");
    }

    /**
     * @notice Funds StakingVault with ether
     * @dev Updates inOutDelta to track the net difference between funded and withdrawn ether
     */
    function fund() external payable onlyOwner {
        if (msg.value == 0) revert ZeroArgument("msg.value");

        ERC7201Storage storage $ = _getStorage();
        $.inOutDelta += int128(int256(msg.value));

        emit Funded(msg.sender, msg.value);
    }

    /**
     * @notice Withdraws ether from StakingVault to a specified recipient.
     * @param _recipient Address to receive the withdrawn ether.
     * @param _ether Amount of ether to withdraw.
     * @dev Cannot withdraw more than the unlocked amount or the balance of the contract, whichever is less.
     * @dev Updates inOutDelta to track the net difference between funded and withdrawn ether.
     * @dev Checks that valuation remains greater or equal than locked amount and prevents reentrancy attacks.
     */
    function withdraw(address _recipient, uint256 _ether) external onlyOwner {
        if (_recipient == address(0)) revert ZeroArgument("_recipient");
        if (_ether == 0) revert ZeroArgument("_ether");
        if (_ether > address(this).balance) revert InsufficientBalance(address(this).balance);
        uint256 _unlocked = unlocked();
        if (_ether > _unlocked) revert InsufficientUnlocked(_unlocked);

        ERC7201Storage storage $ = _getStorage();
        $.inOutDelta -= int128(int256(_ether));

        (bool success, ) = _recipient.call{value: _ether}("");
        if (!success) revert TransferFailed(_recipient, _ether);

        if (valuation() < $.locked) revert ValuationBelowLockedAmount();

        emit Withdrawn(msg.sender, _recipient, _ether);
    }

    /**
     * @notice Locks ether in StakingVault
     * @dev Can only be called by VaultHub; locked amount can only be increased
     * @param _locked New amount to lock
     */
    function lock(uint256 _locked) external {
        ERC7201Storage storage $ = _getStorage();
        if (msg.sender != $.vaultHub) revert NotAuthorized("lock", msg.sender);
        if ($.locked > _locked) revert LockedCannotDecreaseOutsideOfReport($.locked, _locked);

        $.locked = uint128(_locked);

        emit LockedIncreased(_locked);
    }

    /**
     * @notice Rebalances StakingVault by withdrawing ether to VaultHub
     * @dev Can only be called by VaultHub if StakingVault valuation is less than locked amount
     * @param _ether Amount of ether to rebalance
     */
    function rebalance(uint256 _ether) external {
        if (_ether == 0) revert ZeroArgument("_ether");
        if (_ether > address(this).balance) revert InsufficientBalance(address(this).balance);

        uint256 valuation_ = valuation();
        if (_ether > valuation_) revert RebalanceAmountExceedsValuation(valuation_, _ether);

        ERC7201Storage storage $ = _getStorage();
        if (owner() == msg.sender || (valuation_ < $.locked && msg.sender == $.vaultHub)) {
            $.inOutDelta -= int128(int256(_ether));

            emit Withdrawn(msg.sender,$.vaultHub, _ether);

            VaultHub($.vaultHub).rebalance{value: _ether}();
        } else {
            revert NotAuthorized("rebalance", msg.sender);
        }
    }

    /**
     * @notice Submits a report containing valuation, inOutDelta, and locked amount
     * @param _valuation New total valuation: validator balances + StakingVault balance
     * @param _inOutDelta New net difference between funded and withdrawn ether
     * @param _locked New amount of locked ether
     */
    function report(uint256 _valuation, int256 _inOutDelta, uint256 _locked) external {
        ERC7201Storage storage $ = _getStorage();
        if (msg.sender != $.vaultHub) revert NotAuthorized("report", msg.sender);

        $.report.valuation = uint128(_valuation);
        $.report.inOutDelta = int128(_inOutDelta);
        $.locked = uint128(_locked);

        emit Reported(_valuation, _inOutDelta, _locked);
    }

    /**
     * @notice Returns the 0x02-type withdrawal credentials for the validators deposited from this `StakingVault`
     *         All consensus layer rewards are sent to this contract. Only 0x02-type withdrawal credentials are supported
     */
    function withdrawalCredentials() public view returns (bytes32) {
        return bytes32(WC_0X02_PREFIX | uint160(address(this)));
    }

    /**
     * @notice Returns whether deposits are paused
     */
    function beaconChainDepositsPaused() external view returns (bool) {
        return _getStorage().beaconChainDepositsPaused;
    }

    /**
     * @notice Pauses deposits to beacon chain
     * @dev    Can only be called by the vault owner
     */
    function pauseBeaconChainDeposits() external onlyOwner {
        ERC7201Storage storage $ = _getStorage();
        if ($.beaconChainDepositsPaused) {
            revert BeaconChainDepositsResumeExpected();
        }

        $.beaconChainDepositsPaused = true;

        emit BeaconChainDepositsPaused();
    }

    /**
     * @notice Resumes deposits to beacon chain
     * @dev    Can only be called by the vault owner
     */
    function resumeBeaconChainDeposits() external onlyOwner {
        ERC7201Storage storage $ = _getStorage();
        if (!$.beaconChainDepositsPaused) {
            revert BeaconChainDepositsPauseExpected();
        }

        $.beaconChainDepositsPaused = false;

        emit BeaconChainDepositsResumed();
    }

    /**
     * @notice Performs a deposit to the beacon chain deposit contract
     * @param _deposits Array of deposit structs
     * @dev Can only be called by the depositor address
     * @dev Includes a check to ensure `StakingVault` valuation is not less than locked before making deposits
     */
    function depositToBeaconChain(Deposit[] calldata _deposits) external {
        if (_deposits.length == 0) revert ZeroArgument("_deposits");

        ERC7201Storage storage $ = _getStorage();
        if ($.beaconChainDepositsPaused) revert BeaconChainDepositsArePaused();
        if (msg.sender != DEPOSITOR) revert NotAuthorized("depositToBeaconChain", msg.sender);
        if (valuation() < $.locked) revert ValuationBelowLockedAmount();

        uint256 numberOfDeposits = _deposits.length;
        uint256 totalAmount = 0;
        bytes memory withdrawalCredentials_ = bytes.concat(withdrawalCredentials());

        for (uint256 i = 0; i < numberOfDeposits; i++) {
            Deposit calldata deposit = _deposits[i];

            DEPOSIT_CONTRACT.deposit{value: deposit.amount}(
                deposit.pubkey,
                withdrawalCredentials_,
                deposit.signature,
                deposit.depositDataRoot
            );

            totalAmount += deposit.amount;
        }

        emit DepositedToBeaconChain(msg.sender, numberOfDeposits, totalAmount);
    }

    /**
     * @notice Calculates the total withdrawal fee required for given number of validator keys
     * @param _numberOfKeys Number of validators' public keys
     * @return Total fee amount to pass as `msg.value` (wei)
     * @dev    The fee is only valid for the requests made in the same block
     */
    function calculateValidatorWithdrawalFee(uint256 _numberOfKeys) external view returns (uint256) {
        if (_numberOfKeys == 0) revert ZeroArgument("_numberOfKeys");

        return _numberOfKeys * TriggerableWithdrawals.getWithdrawalRequestFee();
    }

    /**
     * @notice Requests node operator to exit validators from the beacon chain
     *         It does not directly trigger exits - node operators must monitor for these events and handle the exits
     * @param _pubkeys Concatenated validator public keys, each 48 bytes long
     */
    function requestValidatorExit(bytes calldata _pubkeys) external onlyOwner {
        if (_pubkeys.length == 0) revert ZeroArgument("_pubkeys");
        if (_pubkeys.length % PUBLIC_KEY_LENGTH != 0) {
            revert InvalidPubkeysLength();
        }

        uint256 keysCount = _pubkeys.length / PUBLIC_KEY_LENGTH;
        for (uint256 i = 0; i < keysCount; i++) {
            bytes memory pubkey = _pubkeys[i * PUBLIC_KEY_LENGTH:(i + 1) * PUBLIC_KEY_LENGTH];
            emit ValidatorExitRequested(msg.sender, /* indexed */ pubkey, pubkey);
        }
    }

    /**
     * @notice Triggers validator withdrawals from the beacon chain using EIP-7002 triggerable exit
     * @param _pubkeys Concatenated validators public keys, each 48 bytes long
     * @param _amounts Amounts of ether to exit, must match the length of _pubkeys
     * @param _refundRecipient Address to receive the fee refund, if zero, refunds go to msg.sender
     * @dev    The caller must provide sufficient fee via msg.value to cover the withdrawal request costs
     */
    function triggerValidatorWithdrawal(
        bytes calldata _pubkeys,
        uint64[] calldata _amounts,
        address _refundRecipient
    ) external payable {
        if (msg.value == 0) revert ZeroArgument("msg.value");
        if (_pubkeys.length == 0) revert ZeroArgument("_pubkeys");
        if (_amounts.length == 0) revert ZeroArgument("_amounts");
        if (_pubkeys.length % PUBLIC_KEY_LENGTH != 0) revert InvalidPubkeysLength();

        uint256 keysCount = _pubkeys.length / PUBLIC_KEY_LENGTH;
        if (keysCount != _amounts.length) revert InvalidAmountsLength();

        if (_refundRecipient == address(0)) {
            _refundRecipient = msg.sender;
        }

        ERC7201Storage storage $ = _getStorage();
        bool isValuationBelowLocked = valuation() < $.locked;
        if (isValuationBelowLocked) {
            // Block partial withdrawals to prevent front-running force withdrawals
            for (uint256 i = 0; i < _amounts.length; i++) {
                if (_amounts[i] > 0) revert PartialWithdrawalNotAllowed();
            }
        }

        bool isAuthorized = (msg.sender == $.nodeOperator ||
            msg.sender == owner() ||
<<<<<<< HEAD
            (isValuationBelowLocked && msg.sender == $.vaultHub)
        );
=======
            (isValuationBelowLocked && msg.sender == address(VAULT_HUB)));
>>>>>>> e7034f44

        if (!isAuthorized) revert NotAuthorized("triggerValidatorWithdrawal", msg.sender);

        uint256 feePerRequest = TriggerableWithdrawals.getWithdrawalRequestFee();
        uint256 totalFee = feePerRequest * keysCount;
        if (msg.value < totalFee) revert InsufficientValidatorWithdrawalFee(msg.value, totalFee);

        TriggerableWithdrawals.addWithdrawalRequests(_pubkeys, _amounts, feePerRequest);

        uint256 excess = msg.value - totalFee;
        if (excess > 0) {
            (bool success, ) = _refundRecipient.call{value: excess}("");
            if (!success) revert WithdrawalFeeRefundFailed(_refundRecipient, excess);
        }

        emit ValidatorWithdrawalTriggered(msg.sender, _pubkeys, _amounts, _refundRecipient, excess);
    }

    function _getStorage() private pure returns (ERC7201Storage storage $) {
        assembly {
            $.slot := ERC7201_STORAGE_LOCATION
        }
    }

    event VaultHubDetached(address indexed vaultHub, address indexed vaultImplementation);

    /**
     * @notice Emitted when `StakingVault` is funded with ether
     * @dev Event is not emitted upon direct transfers through `receive()`
     * @param sender Address that funded the vault
     * @param amount Amount of ether funded
     */
    event Funded(address indexed sender, uint256 amount);

    /**
     * @notice Emitted when ether is withdrawn from `StakingVault`
     * @dev Also emitted upon rebalancing in favor of `VaultHub`
     * @param sender Address that initiated the withdrawal
     * @param recipient Address that received the withdrawn ether
     * @param amount Amount of ether withdrawn
     */
    event Withdrawn(address indexed sender, address indexed recipient, uint256 amount);

    /**
     * @notice Emitted when the locked amount is increased
     * @param locked New amount of locked ether
     */
    event LockedIncreased(uint256 locked);

    /**
     * @notice Emitted when a new report is submitted to `StakingVault`
     * @param valuation Sum of the vault's validator balances and the balance of `StakingVault`
     * @param inOutDelta Net difference between ether funded and withdrawn from `StakingVault`
     * @param locked Amount of ether locked in `StakingVault`
     */
    event Reported(uint256 valuation, int256 inOutDelta, uint256 locked);

    /**
     * @notice Emitted if `owner` of `StakingVault` is a contract and its `onReport` hook reverts
     * @dev Hook used to inform `owner` contract of a new report, e.g. calculating AUM fees, etc.
     * @param reason Revert data from `onReport` hook
     */
    event OnReportFailed(bytes reason);

    /**
     * @notice Emitted when deposits to beacon chain are paused
     */
    event BeaconChainDepositsPaused();

    /**
     * @notice Emitted when deposits to beacon chain are resumed
     */
    event BeaconChainDepositsResumed();

    /**
     * @notice Emitted when ether is deposited to `DepositContract`.
     * @param _sender Address that initiated the deposit.
     * @param _deposits Number of validator deposits made.
     * @param _totalAmount Total amount of ether deposited.
     */
    event DepositedToBeaconChain(address indexed _sender, uint256 _deposits, uint256 _totalAmount);

    /**
     * @notice Emitted when vault owner requests node operator to exit validators from the beacon chain
     * @param _sender Address that requested the exit
     * @param _pubkey Indexed public key of the validator to exit
     * @param _pubkeyRaw Raw public key of the validator to exit
     * @dev    Signals to node operators that they should exit this validator from the beacon chain
     */
    event ValidatorExitRequested(address _sender, bytes indexed _pubkey, bytes _pubkeyRaw);

    /**
     * @notice Emitted when validator withdrawals are requested via EIP-7002
     * @param _sender Address that requested the withdrawals
     * @param _pubkeys Concatenated public keys of the validators to withdraw
     * @param _amounts Amounts of ether to withdraw per validator
     * @param _refundRecipient Address to receive any excess withdrawal fee
     * @param _excess Amount of excess fee refunded to recipient
     */
    event ValidatorWithdrawalTriggered(
        address indexed _sender,
        bytes _pubkeys,
        uint64[] _amounts,
        address _refundRecipient,
        uint256 _excess
    );

    /**
     * @notice Thrown when an invalid zero value is passed
     * @param name Name of the argument that was zero
     */
    error ZeroArgument(string name);

    /**
     * @notice Thrown when trying to withdraw more ether than the balance of `StakingVault`
     * @param balance Current balance
     */
    error InsufficientBalance(uint256 balance);

    /**
     * @notice Thrown when trying to withdraw more than the unlocked amount
     * @param unlocked Current unlocked amount
     */
    error InsufficientUnlocked(uint256 unlocked);

    /**
     * @notice Thrown when attempting to rebalance more ether than the valuation of `StakingVault`
     * @param valuation Current valuation of the vault
     * @param rebalanceAmount Amount attempting to rebalance
     */
    error RebalanceAmountExceedsValuation(uint256 valuation, uint256 rebalanceAmount);

    /**
     * @notice Thrown when the transfer of ether to a recipient fails
     * @param recipient Address that was supposed to receive the transfer
     * @param amount Amount that failed to transfer
     */
    error TransferFailed(address recipient, uint256 amount);

    /**
     * @notice Thrown when the valuation of the vault falls below the locked amount
     */
    error ValuationBelowLockedAmount();

    /**
     * @notice Thrown when an unauthorized address attempts a restricted operation
     * @param operation Name of the attempted operation
     * @param sender Address that attempted the operation
     */
    error NotAuthorized(string operation, address sender);

    /**
     * @notice Thrown when attempting to decrease the locked amount outside of a report
     * @param currentlyLocked Current amount of locked ether
     * @param attemptedLocked Attempted new locked amount
     */
    error LockedCannotDecreaseOutsideOfReport(uint256 currentlyLocked, uint256 attemptedLocked);

    /**
     * @notice Thrown when called on the implementation contract
     * @param sender Address that sent the message
     * @param beacon Expected beacon address
     */
    error SenderNotBeacon(address sender, address beacon);

    /**
     * @notice Thrown when the onReport() hook reverts with an Out of Gas error
     */
    error UnrecoverableError();

    /**
     * @notice Thrown when trying to pause deposits to beacon chain while deposits are already paused
     */
    error BeaconChainDepositsPauseExpected();

    /**
     * @notice Thrown when trying to resume deposits to beacon chain while deposits are already resumed
     */
    error BeaconChainDepositsResumeExpected();

    /**
     * @notice Thrown when trying to deposit to beacon chain while deposits are paused
     */
    error BeaconChainDepositsArePaused();

    /**
     * @notice Thrown when the length of the validator public keys is invalid
     */
    error InvalidPubkeysLength();

    /**
     * @notice Thrown when the length of the amounts is not equal to the length of the pubkeys
     */
    error InvalidAmountsLength();

    /**
     * @notice Thrown when the validator withdrawal fee is insufficient
     * @param _passed Amount of ether passed to the function
     * @param _required Amount of ether required to cover the fee
     */
    error InsufficientValidatorWithdrawalFee(uint256 _passed, uint256 _required);

    /**
     * @notice Thrown when a validator withdrawal fee refund fails
     * @param _sender Address that initiated the refund
     * @param _amount Amount of ether to refund
     */
    error WithdrawalFeeRefundFailed(address _sender, uint256 _amount);

    /**
     * @notice Thrown when partial withdrawals are not allowed when valuation is below locked
     */
    error PartialWithdrawalNotAllowed();

    /**
     * @notice Thrown when try to detach vaultHub from vault with mintedShares
     */
    error DetachVaultWithMintedSharesNotAllowed();
}<|MERGE_RESOLUTION|>--- conflicted
+++ resolved
@@ -4,9 +4,6 @@
 // See contracts/COMPILERS.md
 pragma solidity 0.8.25;
 
-import {IBeacon} from "@openzeppelin/contracts-v5.2/proxy/beacon/IBeacon.sol";
-import {ERC1967Utils} from "@openzeppelin/contracts-v5.2/proxy/ERC1967/ERC1967Utils.sol";
-import {StorageSlot} from "@openzeppelin/contracts-v5.2/utils/StorageSlot.sol";
 import {OwnableUpgradeable} from "contracts/openzeppelin/5.2/upgradeable/access/OwnableUpgradeable.sol";
 import {TriggerableWithdrawals} from "contracts/common/lib/TriggerableWithdrawals.sol";
 
@@ -93,21 +90,12 @@
     uint64 private constant _VERSION = 1;
 
     /**
-<<<<<<< HEAD
-=======
-     * @notice Address of `VaultHub`
-     *         Set immutably in the constructor to avoid storage costs
-     */
-    VaultHub private immutable VAULT_HUB;
-
-    /**
      * @notice Address of depositor
      *         Set immutably in the constructor to avoid storage costs
      */
     address private immutable DEPOSITOR;
 
     /**
->>>>>>> e7034f44
      * @notice Address of `BeaconChainDepositContract`
      *         Set immutably in the constructor to avoid storage costs
      */
@@ -133,27 +121,15 @@
 
     /**
      * @notice Constructs the implementation of `StakingVault`
-<<<<<<< HEAD
-     * @param _beaconChainDepositContract Address of `BeaconChainDepositContract`
-     * @dev Fixes `VaultHub` and `BeaconChainDepositContract` addresses in the bytecode of the implementation
-     */
-    constructor(address _beaconChainDepositContract) {
-        if (_beaconChainDepositContract == address(0)) revert ZeroArgument("_beaconChainDepositContract");
-
-=======
-     * @param _vaultHub Address of `VaultHub`
      * @param _depositor Address of the depositor
      * @param _beaconChainDepositContract Address of `BeaconChainDepositContract`
-     * @dev Fixes `VaultHub` and `BeaconChainDepositContract` addresses in the bytecode of the implementation
-     */
-    constructor(address _vaultHub, address _depositor, address _beaconChainDepositContract) {
-        if (_vaultHub == address(0)) revert ZeroArgument("_vaultHub");
+     * @dev Fixes `BeaconChainDepositContract` addresses in the bytecode of the implementation
+     */
+    constructor(address _depositor, address _beaconChainDepositContract) {
         if (_depositor == address(0)) revert ZeroArgument("_depositor");
         if (_beaconChainDepositContract == address(0)) revert ZeroArgument("_beaconChainDepositContract");
 
-        VAULT_HUB = VaultHub(_vaultHub);
         DEPOSITOR = _depositor;
->>>>>>> e7034f44
         DEPOSIT_CONTRACT = IDepositContract(_beaconChainDepositContract);
 
         // Prevents reinitialization of the implementation
@@ -209,21 +185,47 @@
         return _getStorage().vaultHub;
     }
 
-    /**
-     * @notice Disconnects a `VaultHub` from the vault
+    function attachVaultHub(address _vaultHub) external onlyOwner {
+        if (_vaultHub == address(0)) revert ZeroArgument("_vaultHub");
+
+        ERC7201Storage storage $ = _getStorage();
+        if ($.vaultHub != address(0)) revert VaultHubAlreadyAttached();
+
+        $.vaultHub = _vaultHub;
+        emit VaultHubAttached(_vaultHub);
+    }
+
+    /**
+     * @notice Disconnect the vault from `VaultHub`
      * @dev Sets `vaultHub` to the zero address, fully detaching it from the vault
-     * @dev Pins the current vault implementation to prevent further upgrades
-     */
-    function detachHub() external onlyOwner {
-        ERC7201Storage storage $ = _getStorage();
-        if (VaultHub($.vaultHub).vaultSocket(address(this)).sharesMinted != 0) revert DetachVaultWithMintedSharesNotAllowed();
+     */
+    function detachVaultHub() external onlyOwner {
+        ERC7201Storage storage $ = _getStorage();
+        address _vaultHub = $.vaultHub;
+        if (_vaultHub == address(0)) revert VaultHubNotAttached();
+        if (VaultHub(_vaultHub).vaultSocket(address(this)).sharesMinted != 0) revert DetachVaultWithMintedSharesNotAllowed();
 
         $.vaultHub = address(0);
 
-        address currentImplementation = IBeacon(ERC1967Utils.getBeacon()).implementation();
-        PinnedBeaconUtils.setPinnedImplementation(currentImplementation);
-
-        emit VaultHubDetached($.vaultHub, currentImplementation);
+        emit VaultHubDetached(address(0));
+    }
+
+    /**
+     * @notice Ossifies the current implementation
+     * @dev Can only be called by the owner.
+     *      Pins the current vault implementation to prevent further upgrades.
+     *      Emits an event `PinnedImplementationUpdated` with the current implementation address.
+     */
+    function ossifyStakingVault() external onlyOwner {
+        PinnedBeaconUtils.ossify();
+    }
+
+    /**
+     * @notice Returns true if the vault is ossified
+     * @return True if the vault is ossified, false otherwise
+     */
+    function isOssified() external view returns (bool) {
+        return PinnedBeaconUtils.isOssified();
     }
 
     /**
@@ -376,12 +378,13 @@
         if (_ether > valuation_) revert RebalanceAmountExceedsValuation(valuation_, _ether);
 
         ERC7201Storage storage $ = _getStorage();
-        if (owner() == msg.sender || (valuation_ < $.locked && msg.sender == $.vaultHub)) {
+        address _vaultHub = $.vaultHub;
+        if (owner() == msg.sender || (valuation_ < $.locked && msg.sender == _vaultHub)) {
             $.inOutDelta -= int128(int256(_ether));
 
-            emit Withdrawn(msg.sender,$.vaultHub, _ether);
-
-            VaultHub($.vaultHub).rebalance{value: _ether}();
+            emit Withdrawn(msg.sender, _vaultHub, _ether);
+
+            VaultHub(_vaultHub).rebalance{value: _ether}();
         } else {
             revert NotAuthorized("rebalance", msg.sender);
         }
@@ -548,12 +551,9 @@
 
         bool isAuthorized = (msg.sender == $.nodeOperator ||
             msg.sender == owner() ||
-<<<<<<< HEAD
             (isValuationBelowLocked && msg.sender == $.vaultHub)
         );
-=======
-            (isValuationBelowLocked && msg.sender == address(VAULT_HUB)));
->>>>>>> e7034f44
+
 
         if (!isAuthorized) revert NotAuthorized("triggerValidatorWithdrawal", msg.sender);
 
@@ -578,7 +578,17 @@
         }
     }
 
-    event VaultHubDetached(address indexed vaultHub, address indexed vaultImplementation);
+    /**
+     * @notice Emitted when `VaultHub` is attached to `StakingVault`
+     * @param vaultHub Address of the attached `VaultHub`
+     */
+    event VaultHubAttached(address indexed vaultHub);
+
+    /**
+     * @notice Emitted when `VaultHub` is detached from `StakingVault`
+     * @param vaultHub Address of the detached `VaultHub`
+     */
+    event VaultHubDetached(address indexed vaultHub);
 
     /**
      * @notice Emitted when `StakingVault` is funded with ether
@@ -769,7 +779,18 @@
     error PartialWithdrawalNotAllowed();
 
     /**
-     * @notice Thrown when try to detach vaultHub from vault with mintedShares
+     * @notice Thrown when trying to detach vault from VaultHub with mintedShares
      */
     error DetachVaultWithMintedSharesNotAllowed();
+
+
+    /**
+     * @notice Thrown when trying to detach vault from VaultHub while it is not attached
+     */
+    error VaultHubNotAttached();
+
+    /**
+     * @notice Thrown when trying to attach vault to VaultHub while it is already attached
+     */
+    error VaultHubAlreadyAttached();
 }