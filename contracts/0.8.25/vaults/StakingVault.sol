--- conflicted
+++ resolved
@@ -15,22 +15,195 @@
 import {VaultBeaconChainDepositor} from "./VaultBeaconChainDepositor.sol";
 import {Versioned} from "../utils/Versioned.sol";
 
-<<<<<<< HEAD
-contract StakingVault is IBeaconProxy, VaultBeaconChainDepositor, OwnableUpgradeable, Versioned {
-    /// @custom:storage-location erc7201:StakingVault.Vault
-    struct VaultStorage {
-        uint128 reportValuation;
-        int128 reportInOutDelta;
-
-        uint256 locked;
-        int256 inOutDelta;
-=======
 // TODO: extract disconnect to delegator
 // TODO: extract interface and implement it
 // TODO: add unstructured storage
 // TODO: move errors and event to the bottom
 
-contract StakingVault is VaultBeaconChainDepositor, OwnableUpgradeable {
+contract StakingVault is IBeaconProxy, VaultBeaconChainDepositor, OwnableUpgradeable, Versioned {
+    struct VaultStorage {
+        uint128 reportValuation;
+        int128 reportInOutDelta;
+
+        uint256 locked;
+        int256 inOutDelta;
+    }
+
+    uint256 private constant _version = 1;
+    VaultHub public immutable vaultHub;
+
+    /// keccak256(abi.encode(uint256(keccak256("StakingVault.Vault")) - 1)) & ~bytes32(uint256(0xff));
+    bytes32 private constant VAULT_STORAGE_LOCATION =
+        0xe1d42fabaca5dacba3545b34709222773cbdae322fef5b060e1d691bf0169000;
+
+    constructor(
+        address _vaultHub,
+        address _beaconChainDepositContract
+    ) VaultBeaconChainDepositor(_beaconChainDepositContract) {
+        if (_vaultHub == address(0)) revert ZeroArgument("_vaultHub");
+
+        vaultHub = VaultHub(_vaultHub);
+    }
+
+    /// @notice Initialize the contract storage explicitly.
+    /// @param _owner owner address that can TBD
+    function initialize(address _owner, bytes calldata params) external {
+        if (_owner == address(0)) revert ZeroArgument("_owner");
+        if (getBeacon() == address(0)) revert NonProxyCall();
+
+        _initializeContractVersionTo(1);
+
+        _transferOwnership(_owner);
+    }
+
+    function version() public pure virtual returns(uint256) {
+        return _version;
+    }
+
+    function getBeacon() public view returns (address) {
+        return ERC1967Utils.getBeacon();
+    }
+
+    receive() external payable {
+        if (msg.value == 0) revert ZeroArgument("msg.value");
+
+        emit ExecutionLayerRewardsReceived(msg.sender, msg.value);
+    }
+
+    function valuation() public view returns (uint256) {
+        return uint256(
+            int128(_getVaultStorage().reportValuation)
+            + _getVaultStorage().inOutDelta
+            - _getVaultStorage().reportInOutDelta
+        );
+    }
+
+    function isHealthy() public view returns (bool) {
+        return valuation() >= _getVaultStorage().locked;
+    }
+
+    function locked() external view returns(uint256) {
+        return _getVaultStorage().locked;
+    }
+
+    function unlocked() public view returns (uint256) {
+        uint256 _valuation = valuation();
+        uint256 _locked = _getVaultStorage().locked;
+
+        if (_locked > _valuation) return 0;
+
+        return _valuation - _locked;
+    }
+
+    function inOutDelta() external view returns(int256) {
+        return _getVaultStorage().inOutDelta;
+    }
+
+    function withdrawalCredentials() public view returns (bytes32) {
+        return bytes32((0x01 << 248) + uint160(address(this)));
+    }
+
+    function fund() external payable onlyOwner {
+        if (msg.value == 0) revert ZeroArgument("msg.value");
+
+        VaultStorage storage $ = _getVaultStorage();
+        $.inOutDelta += int256(msg.value);
+
+        emit Funded(msg.sender, msg.value);
+    }
+
+    function withdraw(address _recipient, uint256 _ether) external onlyOwner {
+        if (_recipient == address(0)) revert ZeroArgument("_recipient");
+        if (_ether == 0) revert ZeroArgument("_ether");
+        uint256 _unlocked = unlocked();
+        if (_ether > _unlocked) revert InsufficientUnlocked(_unlocked);
+        if (_ether > address(this).balance) revert InsufficientBalance(address(this).balance);
+
+        VaultStorage storage $ = _getVaultStorage();
+        $.inOutDelta -= int256(_ether);
+
+        (bool success, ) = _recipient.call{value: _ether}("");
+        if (!success) revert TransferFailed(_recipient, _ether);
+        if (!isHealthy()) revert NotHealthy();
+
+        emit Withdrawn(msg.sender, _recipient, _ether);
+    }
+
+    function depositToBeaconChain(
+        uint256 _numberOfDeposits,
+        bytes calldata _pubkeys,
+        bytes calldata _signatures
+    ) external onlyOwner {
+        if (_numberOfDeposits == 0) revert ZeroArgument("_numberOfDeposits");
+        if (!isHealthy()) revert NotHealthy();
+
+        _makeBeaconChainDeposits32ETH(_numberOfDeposits, bytes.concat(withdrawalCredentials()), _pubkeys, _signatures);
+        emit DepositedToBeaconChain(msg.sender, _numberOfDeposits, _numberOfDeposits * 32 ether);
+    }
+
+    function requestValidatorExit(bytes calldata _validatorPublicKey) external onlyOwner {
+        emit ValidatorsExitRequest(msg.sender, _validatorPublicKey);
+    }
+
+    function lock(uint256 _locked) external {
+        if (msg.sender != address(vaultHub)) revert NotAuthorized("lock", msg.sender);
+
+        VaultStorage storage $ = _getVaultStorage();
+        if ($.locked > _locked) revert LockedCannotBeDecreased(_locked);
+
+        $.locked = _locked;
+
+        emit Locked(_locked);
+    }
+
+    function rebalance(uint256 _ether) external payable {
+        if (_ether == 0) revert ZeroArgument("_ether");
+        if (_ether > address(this).balance) revert InsufficientBalance(address(this).balance);
+
+        if (owner() == msg.sender || (!isHealthy() && msg.sender == address(vaultHub))) {
+            // force rebalance
+            // TODO: check rounding here
+            // mint some stETH in Lido v2 and burn it on the vault
+            VaultStorage storage $ = _getVaultStorage();
+            $.inOutDelta -= int256(_ether);
+
+            emit Withdrawn(msg.sender, msg.sender, _ether);
+
+            vaultHub.rebalance{value: _ether}();
+        } else {
+            revert NotAuthorized("rebalance", msg.sender);
+        }
+    }
+
+    function latestReport() external view returns (IStakingVault.Report memory) {
+        VaultStorage storage $ = _getVaultStorage();
+        return IStakingVault.Report({
+            valuation: $.reportValuation,
+            inOutDelta: $.reportInOutDelta
+        });
+    }
+
+    function report(uint256 _valuation, int256 _inOutDelta, uint256 _locked) external {
+        if (msg.sender != address(vaultHub)) revert NotAuthorized("update", msg.sender);
+
+        VaultStorage storage $ = _getVaultStorage();
+        $.reportValuation = SafeCast.toUint128(_valuation);
+        $.reportInOutDelta = SafeCast.toInt128(_inOutDelta);
+        $.locked = _locked;
+
+        try IReportReceiver(owner()).onReport(_valuation, _inOutDelta, _locked) {} catch (bytes memory reason) {
+            emit OnReportFailed(reason);
+        }
+
+        emit Reported(_valuation, _inOutDelta, _locked);
+    }
+
+    function _getVaultStorage() private pure returns (VaultStorage storage $) {
+        assembly {
+            $.slot := VAULT_STORAGE_LOCATION
+        }
+    }
+
     event Funded(address indexed sender, uint256 amount);
     event Withdrawn(address indexed sender, address indexed recipient, uint256 amount);
     event DepositedToBeaconChain(address indexed sender, uint256 deposits, uint256 amount);
@@ -47,237 +220,5 @@
     error NotHealthy();
     error NotAuthorized(string operation, address sender);
     error LockedCannotBeDecreased(uint256 locked);
-
-    struct Report {
-        uint128 valuation;
-        int128 inOutDelta;
->>>>>>> 36c8b857
-    }
-
-    uint256 private constant _version = 1;
-    VaultHub public immutable vaultHub;
-    IERC20 public immutable stETH;
-
-    /// keccak256(abi.encode(uint256(keccak256("StakingVault.Vault")) - 1)) & ~bytes32(uint256(0xff));
-    bytes32 private constant VAULT_STORAGE_LOCATION =
-        0xe1d42fabaca5dacba3545b34709222773cbdae322fef5b060e1d691bf0169000;
-
-    constructor(
-        address _vaultHub,
-<<<<<<< HEAD
-        address _stETH,
-        address _beaconChainDepositContract
-    ) VaultBeaconChainDepositor(_beaconChainDepositContract) {
-        if (_vaultHub == address(0)) revert ZeroArgument("_vaultHub");
-        if (_stETH == address(0)) revert ZeroArgument("_stETH");
-
-        vaultHub = VaultHub(_vaultHub);
-        stETH = IERC20(_stETH);
-    }
-
-    /// @notice Initialize the contract storage explicitly.
-    /// @param _owner owner address that can TBD
-    function initialize(address _owner, bytes calldata params) external {
-        if (_owner == address(0)) revert ZeroArgument("_owner");
-        if (getBeacon() == address(0)) revert NonProxyCall();
-
-        _initializeContractVersionTo(1);
-
-=======
-        address _owner,
-        address _beaconChainDepositContract
-    ) VaultBeaconChainDepositor(_beaconChainDepositContract) {
-        if (_vaultHub == address(0)) revert ZeroArgument("_vaultHub");
-        if (_owner == address(0)) revert ZeroArgument("_owner");
-
-        vaultHub = VaultHub(_vaultHub);
->>>>>>> 36c8b857
-        _transferOwnership(_owner);
-    }
-
-    function version() public pure virtual returns(uint256) {
-        return _version;
-    }
-
-    function getBeacon() public view returns (address) {
-        return ERC1967Utils.getBeacon();
-    }
-
-    receive() external payable {
-        if (msg.value == 0) revert ZeroArgument("msg.value");
-
-        emit ExecutionLayerRewardsReceived(msg.sender, msg.value);
-    }
-
-    function valuation() public view returns (uint256) {
-        return uint256(
-            int128(_getVaultStorage().reportValuation)
-            + _getVaultStorage().inOutDelta
-            - _getVaultStorage().reportInOutDelta
-        );
-    }
-
-    function isHealthy() public view returns (bool) {
-        return valuation() >= _getVaultStorage().locked;
-    }
-
-    function locked() external view returns(uint256) {
-        return _getVaultStorage().locked;
-    }
-
-    function unlocked() public view returns (uint256) {
-        uint256 _valuation = valuation();
-        uint256 _locked = _getVaultStorage().locked;
-
-        if (_locked > _valuation) return 0;
-
-        return _valuation - _locked;
-    }
-
-    function inOutDelta() external view returns(int256) {
-        return _getVaultStorage().inOutDelta;
-    }
-
-    function withdrawalCredentials() public view returns (bytes32) {
-        return bytes32((0x01 << 248) + uint160(address(this)));
-    }
-
-    function fund() external payable onlyOwner {
-        if (msg.value == 0) revert ZeroArgument("msg.value");
-
-        VaultStorage storage $ = _getVaultStorage();
-        $.inOutDelta += int256(msg.value);
-
-        emit Funded(msg.sender, msg.value);
-    }
-
-    function withdraw(address _recipient, uint256 _ether) external onlyOwner {
-        if (_recipient == address(0)) revert ZeroArgument("_recipient");
-        if (_ether == 0) revert ZeroArgument("_ether");
-        uint256 _unlocked = unlocked();
-        if (_ether > _unlocked) revert InsufficientUnlocked(_unlocked);
-        if (_ether > address(this).balance) revert InsufficientBalance(address(this).balance);
-
-        VaultStorage storage $ = _getVaultStorage();
-        $.inOutDelta -= int256(_ether);
-
-        (bool success, ) = _recipient.call{value: _ether}("");
-        if (!success) revert TransferFailed(_recipient, _ether);
-        if (!isHealthy()) revert NotHealthy();
-
-        emit Withdrawn(msg.sender, _recipient, _ether);
-    }
-
-    function depositToBeaconChain(
-        uint256 _numberOfDeposits,
-        bytes calldata _pubkeys,
-        bytes calldata _signatures
-    ) external onlyOwner {
-        if (_numberOfDeposits == 0) revert ZeroArgument("_numberOfDeposits");
-        if (!isHealthy()) revert NotHealthy();
-
-        _makeBeaconChainDeposits32ETH(_numberOfDeposits, bytes.concat(withdrawalCredentials()), _pubkeys, _signatures);
-        emit DepositedToBeaconChain(msg.sender, _numberOfDeposits, _numberOfDeposits * 32 ether);
-    }
-
-    function requestValidatorExit(bytes calldata _validatorPublicKey) external onlyOwner {
-        emit ValidatorsExitRequest(msg.sender, _validatorPublicKey);
-    }
-
-<<<<<<< HEAD
-    function mint(address _recipient, uint256 _tokens) external payable onlyOwner {
-        if (_recipient == address(0)) revert ZeroArgument("_recipient");
-        if (_tokens == 0) revert ZeroArgument("_tokens");
-
-        uint256 newlyLocked = vaultHub.mintStethBackedByVault(_recipient, _tokens);
-
-        VaultStorage storage $ = _getVaultStorage();
-        if (newlyLocked > $.locked) {
-            $.locked = newlyLocked;
-
-            emit Locked(newlyLocked);
-        }
-    }
-=======
-    function lock(uint256 _locked) external {
-        if (msg.sender != address(vaultHub)) revert NotAuthorized("lock", msg.sender);
-        if (locked > _locked) revert LockedCannotBeDecreased(_locked);
->>>>>>> 36c8b857
-
-        locked = _locked;
-
-        emit Locked(_locked);
-    }
-
-    function rebalance(uint256 _ether) external payable {
-        if (_ether == 0) revert ZeroArgument("_ether");
-        if (_ether > address(this).balance) revert InsufficientBalance(address(this).balance);
-
-        if (owner() == msg.sender || (!isHealthy() && msg.sender == address(vaultHub))) {
-            // force rebalance
-            // TODO: check rounding here
-            // mint some stETH in Lido v2 and burn it on the vault
-            VaultStorage storage $ = _getVaultStorage();
-            $.inOutDelta -= int256(_ether);
-
-            emit Withdrawn(msg.sender, msg.sender, _ether);
-
-            vaultHub.rebalance{value: _ether}();
-        } else {
-            revert NotAuthorized("rebalance", msg.sender);
-        }
-    }
-
-    function latestReport() external view returns (IStakingVault.Report memory) {
-        VaultStorage storage $ = _getVaultStorage();
-        return IStakingVault.Report({
-            valuation: $.reportValuation,
-            inOutDelta: $.reportInOutDelta
-        });
-    }
-
-    function report(uint256 _valuation, int256 _inOutDelta, uint256 _locked) external {
-        if (msg.sender != address(vaultHub)) revert NotAuthorized("update", msg.sender);
-
-        VaultStorage storage $ = _getVaultStorage();
-        $.reportValuation = SafeCast.toUint128(_valuation);
-        $.reportInOutDelta = SafeCast.toInt128(_inOutDelta);
-        $.locked = _locked;
-
-        try IReportReceiver(owner()).onReport(_valuation, _inOutDelta, _locked) {} catch (bytes memory reason) {
-            emit OnReportFailed(reason);
-        }
-
-        emit Reported(_valuation, _inOutDelta, _locked);
-    }
-<<<<<<< HEAD
-
-    function disconnectFromHub() external payable onlyOwner {
-        vaultHub.disconnectVault();
-    }
-
-    function _getVaultStorage() private pure returns (VaultStorage storage $) {
-        assembly {
-            $.slot := VAULT_STORAGE_LOCATION
-        }
-    }
-
-    event Funded(address indexed sender, uint256 amount);
-    event Withdrawn(address indexed sender, address indexed recipient, uint256 amount);
-    event DepositedToBeaconChain(address indexed sender, uint256 deposits, uint256 amount);
-    event ExecutionLayerRewardsReceived(address indexed sender, uint256 amount);
-    event ValidatorsExitRequest(address indexed sender, bytes validatorPublicKey);
-    event Locked(uint256 locked);
-    event Reported(uint256 valuation, int256 inOutDelta, uint256 locked);
-    event OnReportFailed(bytes reason);
-
-    error ZeroArgument(string name);
-    error InsufficientBalance(uint256 balance);
-    error InsufficientUnlocked(uint256 unlocked);
-    error TransferFailed(address recipient, uint256 amount);
-    error NotHealthy();
-    error NotAuthorized(string operation, address sender);
     error NonProxyCall();
-=======
->>>>>>> 36c8b857
 }