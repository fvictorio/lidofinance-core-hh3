// SPDX-License-Identifier: GPL-3.0
pragma solidity 0.8.25;

interface IStakingVault {
    struct Report {
        uint128 valuation;
        int128 inOutDelta;
    }

<<<<<<< HEAD
    function vaultHub() external view returns (address);

=======
>>>>>>> d651d42b
    function latestReport() external view returns (Report memory);

    function locked() external view returns (uint256);

    function inOutDelta() external view returns (int256);

    function valuation() external view returns (uint256);

    function isHealthy() external view returns (bool);

    function unlocked() external view returns (uint256);

    function withdrawalCredentials() external view returns (bytes32);

    function fund() external payable;

    function withdraw(address _recipient, uint256 _ether) external;

    function depositToBeaconChain(
        uint256 _numberOfDeposits,
        bytes calldata _pubkeys,
        bytes calldata _signatures
    ) external;

    function requestValidatorExit(bytes calldata _validatorPublicKey) external;

    function rebalance(uint256 _ether) external payable;

    function report(uint256 _valuation, int256 _inOutDelta, uint256 _locked) external;
}<|MERGE_RESOLUTION|>--- conflicted
+++ resolved
@@ -7,11 +7,8 @@
         int128 inOutDelta;
     }
 
-<<<<<<< HEAD
     function vaultHub() external view returns (address);
 
-=======
->>>>>>> d651d42b
     function latestReport() external view returns (Report memory);
 
     function locked() external view returns (uint256);
@@ -38,6 +35,10 @@
 
     function requestValidatorExit(bytes calldata _validatorPublicKey) external;
 
+    function mint(address _recipient, uint256 _tokens) external payable;
+
+    function burn(uint256 _tokens) external;
+
     function rebalance(uint256 _ether) external payable;
 
     function report(uint256 _valuation, int256 _inOutDelta, uint256 _locked) external;
