// SPDX-FileCopyrightText: 2025 Lido <info@lido.fi>
// SPDX-License-Identifier: GPL-3.0

// See contracts/COMPILERS.md
pragma solidity 0.8.25;

/**
 * @title IStakingVault
 * @author Lido
 * @notice Interface for the `StakingVault` contract
 */
interface IStakingVault {
    /**
     * @notice Latest reported valuation and inOutDelta
     * @custom:valuation Aggregated validator balances plus the balance of `StakingVault`
     * @custom:inOutDelta Net difference between ether funded and withdrawn from `StakingVault`
     */
    struct Report {
        uint128 valuation;
        int128 inOutDelta;
    }

<<<<<<< HEAD
    function initialize(address factory, address owner, address operator, bytes calldata params) external;

    function vaultHub() external view returns (address);

    function factory() external view returns (address);

=======
    function initialize(address _owner, address _operator, bytes calldata _params) external;
    function getInitializedVersion() external view returns (uint64);
    function vaultHub() external view returns (address);
>>>>>>> 65ef7d55
    function operator() external view returns (address);
    function locked() external view returns (uint256);
    function valuation() external view returns (uint256);
    function isBalanced() external view returns (bool);
    function unlocked() external view returns (uint256);
    function inOutDelta() external view returns (int256);
    function withdrawalCredentials() external view returns (bytes32);
    function fund() external payable;
    function withdraw(address _recipient, uint256 _ether) external;
    function depositToBeaconChain(
        uint256 _numberOfDeposits,
        bytes calldata _pubkeys,
        bytes calldata _signatures
    ) external;
    function requestValidatorExit(bytes calldata _pubkeys) external;
    function lock(uint256 _locked) external;
    function rebalance(uint256 _ether) external;
    function latestReport() external view returns (Report memory);
    function report(uint256 _valuation, int256 _inOutDelta, uint256 _locked) external;
}<|MERGE_RESOLUTION|>--- conflicted
+++ resolved
@@ -20,18 +20,9 @@
         int128 inOutDelta;
     }
 
-<<<<<<< HEAD
-    function initialize(address factory, address owner, address operator, bytes calldata params) external;
-
-    function vaultHub() external view returns (address);
-
-    function factory() external view returns (address);
-
-=======
     function initialize(address _owner, address _operator, bytes calldata _params) external;
     function getInitializedVersion() external view returns (uint64);
     function vaultHub() external view returns (address);
->>>>>>> 65ef7d55
     function operator() external view returns (address);
     function locked() external view returns (uint256);
     function valuation() external view returns (uint256);
