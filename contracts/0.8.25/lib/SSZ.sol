--- conflicted
+++ resolved
@@ -6,11 +6,8 @@
 
 import {GIndex} from "./GIndex.sol";
 
-<<<<<<< HEAD
-=======
 import {StakingVaultDeposit} from "contracts/0.8.25/vaults/interfaces/IStakingVault.sol";
 
->>>>>>> 6c9236ad
 /*
  Cut and modified version of SSZ library from CSM only has methods for merkilized SSZ proof validation
  original:  https://github.com/lidofinance/community-staking-module/blob/7071c2096983a7780a5f147963aaa5405c0badb1/src/lib/SSZ.sol
@@ -22,8 +19,6 @@
     error InvalidPubkeyLength();
     error InvalidBlockHeader();
 
-<<<<<<< HEAD
-=======
     /// @notice computed fork agnostic DEPOSIT_DOMAIN
     /// @dev per https://github.com/ethereum/consensus-specs/blob/dev/specs/phase0/beacon-chain.md#compute_domain
     /// @dev fork agnostic per `apply_deposit` at https://github.com/ethereum/consensus-specs/blob/dev/specs/phase0/beacon-chain.md#deposits
@@ -54,7 +49,6 @@
         );
     }
 
->>>>>>> 6c9236ad
     /// @notice Modified version of `verify` from Solady `MerkleProofLib` to support generalized indices and sha256 precompile.
     /// @dev Reverts if `leaf` doesn't exist in the Merkle tree with `root`, given `proof`.
     function verifyProof(bytes32[] calldata proof, bytes32 root, bytes32 leaf, GIndex gIndex) internal view {
