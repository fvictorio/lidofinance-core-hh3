// SPDX-FileCopyrightText: 2025 Lido <info@lido.fi>
// SPDX-License-Identifier: GPL-3.0

// See contracts/COMPILERS.md
pragma solidity 0.8.25;

import {VaultHub} from "./vaults/VaultHub.sol";


import {IPostTokenRebaseReceiver} from "./interfaces/IPostTokenRebaseReceiver.sol";
import {IStakingRouter} from "./interfaces/IStakingRouter.sol";
import {IOracleReportSanityChecker} from "./interfaces/IOracleReportSanityChecker.sol";
import {IWithdrawalQueue} from "./interfaces/IWithdrawalQueue.sol";
import {ILido} from "./interfaces/ILido.sol";

import {ILidoLocator} from "contracts/common/interfaces/ILidoLocator.sol";
import {IBurner} from "contracts/common/interfaces/IBurner.sol";
import {ReportValues} from "contracts/common/types/ReportValues.sol";
import {ShareRate} from "contracts/common/types/ShareRate.sol";

/// @title Lido Accounting contract
/// @author folkyatina
/// @notice contract is responsible for handling accounting oracle reports
/// calculating all the state changes that is required to apply the report
/// and distributing calculated values to relevant parts of the protocol
contract Accounting {
    struct Contracts {
        address accountingOracleAddress;
        IOracleReportSanityChecker oracleReportSanityChecker;
        IBurner burner;
        IWithdrawalQueue withdrawalQueue;
        IPostTokenRebaseReceiver postTokenRebaseReceiver;
        IStakingRouter stakingRouter;
        VaultHub vaultHub;
    }

    struct PreReportState {
        uint256 clValidators;
        uint256 clBalance;
        uint256 totalPooledEther;
        uint256 totalShares;
        uint256 depositedValidators;
        uint256 externalShares;
        uint256 externalEther;
    }

    /// @notice precalculated values that is used to change the state of the protocol during the report
    struct CalculatedValues {
        /// @notice amount of ether to collect from WithdrawalsVault to the buffer
        uint256 withdrawals;
        /// @notice amount of ether to collect from ELRewardsVault to the buffer
        uint256 elRewards;
        /// @notice amount of ether to transfer to WithdrawalQueue to finalize requests
        uint256 etherToFinalizeWQ;
        /// @notice number of stETH shares to transfer to Burner because of WQ finalization
        uint256 sharesToFinalizeWQ;
        /// @notice number of stETH shares transferred from WQ that will be burned this (to be removed)
        uint256 sharesToBurnForWithdrawals;
        /// @notice number of stETH shares that will be burned from Burner this report
        uint256 totalSharesToBurn;
        /// @notice number of stETH shares to mint as a protocol fee
        uint256 sharesToMintAsFees;
        /// @notice amount of NO fees to transfer to each module
        StakingRewardsDistribution rewardDistribution;
        /// @notice amount of CL ether that is not rewards earned during this report period
        /// the sum of CL balance on the previous report and the amount of fresh deposits since then
        uint256 principalClBalance;
        /// @notice total number of internal (not backed by vaults) stETH shares after the report is applied
        uint256 postInternalShares;
        /// @notice amount of ether under the protocol after the report is applied
        uint256 postInternalEther;
        /// @notice total number of stETH shares after the report is applied
        uint256 postTotalShares;
        /// @notice amount of ether under the protocol after the report is applied
        uint256 postTotalPooledEther;
<<<<<<< HEAD
        /// @notice amount of ether to be locked in the vaults
        uint256[] vaultsLockedEther;
        /// @notice amount of shares to be minted as vault fees to the treasury
        uint256[] vaultsTreasuryFeeShares;
        /// @notice total amount of shares to be minted as vault fees to the treasury
        uint256 totalVaultsTreasuryFeeShares;
        /// @notice total amount of deficit to be covered by the treasury
        uint256 totalVaultsDeficit;
=======
>>>>>>> a9c7b2ae
    }

    struct StakingRewardsDistribution {
        address[] recipients;
        uint256[] moduleIds;
        uint96[] modulesFees;
        uint96 totalFee;
        uint256 precisionPoints;
    }

    error NotAuthorized(string operation, address addr);

    /// @notice deposit size in wei (for pre-maxEB accounting)
    uint256 private constant DEPOSIT_SIZE = 32 ether;

    /// @notice Lido Locator contract
    ILidoLocator public immutable LIDO_LOCATOR;
    /// @notice Lido contract
    ILido public immutable LIDO;

    /// @param _lidoLocator Lido Locator contract
    /// @param _lido Lido contract
    constructor(
        ILidoLocator _lidoLocator,
        ILido _lido
    ) {
        LIDO_LOCATOR = _lidoLocator;
        LIDO = _lido;
    }

    /// @notice calculates all the state changes that is required to apply the report
    /// @param _report report values
    /// @param _withdrawalShareRate maximum share rate used for withdrawal finalization
    ///                             if _withdrawalShareRate == 0, no withdrawals are
    ///                             simulated
    function simulateOracleReport(
        ReportValues calldata _report,
        uint256 _withdrawalShareRate
    ) public view returns (CalculatedValues memory update) {
        Contracts memory contracts = _loadOracleReportContracts();
        PreReportState memory pre = _snapshotPreReportState();

        return _simulateOracleReport(contracts, pre, _report, _withdrawalShareRate);
    }

    /// @notice Updates accounting stats, collects EL rewards and distributes collected rewards
    ///        if beacon balance increased, performs withdrawal requests finalization
    /// @dev periodically called by the AccountingOracle contract
    function handleOracleReport(ReportValues calldata _report) external {
        Contracts memory contracts = _loadOracleReportContracts();
        if (msg.sender != contracts.accountingOracleAddress) revert NotAuthorized("handleOracleReport", msg.sender);

        (
            PreReportState memory pre,
            CalculatedValues memory update,
            uint256 withdrawalsShareRate
        ) = _calculateOracleReportContext(contracts, _report);

        _applyOracleReportContext(contracts, _report, pre, update, withdrawalsShareRate);
    }

    /// @dev prepare all the required data to process the report
    function _calculateOracleReportContext(
        Contracts memory _contracts,
        ReportValues calldata _report
    ) internal view returns (PreReportState memory pre, CalculatedValues memory update, uint256 withdrawalsShareRate) {
        pre = _snapshotPreReportState();

        CalculatedValues memory updateNoWithdrawals = _simulateOracleReport(_contracts, pre, _report, 0);

        withdrawalsShareRate = (updateNoWithdrawals.postTotalPooledEther * 1e27) / updateNoWithdrawals.postTotalShares;

        update = _simulateOracleReport(_contracts, pre, _report, withdrawalsShareRate);
    }

    /// @dev reads the current state of the protocol to the memory
    function _snapshotPreReportState() internal view returns (PreReportState memory pre) {
        (pre.depositedValidators, pre.clValidators, pre.clBalance) = LIDO.getBeaconStat();
        pre.totalPooledEther = LIDO.getTotalPooledEther();
        pre.totalShares = LIDO.getTotalShares();
        pre.externalShares = LIDO.getExternalShares();
        pre.externalEther = LIDO.getExternalEther();
    }

    /// @dev calculates all the state changes that is required to apply the report
    /// @dev if _withdrawalsShareRate == 0, no withdrawals are simulated
    function _simulateOracleReport(
        Contracts memory _contracts,
        PreReportState memory _pre,
        ReportValues calldata _report,
        uint256 _withdrawalsShareRate
    ) internal view returns (CalculatedValues memory update) {
        update.rewardDistribution = _getStakingRewardsDistribution(_contracts.stakingRouter);

        if (_withdrawalsShareRate != 0) {
            // Get the ether to lock for withdrawal queue and shares to move to Burner to finalize requests
            (update.etherToFinalizeWQ, update.sharesToFinalizeWQ) = _calculateWithdrawals(
                _contracts,
                _report,
                _withdrawalsShareRate
            );
        }

        // Principal CL balance is the sum of the current CL balance and
        // validator deposits during this report
        // TODO: to support maxEB we need to get rid of validator counting
        update.principalClBalance = _pre.clBalance + (_report.clValidators - _pre.clValidators) * DEPOSIT_SIZE;

        // Limit the rebase to avoid oracle frontrunning
        // by leaving some ether to sit in EL rewards vault or withdrawals vault
        // and/or leaving some shares unburnt on Burner to be processed on future reports
        (
            update.withdrawals,
            update.elRewards,
            update.sharesToBurnForWithdrawals,
            update.totalSharesToBurn // shares to burn from Burner balance
        ) = _contracts.oracleReportSanityChecker.smoothenTokenRebase(
            _pre.totalPooledEther,
            _pre.totalShares,
            update.principalClBalance,
            _report.clBalance,
            _report.withdrawalVaultBalance,
            _report.elRewardsVaultBalance,
            _report.sharesRequestedToBurn,
            update.etherToFinalizeWQ,
            update.sharesToFinalizeWQ
        );

        uint256 postInternalSharesBeforeFees =
            _pre.totalShares - _pre.externalShares // internal shares before
            - update.totalSharesToBurn; // shares to be burned for withdrawals and cover

        update.postInternalEther =
            _pre.totalPooledEther - _pre.externalEther // internal ether before
            + _report.clBalance + update.withdrawals - update.principalClBalance // total cl rewards (or penalty)
            + update.elRewards // MEV and tips
            - update.etherToFinalizeWQ; // withdrawals

        // Pre-calculate total amount of protocol fees as the amount of shares that will be minted to pay it
        update.sharesToMintAsFees = _calculateLidoProtocolFeeShares(_report, update, postInternalSharesBeforeFees, update.postInternalEther);

        update.postInternalShares = postInternalSharesBeforeFees + update.sharesToMintAsFees;

<<<<<<< HEAD
        // Calculate the amount of ether locked in the vaults to back external balance of stETH
        // and the amount of shares to mint as fees to the treasury for each vault
        (update.vaultsLockedEther, update.vaultsTreasuryFeeShares, update.totalVaultsTreasuryFeeShares, update.totalVaultsDeficit) =
            _contracts.vaultHub.calculateVaultsRebase(
                _report.vaultValues,
                ShareRate(_pre.totalPooledEther, _pre.totalShares),
                ShareRate(update.postInternalEther, update.postInternalShares),
                update.sharesToMintAsFees
            );
=======
        // Calculate the amount of shares to mint as fees to the treasury for vaults
>>>>>>> a9c7b2ae

        uint256 externalShares = _pre.externalShares + _report.vaultsTotalTreasuryFeesShares;

        update.postTotalShares = update.postInternalShares + externalShares;
        update.postTotalPooledEther = update.postInternalEther + externalShares * update.postInternalEther / update.postInternalShares;
    }

    /// @dev return amount to lock on withdrawal queue and shares to burn depending on the finalization batch parameters
    function _calculateWithdrawals(
        Contracts memory _contracts,
        ReportValues calldata _report,
        uint256 _simulatedShareRate
    ) internal view returns (uint256 etherToLock, uint256 sharesToBurn) {
        if (_report.withdrawalFinalizationBatches.length != 0 && !_contracts.withdrawalQueue.isPaused()) {
            (etherToLock, sharesToBurn) = _contracts.withdrawalQueue.prefinalize(
                _report.withdrawalFinalizationBatches,
                _simulatedShareRate
            );
        }
    }

    /// @dev calculates shares that are minted as the protocol fees
    function _calculateLidoProtocolFeeShares(
        ReportValues calldata _report,
        CalculatedValues memory _update,
        uint256 _internalSharesBeforeFees,
        uint256 _internalEther
    ) internal pure returns (uint256 sharesToMintAsFees) {
        // we are calculating the share rate equal to the post-rebase share rate
        // but with fees taken as ether deduction instead of minting shares
        // to learn the amount of shares we need to mint to compensate for this fee

        uint256 unifiedClBalance = _report.clBalance + _update.withdrawals;
        // Don't mint/distribute any protocol fee on the non-profitable Lido oracle report
        // (when consensus layer balance delta is zero or negative).
        // See LIP-12 for details:
        // https://research.lido.fi/t/lip-12-on-chain-part-of-the-rewards-distribution-after-the-merge/1625
        if (unifiedClBalance > _update.principalClBalance) {
            uint256 totalRewards = unifiedClBalance - _update.principalClBalance + _update.elRewards;
            uint256 totalFee = _update.rewardDistribution.totalFee;
            uint256 precision = _update.rewardDistribution.precisionPoints;
            // amount of fees in ether
            uint256 feeEther = (totalRewards * totalFee) / precision;
            // but we won't pay fees in ether, so we need to calculate how many shares we need to mint as fees
            // using the share rate that takes fees into account
            // the share rate is the same as the post-rebase share rate
            // but with fees taken as ether deduction instead of minting shares
            // to learn the amount of shares we need to mint to compensate for this fee
            sharesToMintAsFees = (feeEther * _internalSharesBeforeFees) / (_internalEther - feeEther);
        }
    }

    /// @dev applies the precalculated changes to the protocol state
    function _applyOracleReportContext(
        Contracts memory _contracts,
        ReportValues calldata _report,
        PreReportState memory _pre,
        CalculatedValues memory _update,
        uint256 _withdrawalShareRate
    ) internal {
        _checkAccountingOracleReport(_contracts, _report, _pre, _update);

        uint256 lastWithdrawalRequestToFinalize;
        if (_update.sharesToFinalizeWQ > 0) {
            _contracts.burner.requestBurnShares(address(_contracts.withdrawalQueue), _update.sharesToFinalizeWQ);

            lastWithdrawalRequestToFinalize = _report.withdrawalFinalizationBatches[
                _report.withdrawalFinalizationBatches.length - 1
            ];
        }

        LIDO.processClStateUpdate(
            _report.timestamp,
            _pre.clValidators,
            _report.clValidators,
            _report.clBalance,
            _update.totalVaultsDeficit
        );

        if (_update.totalSharesToBurn > 0) {
            _contracts.burner.commitSharesToBurn(_update.totalSharesToBurn);
        }

        // Distribute protocol fee (treasury & node operators)
        if (_update.sharesToMintAsFees > 0) {
            _distributeFee(_contracts.stakingRouter, _update.rewardDistribution, _update.sharesToMintAsFees);
        }

        LIDO.collectRewardsAndProcessWithdrawals(
            _report.timestamp,
            _report.clBalance,
            _update.principalClBalance,
            _update.withdrawals,
            _update.elRewards,
            lastWithdrawalRequestToFinalize,
            _withdrawalShareRate,
            _update.etherToFinalizeWQ
        );

        _contracts.vaultHub.updateReportData(
            uint64(_report.timestamp),
            _report.vaultsDataTreeRoot,
            _report.vaultsDataTreeCid
        );
        if (_report.vaultsTotalTreasuryFeesShares > 0) {
            _contracts.vaultHub.mintVaultsTreasuryFeeShares(_report.vaultsTotalTreasuryFeesShares);
        }

        _notifyRebaseObserver(_contracts.postTokenRebaseReceiver, _report, _pre, _update);

        LIDO.emitTokenRebase(
            _report.timestamp,
            _report.timeElapsed,
            _pre.totalShares,
            _pre.totalPooledEther,
            _update.postTotalShares,
            _update.postTotalPooledEther,
            _update.postInternalShares,
            _update.postInternalEther,
            _update.sharesToMintAsFees
        );
    }

    /// @dev checks the provided oracle data internally and against the sanity checker contract
    /// reverts if a check fails
    function _checkAccountingOracleReport(
        Contracts memory _contracts,
        ReportValues calldata _report,
        PreReportState memory _pre,
        CalculatedValues memory _update
    ) internal {
        if (_report.timestamp >= block.timestamp) revert IncorrectReportTimestamp(_report.timestamp, block.timestamp);
        if (_report.clValidators < _pre.clValidators || _report.clValidators > _pre.depositedValidators) {
            revert IncorrectReportValidators(_report.clValidators, _pre.clValidators, _pre.depositedValidators);
        }

        _contracts.oracleReportSanityChecker.checkAccountingOracleReport(
            _report.timeElapsed,
            _update.principalClBalance,
            _report.clBalance,
            _report.withdrawalVaultBalance,
            _report.elRewardsVaultBalance,
            _report.sharesRequestedToBurn,
            _pre.clValidators,
            _report.clValidators
        );

        if (_report.withdrawalFinalizationBatches.length > 0) {
            _contracts.oracleReportSanityChecker.checkWithdrawalQueueOracleReport(
                _report.withdrawalFinalizationBatches[_report.withdrawalFinalizationBatches.length - 1],
                _report.timestamp
            );
        }
    }

    /// @dev Notify observer about the completed token rebase.
    function _notifyRebaseObserver(
        IPostTokenRebaseReceiver _postTokenRebaseReceiver,
        ReportValues calldata _report,
        PreReportState memory _pre,
        CalculatedValues memory _update
    ) internal {
        if (address(_postTokenRebaseReceiver) != address(0)) {
            _postTokenRebaseReceiver.handlePostTokenRebase(
                _report.timestamp,
                _report.timeElapsed,
                _pre.totalShares,
                _pre.totalPooledEther,
                _update.postTotalShares,
                _update.postTotalPooledEther,
                _update.sharesToMintAsFees
            );
        }
    }

    /// @dev mints protocol fees to the treasury and node operators
    function _distributeFee(
        IStakingRouter _stakingRouter,
        StakingRewardsDistribution memory _rewardsDistribution,
        uint256 _sharesToMintAsFees
    ) internal {
        (uint256[] memory moduleFees, uint256 totalModuleFees) = _mintModuleFees(
            _rewardsDistribution.recipients,
            _rewardsDistribution.modulesFees,
            _rewardsDistribution.totalFee,
            _sharesToMintAsFees
        );

        _mintTreasuryFees(_sharesToMintAsFees - totalModuleFees);

        _stakingRouter.reportRewardsMinted(_rewardsDistribution.moduleIds, moduleFees);
    }

    /// @dev mint rewards to the StakingModule recipients
    function _mintModuleFees(
        address[] memory _recipients,
        uint96[] memory _modulesFees,
        uint256 _totalFee,
        uint256 _totalFees
    ) internal returns (uint256[] memory moduleFees, uint256 totalModuleFees) {
        moduleFees = new uint256[](_recipients.length);

        for (uint256 i; i < _recipients.length; ++i) {
            if (_modulesFees[i] > 0) {
                uint256 iModuleFees = (_totalFees * _modulesFees[i]) / _totalFee;
                moduleFees[i] = iModuleFees;
                LIDO.mintShares(_recipients[i], iModuleFees);
                totalModuleFees = totalModuleFees + iModuleFees;
            }
        }
    }

    /// @dev mints treasury fees
    function _mintTreasuryFees(uint256 _amount) internal {
        address treasury = LIDO_LOCATOR.treasury();

        LIDO.mintShares(treasury, _amount);
    }

    /// @dev loads the required contracts from the LidoLocator to the struct in the memory
    function _loadOracleReportContracts() internal view returns (Contracts memory) {
        (
            address accountingOracleAddress,
            address oracleReportSanityChecker,
            address burner,
            address withdrawalQueue,
            address postTokenRebaseReceiver,
            address stakingRouter,
            address vaultHub
        ) = LIDO_LOCATOR.oracleReportComponents();

        return
            Contracts(
                accountingOracleAddress,
                IOracleReportSanityChecker(oracleReportSanityChecker),
                IBurner(burner),
                IWithdrawalQueue(withdrawalQueue),
                IPostTokenRebaseReceiver(postTokenRebaseReceiver),
                IStakingRouter(stakingRouter),
                VaultHub(vaultHub)
            );
    }

    /// @dev loads the staking rewards distribution to the struct in the memory
    function _getStakingRewardsDistribution(
        IStakingRouter _stakingRouter
    ) internal view returns (StakingRewardsDistribution memory ret) {
        (ret.recipients, ret.moduleIds, ret.modulesFees, ret.totalFee, ret.precisionPoints) = _stakingRouter
            .getStakingRewardsDistribution();

        if (ret.recipients.length != ret.modulesFees.length)
            revert UnequalArrayLengths(ret.recipients.length, ret.modulesFees.length);
        if (ret.moduleIds.length != ret.modulesFees.length)
            revert UnequalArrayLengths(ret.moduleIds.length, ret.modulesFees.length);
    }

    error UnequalArrayLengths(uint256 firstArrayLength, uint256 secondArrayLength);
    error IncorrectReportTimestamp(uint256 reportTimestamp, uint256 upperBoundTimestamp);
    error IncorrectReportValidators(uint256 reportValidators, uint256 minValidators, uint256 maxValidators);
}<|MERGE_RESOLUTION|>--- conflicted
+++ resolved
@@ -73,17 +73,6 @@
         uint256 postTotalShares;
         /// @notice amount of ether under the protocol after the report is applied
         uint256 postTotalPooledEther;
-<<<<<<< HEAD
-        /// @notice amount of ether to be locked in the vaults
-        uint256[] vaultsLockedEther;
-        /// @notice amount of shares to be minted as vault fees to the treasury
-        uint256[] vaultsTreasuryFeeShares;
-        /// @notice total amount of shares to be minted as vault fees to the treasury
-        uint256 totalVaultsTreasuryFeeShares;
-        /// @notice total amount of deficit to be covered by the treasury
-        uint256 totalVaultsDeficit;
-=======
->>>>>>> a9c7b2ae
     }
 
     struct StakingRewardsDistribution {
@@ -227,19 +216,7 @@
 
         update.postInternalShares = postInternalSharesBeforeFees + update.sharesToMintAsFees;
 
-<<<<<<< HEAD
-        // Calculate the amount of ether locked in the vaults to back external balance of stETH
-        // and the amount of shares to mint as fees to the treasury for each vault
-        (update.vaultsLockedEther, update.vaultsTreasuryFeeShares, update.totalVaultsTreasuryFeeShares, update.totalVaultsDeficit) =
-            _contracts.vaultHub.calculateVaultsRebase(
-                _report.vaultValues,
-                ShareRate(_pre.totalPooledEther, _pre.totalShares),
-                ShareRate(update.postInternalEther, update.postInternalShares),
-                update.sharesToMintAsFees
-            );
-=======
         // Calculate the amount of shares to mint as fees to the treasury for vaults
->>>>>>> a9c7b2ae
 
         uint256 externalShares = _pre.externalShares + _report.vaultsTotalTreasuryFeesShares;
 
