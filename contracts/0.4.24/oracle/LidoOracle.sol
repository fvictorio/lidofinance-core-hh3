// SPDX-FileCopyrightText: 2020 Lido <info@lido.fi>

// SPDX-License-Identifier: GPL-3.0

/* See contracts/COMPILERS.md */
pragma solidity 0.4.24;

import "@aragon/os/contracts/apps/AragonApp.sol";
import "@aragon/os/contracts/lib/math/SafeMath.sol";
import "openzeppelin-solidity/contracts/introspection/ERC165Checker.sol";

import "../interfaces/IBeaconReportReceiver.sol";
import "../interfaces/ILido.sol";
import "../interfaces/ILidoOracle.sol";



/**
 * @title TODO
 *
 * TODO
 */
contract LidoOracle is ILidoOracle, AragonApp {
    using SafeMath for uint256;
    using ERC165Checker for address;


    /// Version of the initialized contract data
    /// NB: Contract versioning starts from 1.
    /// The version stored in CONTRACT_VERSION_POSITION equals to
    /// - 0 right after deployment when no initializer is invoked yet
    /// - N after calling initialize() during deployment from scratch, where N is the current contract version
    /// - N after upgrading contract from the previous version (after calling finalize_vN())
    bytes32 internal constant CONTRACT_VERSION_POSITION =
        0x75be19a3f314d89bd1f84d30a6c84e2f1cd7afc7b6ca21876564c265113bb7e4; // keccak256("lido.LidoOracle.contractVersion")

    /// Historic data about 2 last completed reports and their times
    bytes32 internal constant POST_COMPLETED_TOTAL_POOLED_ETHER_POSITION =
        0xaa8433b13d2b111d4f84f6f374bc7acbe20794944308876aa250fa9a73dc7f53; // keccak256("lido.LidoOracle.postCompletedTotalPooledEther")
    bytes32 internal constant PRE_COMPLETED_TOTAL_POOLED_ETHER_POSITION =
        0x1043177539af09a67d747435df3ff1155a64cd93a347daaac9132a591442d43e; // keccak256("lido.LidoOracle.preCompletedTotalPooledEther")
    bytes32 internal constant LAST_COMPLETED_EPOCH_ID_POSITION =
        0xdad15c0beecd15610092d84427258e369d2582df22869138b4c5265f049f574c; // keccak256("lido.LidoOracle.lastCompletedEpochId")
    bytes32 internal constant TIME_ELAPSED_POSITION =
        0x8fe323f4ecd3bf0497252a90142003855cc5125cee76a5b5ba5d508c7ec28c3a; // keccak256("lido.LidoOracle.timeElapsed")

    /// This is a dead variable: it was used only in v1 and in upgrade v1 --> v2
    /// Just keep in mind that storage at this position is occupied but with no actual usage
    bytes32 internal constant V1_LAST_REPORTED_EPOCH_ID_POSITION =
        0xfe0250ed0c5d8af6526c6d133fccb8e5a55dd6b1aa6696ed0c327f8e517b5a94; // keccak256("lido.LidoOracle.lastReportedEpochId")

    /**
     * @notice Report total pooled ether and its change during the last frame
     */
    function getLastCompletedReportDelta()
        external
        view
        returns (
            uint256 postTotalPooledEther,
            uint256 preTotalPooledEther,
            uint256 timeElapsed
        )
    {
        postTotalPooledEther = POST_COMPLETED_TOTAL_POOLED_ETHER_POSITION.getStorageUint256();
        preTotalPooledEther = PRE_COMPLETED_TOTAL_POOLED_ETHER_POSITION.getStorageUint256();
        timeElapsed = TIME_ELAPSED_POSITION.getStorageUint256();
    }


    /**
     * @notice Return the initialized version of this contract starting from 0
     */
    function getVersion() external view returns (uint256) {
        return CONTRACT_VERSION_POSITION.getStorageUint256();
    }


    // /**
    //  * @notice A function to finalize upgrade to v3 (from v1). Can be called only once
    //  * @dev Value 2 in CONTRACT_VERSION_POSITION is skipped due to change in numbering
    //  * For more details see https://github.com/lidofinance/lido-improvement-proposals/blob/develop/LIPS/lip-10.md
    //  */
<<<<<<< HEAD
    // function finalizeUpgrade_v3() external {
    //     require(CONTRACT_VERSION_POSITION.getStorageUint256() == 1, "WRONG_BASE_VERSION");
=======
    function _handleConsensussedReport(
        // Consensus info
        uint256 _epochId,
        // CL values
        uint256 _beaconValidators,
        uint256 _beaconBalanceEth1,
        uint256 _totalExitedValidators,
        // EL values
        uint256 _wcBufferedEther,
        // decision
        uint256[] _requestIdToFinalizeUpTo,
        uint256[] _finalizationPooledEtherAmount,
        uint256[] _finalizationSharesAmount,
        BeaconSpec memory _beaconSpec
    )
        internal
    {
        emit Completed(
            _epochId,
            _beaconBalanceEth1,
            _beaconValidators,
            _totalExitedValidators,
            _wcBufferedEther,
            _requestIdToFinalizeUpTo,
            _finalizationPooledEtherAmount,
            _finalizationSharesAmount
        );

        // now this frame is completed, so the expected epoch should be advanced to the first epoch
        // of the next frame
        _clearReportingAndAdvanceTo(_epochId + _beaconSpec.epochsPerFrame);

        // report to the Lido and collect stats
        ILido lido = getLido();
        uint256 prevTotalPooledEther = lido.totalSupply();
        lido.handleOracleReport(
            _beaconValidators,
            _beaconBalanceEth1,
            _totalExitedValidators,
            _wcBufferedEther,
            0, // withdrawal reserve 
            _requestIdToFinalizeUpTo,
            _finalizationPooledEtherAmount,
            _finalizationSharesAmount
        );
        uint256 postTotalPooledEther = lido.totalSupply();

        _doWorkAfterReportingToLido(prevTotalPooledEther, postTotalPooledEther, _epochId, _beaconSpec);
    }
>>>>>>> acb8c77c

    //     _initialize_v3();

    //     // TODO: update to 4th version?
    // }

    // /**
    //  * @notice A dummy incremental v1/v2 --> v3 initialize function. Just corrects version number in storage
    //  * @dev This function is introduced just to set in correspondence version number in storage,
    //  * semantic version of the contract and number N used in naming of _initialize_nN/finalizeUpgrade_vN.
    //  * NB, that thus version 2 is skipped
    //  */
    // function _initialize_v3() internal {
    //     CONTRACT_VERSION_POSITION.setStorageUint256(3);
    //     emit ContractVersionSet(3);
    // }

    /**
     * @notice Return the current timestamp
     */
    function _getTime() internal view returns (uint256) {
        return block.timestamp; // solhint-disable-line not-rely-on-time
    }

}<|MERGE_RESOLUTION|>--- conflicted
+++ resolved
@@ -13,17 +13,59 @@
 import "../interfaces/ILido.sol";
 import "../interfaces/ILidoOracle.sol";
 
+import "./CommitteeQuorum.sol";
 
 
 /**
- * @title TODO
+ * @title Implementation of an ETH 2.0 -> ETH oracle
  *
- * TODO
+ * The goal of the oracle is to inform other parts of the system about balances controlled by the
+ * DAO on the ETH 2.0 side. The balances can go up because of reward accumulation and can go down
+ * because of slashing.
+ *
+ * The timeline is divided into consecutive frames. Every oracle member may push its report once
+ * per frame. When the equal reports reach the configurable 'quorum' value, this frame is
+ * considered finalized and the resulting report is pushed to Lido.
+ *
+ * Not all frames may come to a quorum. Oracles may report only to the first epoch of the frame and
+ * only if no quorum is reached for this epoch yet.
  */
-contract LidoOracle is ILidoOracle, AragonApp {
+contract LidoOracle is ILidoOracle, AragonApp, CommitteeQuorum {
     using SafeMath for uint256;
     using ERC165Checker for address;
 
+    struct BeaconSpec {
+        uint64 epochsPerFrame;
+        uint64 slotsPerEpoch;
+        uint64 secondsPerSlot;
+        uint64 genesisTime;
+    }
+
+    /// ACL
+    bytes32 constant public MANAGE_MEMBERS =
+        0xbf6336045918ae0015f4cdb3441a2fdbfaa4bcde6558c8692aac7f56c69fb067; // keccak256("MANAGE_MEMBERS")
+    bytes32 constant public MANAGE_QUORUM =
+        0xa5ffa9f45fa52c446078e834e1914561bd9c2ab1e833572d62af775da092ccbc; // keccak256("MANAGE_QUORUM")
+    bytes32 constant public SET_BEACON_SPEC =
+        0x16a273d48baf8111397316e6d961e6836913acb23b181e6c5fb35ec0bd2648fc; // keccak256("SET_BEACON_SPEC")
+    bytes32 constant public SET_REPORT_BOUNDARIES =
+        0x44adaee26c92733e57241cb0b26ffaa2d182ed7120ba3ecd7e0dce3635c01dc1; // keccak256("SET_REPORT_BOUNDARIES")
+    bytes32 constant public SET_BEACON_REPORT_RECEIVER =
+        0xe22a455f1bfbaf705ac3e891a64e156da92cb0b42cfc389158e6e82bd57f37be; // keccak256("SET_BEACON_REPORT_RECEIVER")
+
+    /// Eth1 denomination is 18 digits, while Eth2 has 9 digits. Because we work with Eth2
+    /// balances and to support old interfaces expecting eth1 format, we multiply by this
+    /// coefficient.
+    uint128 internal constant DENOMINATION_OFFSET = 1e9;
+
+
+    /// Address of the Lido contract
+    bytes32 internal constant LIDO_POSITION =
+        0xf6978a4f7e200f6d3a24d82d44c48bddabce399a3b8ec42a480ea8a2d5fe6ec5; // keccak256("lido.LidoOracle.lido")
+
+    /// Storage for the actual beacon chain specification
+    bytes32 internal constant BEACON_SPEC_POSITION =
+        0x805e82d53a51be3dfde7cfed901f1f96f5dad18e874708b082adb8841e8ca909; // keccak256("lido.LidoOracle.beaconSpec")
 
     /// Version of the initialized contract data
     /// NB: Contract versioning starts from 1.
@@ -33,6 +75,10 @@
     /// - N after upgrading contract from the previous version (after calling finalize_vN())
     bytes32 internal constant CONTRACT_VERSION_POSITION =
         0x75be19a3f314d89bd1f84d30a6c84e2f1cd7afc7b6ca21876564c265113bb7e4; // keccak256("lido.LidoOracle.contractVersion")
+
+    /// Epoch that we currently collect reports
+    bytes32 internal constant EXPECTED_EPOCH_ID_POSITION =
+        0x65f1a0ee358a8a4000a59c2815dc768eb87d24146ca1ac5555cb6eb871aee915; // keccak256("lido.LidoOracle.expectedEpochId")
 
     /// Historic data about 2 last completed reports and their times
     bytes32 internal constant POST_COMPLETED_TOTAL_POOLED_ETHER_POSITION =
@@ -44,10 +90,187 @@
     bytes32 internal constant TIME_ELAPSED_POSITION =
         0x8fe323f4ecd3bf0497252a90142003855cc5125cee76a5b5ba5d508c7ec28c3a; // keccak256("lido.LidoOracle.timeElapsed")
 
+    /// Receiver address to be called when the report is pushed to Lido
+    bytes32 internal constant BEACON_REPORT_RECEIVER_POSITION =
+        0xb59039ed37776bc23c5d272e10b525a957a1dfad97f5006c84394b6b512c1564; // keccak256("lido.LidoOracle.beaconReportReceiver")
+
+    /// Upper bound of the reported balance possible increase in APR, controlled by the governance
+    bytes32 internal constant ALLOWED_BEACON_BALANCE_ANNUAL_RELATIVE_INCREASE_POSITION =
+        0x613075ab597bed8ce2e18342385ce127d3e5298bc7a84e3db68dc64abd4811ac; // keccak256("lido.LidoOracle.allowedBeaconBalanceAnnualRelativeIncrease")
+
+    /// Lower bound of the reported balance possible decrease, controlled by the governance
+    ///
+    /// @notice When slashing happens, the balance may decrease at a much faster pace. Slashing are
+    /// one-time events that decrease the balance a fair amount - a few percent at a time in a
+    /// realistic scenario. Thus, instead of sanity check for an APR, we check if the plain relative
+    /// decrease is within bounds.  Note that it's not annual value, its just one-jump value.
+    bytes32 internal constant ALLOWED_BEACON_BALANCE_RELATIVE_DECREASE_POSITION =
+        0x92ba7776ed6c5d13cf023555a94e70b823a4aebd56ed522a77345ff5cd8a9109; // keccak256("lido.LidoOracle.allowedBeaconBalanceDecrease")
+
     /// This is a dead variable: it was used only in v1 and in upgrade v1 --> v2
     /// Just keep in mind that storage at this position is occupied but with no actual usage
     bytes32 internal constant V1_LAST_REPORTED_EPOCH_ID_POSITION =
         0xfe0250ed0c5d8af6526c6d133fccb8e5a55dd6b1aa6696ed0c327f8e517b5a94; // keccak256("lido.LidoOracle.lastReportedEpochId")
+
+    // /// Contract structured storage
+    // address[] private members;                /// slot 0: oracle committee members
+    // uint256[] private currentReportVariants;  /// slot 1: reporting storage
+
+
+    /**
+     * @notice Return the Lido contract address
+     */
+    function getLido() public view returns (ILido) {
+        return ILido(LIDO_POSITION.getStorageAddress());
+    }
+
+    /**
+     * @notice Return the upper bound of the reported balance possible increase in APR
+     */
+    function getAllowedBeaconBalanceAnnualRelativeIncrease() external view returns (uint256) {
+        return ALLOWED_BEACON_BALANCE_ANNUAL_RELATIVE_INCREASE_POSITION.getStorageUint256();
+    }
+
+    /**
+     * @notice Return the lower bound of the reported balance possible decrease
+     */
+    function getAllowedBeaconBalanceRelativeDecrease() external view returns (uint256) {
+        return ALLOWED_BEACON_BALANCE_RELATIVE_DECREASE_POSITION.getStorageUint256();
+    }
+
+    /**
+     * @notice Set the upper bound of the reported balance possible increase in APR to `_value`
+     */
+    function setAllowedBeaconBalanceAnnualRelativeIncrease(uint256 _value) external auth(SET_REPORT_BOUNDARIES) {
+        ALLOWED_BEACON_BALANCE_ANNUAL_RELATIVE_INCREASE_POSITION.setStorageUint256(_value);
+        emit AllowedBeaconBalanceAnnualRelativeIncreaseSet(_value);
+    }
+
+    /**
+     * @notice Set the lower bound of the reported balance possible decrease to `_value`
+     */
+    function setAllowedBeaconBalanceRelativeDecrease(uint256 _value) external auth(SET_REPORT_BOUNDARIES) {
+        ALLOWED_BEACON_BALANCE_RELATIVE_DECREASE_POSITION.setStorageUint256(_value);
+        emit AllowedBeaconBalanceRelativeDecreaseSet(_value);
+    }
+
+    /**
+     * @notice Return the receiver contract address to be called when the report is pushed to Lido
+     */
+    function getBeaconReportReceiver() external view returns (address) {
+        return address(BEACON_REPORT_RECEIVER_POSITION.getStorageUint256());
+    }
+
+    /**
+     * @notice Set the receiver contract address to `_addr` to be called when the report is pushed
+     * @dev Specify 0 to disable this functionality
+     */
+    function setBeaconReportReceiver(address _addr) external auth(SET_BEACON_REPORT_RECEIVER) {
+        if(_addr != address(0)) {
+            IBeaconReportReceiver iBeacon;
+            require(
+                _addr._supportsInterface(iBeacon.processLidoOracleReport.selector),
+                "BAD_BEACON_REPORT_RECEIVER"
+            );
+        }
+
+        BEACON_REPORT_RECEIVER_POSITION.setStorageUint256(uint256(_addr));
+        emit BeaconReportReceiverSet(_addr);
+    }
+
+
+    /**
+     * @notice Returns epoch that can be reported by oracles
+     */
+    function getExpectedEpochId() external view returns (uint256) {
+        return EXPECTED_EPOCH_ID_POSITION.getStorageUint256();
+    }
+
+    /**
+     * @notice Return the initialized version of this contract starting from 0
+     */
+    function getVersion() external view returns (uint256) {
+        return CONTRACT_VERSION_POSITION.getStorageUint256();
+    }
+
+    /**
+     * @notice Return beacon specification data
+     */
+    function getBeaconSpec()
+        external
+        view
+        returns (
+            uint64 epochsPerFrame,
+            uint64 slotsPerEpoch,
+            uint64 secondsPerSlot,
+            uint64 genesisTime
+        )
+    {
+        BeaconSpec memory beaconSpec = _getBeaconSpec();
+        return (
+            beaconSpec.epochsPerFrame,
+            beaconSpec.slotsPerEpoch,
+            beaconSpec.secondsPerSlot,
+            beaconSpec.genesisTime
+        );
+    }
+
+    /**
+     * @notice Update beacon specification data
+     */
+    function setBeaconSpec(
+        uint64 _epochsPerFrame,
+        uint64 _slotsPerEpoch,
+        uint64 _secondsPerSlot,
+        uint64 _genesisTime
+    )
+        external
+        auth(SET_BEACON_SPEC)
+    {
+        _setBeaconSpec(
+            _epochsPerFrame,
+            _slotsPerEpoch,
+            _secondsPerSlot,
+            _genesisTime
+        );
+    }
+
+    /**
+     * @notice Return the epoch calculated from current timestamp
+     */
+    function getCurrentEpochId() external view returns (uint256) {
+        BeaconSpec memory beaconSpec = _getBeaconSpec();
+        return _getCurrentEpochId(beaconSpec);
+    }
+
+    /**
+     * @notice Return currently reportable epoch (the first epoch of the current frame) as well as
+     * its start and end times in seconds
+     */
+    function getCurrentFrame()
+        external
+        view
+        returns (
+            uint256 frameEpochId,
+            uint256 frameStartTime,
+            uint256 frameEndTime
+        )
+    {
+        BeaconSpec memory beaconSpec = _getBeaconSpec();
+        uint64 genesisTime = beaconSpec.genesisTime;
+        uint64 secondsPerEpoch = beaconSpec.secondsPerSlot * beaconSpec.slotsPerEpoch;
+
+        frameEpochId = _getFrameFirstEpochId(_getCurrentEpochId(beaconSpec), beaconSpec);
+        frameStartTime = frameEpochId * secondsPerEpoch + genesisTime;
+        frameEndTime = (frameEpochId + beaconSpec.epochsPerFrame) * secondsPerEpoch + genesisTime - 1;
+    }
+
+    /**
+     * @notice Return last completed epoch
+     */
+    function getLastCompletedEpochId() external view returns (uint256) {
+        return LAST_COMPLETED_EPOCH_ID_POSITION.getStorageUint256();
+    }
 
     /**
      * @notice Report total pooled ether and its change during the last frame
@@ -66,24 +289,283 @@
         timeElapsed = TIME_ELAPSED_POSITION.getStorageUint256();
     }
 
-
-    /**
-     * @notice Return the initialized version of this contract starting from 0
-     */
-    function getVersion() external view returns (uint256) {
-        return CONTRACT_VERSION_POSITION.getStorageUint256();
-    }
-
+    /**
+     * @notice Initialize the contract (version 3 for now) from scratch
+     * @dev For details see https://github.com/lidofinance/lido-improvement-proposals/blob/develop/LIPS/lip-10.md
+     * @param _lido Address of Lido contract
+     * @param _epochsPerFrame Number of epochs per frame
+     * @param _slotsPerEpoch Number of slots per epoch
+     * @param _secondsPerSlot Number of seconds per slot
+     * @param _genesisTime Genesis time
+     * @param _allowedBeaconBalanceAnnualRelativeIncrease Allowed beacon balance annual relative increase (e.g. 1000 means 10% increase)
+     * @param _allowedBeaconBalanceRelativeDecrease Allowed beacon balance instantaneous decrease (e.g. 500 means 5% decrease)
+     */
+    function initialize(
+        address _lido,
+        uint64 _epochsPerFrame,
+        uint64 _slotsPerEpoch,
+        uint64 _secondsPerSlot,
+        uint64 _genesisTime,
+        uint256 _allowedBeaconBalanceAnnualRelativeIncrease,
+        uint256 _allowedBeaconBalanceRelativeDecrease
+    )
+        external onlyInit
+    {
+        assert(1 == ((1 << (MAX_MEMBERS - 1)) >> (MAX_MEMBERS - 1)));  // static assert
+
+        // We consider storage state right after deployment (no initialize() called yet) as version 0
+
+        // Initializations for v0 --> v1
+        require(CONTRACT_VERSION_POSITION.getStorageUint256() == 0, "BASE_VERSION_MUST_BE_ZERO");
+
+        _setBeaconSpec(
+            _epochsPerFrame,
+            _slotsPerEpoch,
+            _secondsPerSlot,
+            _genesisTime
+        );
+
+        LIDO_POSITION.setStorageAddress(_lido);
+
+        QUORUM_POSITION.setStorageUint256(1);
+        emit QuorumChanged(1);
+
+        // Initializations for v1 --> v2
+        ALLOWED_BEACON_BALANCE_ANNUAL_RELATIVE_INCREASE_POSITION
+            .setStorageUint256(_allowedBeaconBalanceAnnualRelativeIncrease);
+        emit AllowedBeaconBalanceAnnualRelativeIncreaseSet(_allowedBeaconBalanceAnnualRelativeIncrease);
+
+        ALLOWED_BEACON_BALANCE_RELATIVE_DECREASE_POSITION
+            .setStorageUint256(_allowedBeaconBalanceRelativeDecrease);
+        emit AllowedBeaconBalanceRelativeDecreaseSet(_allowedBeaconBalanceRelativeDecrease);
+
+        // set expected epoch to the first epoch for the next frame
+        BeaconSpec memory beaconSpec = _getBeaconSpec();
+        uint256 expectedEpoch = _getFrameFirstEpochId(0, beaconSpec) + beaconSpec.epochsPerFrame;
+        EXPECTED_EPOCH_ID_POSITION.setStorageUint256(expectedEpoch);
+        emit ExpectedEpochIdUpdated(expectedEpoch);
+
+        // Initializations for v2 --> v3
+        _initialize_v3();
+
+        // Needed to finish the Aragon part of initialization (otherwise auth() modifiers will fail)
+        initialized();
+    }
+
+    /**
+     * @notice A function to finalize upgrade to v3 (from v1). Can be called only once
+     * @dev Value 2 in CONTRACT_VERSION_POSITION is skipped due to change in numbering
+     * For more details see https://github.com/lidofinance/lido-improvement-proposals/blob/develop/LIPS/lip-10.md
+     */
+    function finalizeUpgrade_v3() external {
+        require(CONTRACT_VERSION_POSITION.getStorageUint256() == 1, "WRONG_BASE_VERSION");
+
+        _initialize_v3();
+    }
+
+    /**
+     * @notice A dummy incremental v1/v2 --> v3 initialize function. Just corrects version number in storage
+     * @dev This function is introduced just to set in correspondence version number in storage,
+     * semantic version of the contract and number N used in naming of _initialize_nN/finalizeUpgrade_vN.
+     * NB, that thus version 2 is skipped
+     */
+    function _initialize_v3() internal {
+        CONTRACT_VERSION_POSITION.setStorageUint256(3);
+        emit ContractVersionSet(3);
+    }
+
+    /**
+     * @notice Add `_member` to the oracle member committee list
+     */
+    function addOracleMember(address _member) external auth(MANAGE_MEMBERS) {
+        _addOracleMember(_member);
+    }
+
+    /**
+     * @notice Remove '_member` from the oracle member committee list
+     */
+    function removeOracleMember(address _member) external auth(MANAGE_MEMBERS) {
+        _removeOracleMember(_member);
+    }
+
+    function _decodeReport(bytes memory _reportData) internal view returns (
+            // Consensus info
+        uint256 epochId,
+        // CL values
+        uint256 beaconValidators,
+        uint256 beaconBalanceEth1,
+        uint256 totalExitedValidators,
+        // EL values
+        uint256 wcBufferedEther,
+        // decision
+        uint256[] requestIdToFinalizeUpTo,
+        uint256[] finalizationPooledEtherAmount,
+        uint256[] finalizationSharesAmount
+    ) {
+
+    }
+
+    /**
+     * @notice Set the number of exactly the same reports needed to finalize the epoch to `_quorum`
+     */
+    function setQuorum(uint256 _quorum) external auth(MANAGE_QUORUM) {
+        uint256 oldQuorum = QUORUM_POSITION.getStorageUint256();
+
+        _setQuorum(_quorum);
+
+        // If the quorum value lowered, check existing reports whether it is time to push
+        if (oldQuorum > _quorum) {
+            (bool isQuorum, uint256 reportIndex) = _getQuorumReport(_quorum);
+            if (isQuorum) {
+                (
+                    uint256 epochId,
+                    uint256 beaconValidators,
+                    uint256 beaconBalanceEth1,
+                    uint256 totalExitedValidators,
+                    uint256 wcBufferedEther,
+                    uint256[] memory requestIdToFinalizeUpTo,
+                    uint256[] memory finalizationPooledEtherAmount,
+                    uint256[] memory finalizationSharesAmount
+                ) = _decodeReport(distinctReports[reportIndex]);
+
+                _handleConsensussedReport(
+                    epochId,
+                    beaconValidators,
+                    beaconBalanceEth1,
+                    totalExitedValidators,
+                    wcBufferedEther,
+                    requestIdToFinalizeUpTo,
+                    finalizationPooledEtherAmount,
+                    finalizationSharesAmount,
+                    _getBeaconSpec()
+                );
+            }
+        }
+    }
+
+    function _validateExpectedEpochAndClearReportingIfNeeded(uint256 _epochId, BeaconSpec memory _beaconSpec) private
+    {
+        uint256 expectedEpoch = EXPECTED_EPOCH_ID_POSITION.getStorageUint256();
+        require(_epochId >= expectedEpoch, "EPOCH_IS_TOO_OLD");
+
+        // if expected epoch has advanced, check that this is the first epoch of the current frame
+        // and clear the last unsuccessful reporting
+        if (_epochId > expectedEpoch) {
+            require(_epochId == _getFrameFirstEpochId(_getCurrentEpochId(_beaconSpec), _beaconSpec), "UNEXPECTED_EPOCH");
+            _clearReportingAndAdvanceTo(_epochId);
+        }
+    }
+
+    /**
+     * @notice Accept oracle committee member reports from the ETH 2.0 side
+     * @param _epochId Beacon chain epoch
+     * @param _beaconBalance Balance in gwei on the ETH 2.0 side (9-digit denomination)
+     * @param _beaconValidators Number of validators visible in this epoch
+     */
+    function reportBeacon(
+        // Consensus info
+        uint256 _epochId,
+        // CL values
+        uint256 _beaconValidators,
+        uint256 _beaconBalance,
+        uint256 _totalExitedValidators,
+        // EL values
+        uint256 _wcBufferedEther,
+        // decision
+        uint256[] _requestIdToFinalizeUpTo,
+        uint256[] _finalizationPooledEtherAmount,
+        uint256[] _finalizationSharesAmount
+    ) external {
+        BeaconSpec memory beaconSpec = _getBeaconSpec();
+        _validateExpectedEpochAndClearReportingIfNeeded(_epochId, beaconSpec);
+
+        // abi.encode(_wcBufferedEther);
+
+        // bytes[] data;
+
+        uint128 beaconBalanceEth1 = DENOMINATION_OFFSET * uint128(_beaconBalance);
+        emit BeaconReported(
+            _epochId,
+            beaconBalanceEth1,
+            _beaconValidators,
+            msg.sender,
+            _totalExitedValidators,
+            _wcBufferedEther,
+            _requestIdToFinalizeUpTo,
+            _finalizationPooledEtherAmount,
+            _finalizationSharesAmount
+        );
+
+        // bytes memory reportBytes = abi.encode(_beaconValidators);
+        // bool isQuorumReached = handleReport(msg.sender, abi.encode(_beaconValidators));
+        bool isQuorumReached = _handleMemberReport(msg.sender, msg.data);
+        if (isQuorumReached) {
+            _handleConsensussedReport(
+                _epochId,
+                _beaconValidators,
+                beaconBalanceEth1,
+                _totalExitedValidators,
+                _wcBufferedEther,
+                _requestIdToFinalizeUpTo,
+                _finalizationPooledEtherAmount,
+                _finalizationSharesAmount,
+                beaconSpec
+            );
+        }
+    }
+
+    /**
+     * @notice Return beacon specification data
+     */
+    function _getBeaconSpec()
+        internal
+        view
+        returns (BeaconSpec memory beaconSpec)
+    {
+        uint256 data = BEACON_SPEC_POSITION.getStorageUint256();
+        beaconSpec.epochsPerFrame = uint64(data >> 192);
+        beaconSpec.slotsPerEpoch = uint64(data >> 128);
+        beaconSpec.secondsPerSlot = uint64(data >> 64);
+        beaconSpec.genesisTime = uint64(data);
+        return beaconSpec;
+    }
+
+    /**
+     * @notice Set beacon specification data
+     */
+    function _setBeaconSpec(
+        uint64 _epochsPerFrame,
+        uint64 _slotsPerEpoch,
+        uint64 _secondsPerSlot,
+        uint64 _genesisTime
+    )
+        internal
+    {
+        require(_epochsPerFrame > 0, "BAD_EPOCHS_PER_FRAME");
+        require(_slotsPerEpoch > 0, "BAD_SLOTS_PER_EPOCH");
+        require(_secondsPerSlot > 0, "BAD_SECONDS_PER_SLOT");
+        require(_genesisTime > 0, "BAD_GENESIS_TIME");
+
+        uint256 data = (
+            uint256(_epochsPerFrame) << 192 |
+            uint256(_slotsPerEpoch) << 128 |
+            uint256(_secondsPerSlot) << 64 |
+            uint256(_genesisTime)
+        );
+        BEACON_SPEC_POSITION.setStorageUint256(data);
+        emit BeaconSpecSet(
+            _epochsPerFrame,
+            _slotsPerEpoch,
+            _secondsPerSlot,
+            _genesisTime);
+    }
 
     // /**
-    //  * @notice A function to finalize upgrade to v3 (from v1). Can be called only once
-    //  * @dev Value 2 in CONTRACT_VERSION_POSITION is skipped due to change in numbering
-    //  * For more details see https://github.com/lidofinance/lido-improvement-proposals/blob/develop/LIPS/lip-10.md
+    //  * @notice Push the given report to Lido and performs accompanying accounting
+    //  * @param _epochId Beacon chain epoch, proven to be >= expected epoch and <= current epoch
+    //  * @param _beaconBalanceEth1 Validators balance in eth1 (18-digit denomination)
+    //  * @param _beaconSpec current beacon specification data
     //  */
-<<<<<<< HEAD
-    // function finalizeUpgrade_v3() external {
-    //     require(CONTRACT_VERSION_POSITION.getStorageUint256() == 1, "WRONG_BASE_VERSION");
-=======
     function _handleConsensussedReport(
         // Consensus info
         uint256 _epochId,
@@ -133,23 +615,92 @@
 
         _doWorkAfterReportingToLido(prevTotalPooledEther, postTotalPooledEther, _epochId, _beaconSpec);
     }
->>>>>>> acb8c77c
-
-    //     _initialize_v3();
-
-    //     // TODO: update to 4th version?
-    // }
-
-    // /**
-    //  * @notice A dummy incremental v1/v2 --> v3 initialize function. Just corrects version number in storage
-    //  * @dev This function is introduced just to set in correspondence version number in storage,
-    //  * semantic version of the contract and number N used in naming of _initialize_nN/finalizeUpgrade_vN.
-    //  * NB, that thus version 2 is skipped
-    //  */
-    // function _initialize_v3() internal {
-    //     CONTRACT_VERSION_POSITION.setStorageUint256(3);
-    //     emit ContractVersionSet(3);
-    // }
+
+    function _doWorkAfterReportingToLido(
+        uint256 _prevTotalPooledEther,
+        uint256 _postTotalPooledEther,
+        uint256 _epochId,
+        BeaconSpec memory _beaconSpec
+    ) internal {
+        PRE_COMPLETED_TOTAL_POOLED_ETHER_POSITION.setStorageUint256(_prevTotalPooledEther);
+        POST_COMPLETED_TOTAL_POOLED_ETHER_POSITION.setStorageUint256(_postTotalPooledEther);
+        uint256 timeElapsed = (_epochId - LAST_COMPLETED_EPOCH_ID_POSITION.getStorageUint256()) *
+            _beaconSpec.slotsPerEpoch * _beaconSpec.secondsPerSlot;
+        TIME_ELAPSED_POSITION.setStorageUint256(timeElapsed);
+        LAST_COMPLETED_EPOCH_ID_POSITION.setStorageUint256(_epochId);
+
+        // rollback on boundaries violation
+        _reportSanityChecks(_postTotalPooledEther, _prevTotalPooledEther, timeElapsed);
+
+        // emit detailed statistics and call the quorum delegate with this data
+        emit PostTotalShares(_postTotalPooledEther, _prevTotalPooledEther, timeElapsed, getLido().getTotalShares());
+        IBeaconReportReceiver receiver = IBeaconReportReceiver(BEACON_REPORT_RECEIVER_POSITION.getStorageUint256());
+        if (address(receiver) != address(0)) {
+            receiver.processLidoOracleReport(_postTotalPooledEther, _prevTotalPooledEther, timeElapsed);
+        }
+    }
+
+    /**
+     * @notice Remove the current reporting progress and advances to accept the later epoch `_epochId`
+     */
+    function _clearReportingAndAdvanceTo(uint256 _epochId) internal {
+        _clearReporting();
+
+        EXPECTED_EPOCH_ID_POSITION.setStorageUint256(_epochId);
+        emit ExpectedEpochIdUpdated(_epochId);
+    }
+
+    /**
+     * @notice Performs logical consistency check of the Lido changes as the result of reports push
+     * @dev To make oracles less dangerous, we limit rewards report by 10% _annual_ increase and 5%
+     * _instant_ decrease in stake, with both values configurable by the governance in case of
+     * extremely unusual circumstances.
+     **/
+    function _reportSanityChecks(
+        uint256 _postTotalPooledEther,
+        uint256 _preTotalPooledEther,
+        uint256 _timeElapsed)
+        internal
+        view
+    {
+        if (_postTotalPooledEther >= _preTotalPooledEther) {
+            // increase                 = _postTotalPooledEther - _preTotalPooledEther,
+            // relativeIncrease         = increase / _preTotalPooledEther,
+            // annualRelativeIncrease   = relativeIncrease / (timeElapsed / 365 days),
+            // annualRelativeIncreaseBp = annualRelativeIncrease * 10000, in basis points 0.01% (1e-4)
+            uint256 allowedAnnualRelativeIncreaseBp =
+                ALLOWED_BEACON_BALANCE_ANNUAL_RELATIVE_INCREASE_POSITION.getStorageUint256();
+            // check that annualRelativeIncreaseBp <= allowedAnnualRelativeIncreaseBp
+            require(uint256(10000 * 365 days).mul(_postTotalPooledEther - _preTotalPooledEther) <=
+                    allowedAnnualRelativeIncreaseBp.mul(_preTotalPooledEther).mul(_timeElapsed),
+                    "ALLOWED_BEACON_BALANCE_INCREASE");
+        } else {
+            // TODO: maybe allow larger decrease
+            // decrease           = _preTotalPooledEther - _postTotalPooledEther
+            // relativeDecrease   = decrease / _preTotalPooledEther
+            // relativeDecreaseBp = relativeDecrease * 10000, in basis points 0.01% (1e-4)
+            uint256 allowedRelativeDecreaseBp =
+                ALLOWED_BEACON_BALANCE_RELATIVE_DECREASE_POSITION.getStorageUint256();
+            // check that relativeDecreaseBp <= allowedRelativeDecreaseBp
+            require(uint256(10000).mul(_preTotalPooledEther - _postTotalPooledEther) <=
+                    allowedRelativeDecreaseBp.mul(_preTotalPooledEther),
+                    "ALLOWED_BEACON_BALANCE_DECREASE");
+        }
+    }
+
+    /**
+     * @notice Return the epoch calculated from current timestamp
+     */
+    function _getCurrentEpochId(BeaconSpec memory _beaconSpec) internal view returns (uint256) {
+        return (_getTime() - _beaconSpec.genesisTime) / (_beaconSpec.slotsPerEpoch * _beaconSpec.secondsPerSlot);
+    }
+
+    /**
+     * @notice Return the first epoch of the frame that `_epochId` belongs to
+     */
+    function _getFrameFirstEpochId(uint256 _epochId, BeaconSpec memory _beaconSpec) internal view returns (uint256) {
+        return _epochId / _beaconSpec.epochsPerFrame * _beaconSpec.epochsPerFrame;
+    }
 
     /**
      * @notice Return the current timestamp
@@ -157,5 +708,4 @@
     function _getTime() internal view returns (uint256) {
         return block.timestamp; // solhint-disable-line not-rely-on-time
     }
-
 }