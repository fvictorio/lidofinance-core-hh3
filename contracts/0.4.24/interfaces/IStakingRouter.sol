// SPDX-FileCopyrightText: 2023 Lido <info@lido.fi>

// SPDX-License-Identifier: GPL-3.0

/* See contracts/COMPILERS.md */
pragma solidity 0.4.24;

interface IStakingRouter {
    function getStakingRewardsDistribution()
        external
        view
        returns (
            address[] memory recipients,
            uint256[] memory moduleIds,
            uint96[] memory moduleFees,
            uint96 totalFeee,
            uint256 precisionPoints
        );

    function deposit(uint256 maxDepositsCount, uint256 stakingModuleId, bytes depositCalldata) external payable returns (uint256);

    /**
     * @notice Set credentials to withdraw ETH on ETH 2.0 side after the phase 2 is launched to `_withdrawalCredentials`
     * @dev Note that setWithdrawalCredentials discards all unused signing keys as the signatures are invalidated.
     * @param _withdrawalCredentials withdrawal credentials field as defined in the Ethereum PoS consensus specs
     */
    function setWithdrawalCredentials(bytes32 _withdrawalCredentials) external;

    /**
     * @notice Returns current credentials to withdraw ETH on ETH 2.0 side after the phase 2 is launched
     */
    function getWithdrawalCredentials() external view returns (bytes32);

<<<<<<< HEAD
    function getExitedKeysCountAcrossAllModules() external view returns (uint256);

    function getStakingModuleStatus(uint24 _stakingModuleId) external view returns (uint8 status);
=======
    function getStakingModuleStatus(uint256 _stakingModuleId) external view returns (uint8 status);
>>>>>>> a9bbd4ec

    function setStakingModuleStatus(uint256 _stakingModuleId, uint8 _status) external;

    function pauseStakingModule(uint256 _stakingModuleId) external;

    function resumeStakingModule(uint256 _stakingModuleId) external;

<<<<<<< HEAD
    function reportRewardsMinted(uint256[] _stakingModuleIds, uint256[] _totalShares) external;

    function updateExitedKeysCountByStakingModule(
        uint256[] _moduleIds,
        uint256[] _exitedKeysCounts
    ) external;

    function reportStakingModuleExitedKeysCountByNodeOperator(
        uint256 _stakingModuleId,
        uint256[] _nodeOperatorIds,
        uint256[] _exitedKeysCounts
    ) external;

    function getStakingModuleIsStopped(uint24 _stakingModuleId) external view returns (bool);
=======
    function getStakingModuleIsStopped(uint256 _stakingModuleId) external view returns (bool);
>>>>>>> a9bbd4ec

    function getStakingModuleIsDepositsPaused(uint256 _stakingModuleId) external view returns (bool);

    function getStakingModuleIsActive(uint256 _stakingModuleId) external view returns (bool);

    function getStakingModuleKeysOpIndex(uint256 _stakingModuleId) external view returns (uint256);

    function getStakingModuleLastDepositBlock(uint256 _stakingModuleId) external view returns (uint256);

    function getStakingModuleActiveKeysCount(uint256 _stakingModuleId) external view returns (uint256);

    function getKeysAllocation(uint256 _keysToAllocate) external view returns (uint256 allocated, uint256[] memory allocations);

    function getStakingModuleMaxDepositableKeys(uint256 _stakingModuleId) external view returns (uint256);
}<|MERGE_RESOLUTION|>--- conflicted
+++ resolved
@@ -11,9 +11,9 @@
         view
         returns (
             address[] memory recipients,
-            uint256[] memory moduleIds,
-            uint96[] memory moduleFees,
-            uint96 totalFeee,
+            uint256[] memory stakingModuleIds,
+            uint96[] memory stakingModuleFees,
+            uint96 totalFee,
             uint256 precisionPoints
         );
 
@@ -31,13 +31,9 @@
      */
     function getWithdrawalCredentials() external view returns (bytes32);
 
-<<<<<<< HEAD
     function getExitedKeysCountAcrossAllModules() external view returns (uint256);
 
-    function getStakingModuleStatus(uint24 _stakingModuleId) external view returns (uint8 status);
-=======
     function getStakingModuleStatus(uint256 _stakingModuleId) external view returns (uint8 status);
->>>>>>> a9bbd4ec
 
     function setStakingModuleStatus(uint256 _stakingModuleId, uint8 _status) external;
 
@@ -45,11 +41,10 @@
 
     function resumeStakingModule(uint256 _stakingModuleId) external;
 
-<<<<<<< HEAD
     function reportRewardsMinted(uint256[] _stakingModuleIds, uint256[] _totalShares) external;
 
     function updateExitedKeysCountByStakingModule(
-        uint256[] _moduleIds,
+        uint256[] _stakingModuleIds,
         uint256[] _exitedKeysCounts
     ) external;
 
@@ -59,10 +54,7 @@
         uint256[] _exitedKeysCounts
     ) external;
 
-    function getStakingModuleIsStopped(uint24 _stakingModuleId) external view returns (bool);
-=======
     function getStakingModuleIsStopped(uint256 _stakingModuleId) external view returns (bool);
->>>>>>> a9bbd4ec
 
     function getStakingModuleIsDepositsPaused(uint256 _stakingModuleId) external view returns (bool);
 
