--- conflicted
+++ resolved
@@ -6,29 +6,9 @@
 pragma solidity 0.4.24;
 
 interface IStakingRouter {
-<<<<<<< HEAD
-    function getSharesTable() external returns(
-        address[] memory recipients, 
-        uint256[] memory modulesShares,
-        uint256[] memory moduleFee,
-        uint256[] memory treasuryFee
-    );
-    function deposit(
-        uint256 maxDepositsCount,
-        address stakingModule,
-        bytes depositCalldata
-    ) external;
-=======
-    function getSharesTable()
-        external
-        returns (
-            address[] memory recipients,
-            uint256[] memory moduleShares,
-            uint256 totalShare
-        );
+    function getSharesTable() external returns (address[] memory recipients, uint256[] memory moduleShares, uint256 totalShare);
 
-    function deposit(bytes pubkeys, bytes signatures) external returns (uint256);
->>>>>>> 8b91d61c
+    function deposit(uint256 maxDepositsCount, address stakingModule, bytes depositCalldata) external;
 
     /**
      * @notice Set credentials to withdraw ETH on ETH 2.0 side after the phase 2 is launched to `_withdrawalCredentials`
