--- conflicted
+++ resolved
@@ -292,9 +292,10 @@
         string _tokenName,
         string _tokenSymbol,
         uint64[4] _votingSettings,
-        IDepositContract _beaconDepositContract,
+        IDepositContract /*_beaconDepositContract*/,
         uint32[4]
     ) external onlyOwner {
+        // TODO: remove unused argument
         DeployState memory state = deployState;
 
         require(state.lidoRegistry != address(0), ERROR_REGISTRY_NOT_DEPLOYED);
@@ -343,7 +344,7 @@
             _installNonDefaultApp(state.dao, _getAppId(ORACLE_APP_NAME, state.lidoRegistryEnsNode), noInit)
         );
 
-<<<<<<< HEAD
+        // TODO: do new Lido Oracle initialization. Maybe initialized old deprecated APR version of LidoOracle
         // state.oracle.initialize(
         //     state.lido,
         //     _beaconSpec[0], // epochsPerFrame
@@ -354,20 +355,14 @@
         //     50000
         // );
 
-        state.operators.initialize(state.lido);
-=======
         state.operators.initialize(state.lido, bytes32(0x1));
->>>>>>> 64661e9e
 
         state.lido.initialize(
             state.oracle,
             state.agent, // treasury
-<<<<<<< HEAD
+            address(0), // staking router
+            address(0), // deposit security module
             address(0) // execution layer rewards vault
-=======
-            address(0), // staking router
-            address(0) // deposit security module
->>>>>>> 64661e9e
         );
 
         // used for issuing vested tokens in the next step
@@ -410,28 +405,21 @@
 
     function finalizeDAO(
         string _daoName,
-        uint16 _totalFeeBP,
-        uint16 _treasuryFeeBP,
-        uint16 _operatorsFeeBP,
+        uint16 /*_totalFeeBP*/,
+        uint16 /*_treasuryFeeBP*/,
+        uint16 /*_operatorsFeeBP*/,
         uint256 _unvestedTokensAmount,
         address _elRewardsVault,
         uint16 _elRewardsWithdrawalLimit
     )
         external onlyOwner
     {
+        // TODO: remove unused arguments
         DeployState memory state = deployState;
         APMRepos memory repos = apmRepos;
 
         require(state.dao != address(0), ERROR_DAO_NOT_DEPLOYED);
         require(bytes(_daoName).length > 0, ERROR_INVALID_ID);
-
-<<<<<<< HEAD
-        // Set initial values for fee and its distribution
-        bytes32 LIDO_MANAGE_FEE = state.lido.MANAGE_FEE();
-        _createPermissionForTemplate(state.acl, state.lido, LIDO_MANAGE_FEE);
-        state.lido.setFee(_totalFeeBP);
-        state.lido.setFeeDistribution(_treasuryFeeBP, _operatorsFeeBP);
-        _removePermissionFromTemplate(state.acl, state.lido, LIDO_MANAGE_FEE);
 
         // Set Execution Layer rewards parameters on Lido contract
         bytes32 MANAGE_PROTOCOL_CONTRACTS_ROLE = state.lido.MANAGE_PROTOCOL_CONTRACTS_ROLE();
@@ -448,8 +436,6 @@
         state.lido.setELRewardsWithdrawalLimit(_elRewardsWithdrawalLimit);
         _removePermissionFromTemplate(state.acl, state.lido, LIDO_SET_EL_REWARDS_WITHDRAWAL_LIMIT);
 
-=======
->>>>>>> 64661e9e
         if (_unvestedTokensAmount != 0) {
             // using issue + assign to avoid setting the additional MINT_ROLE for the template
             state.tokenManager.issue(_unvestedTokensAmount);
@@ -635,7 +621,6 @@
 
         // using loops to save contract size
         Repo[10] memory repoAddresses;
-
         repoAddresses[0] = _repos.lido;
         repoAddresses[1] = _repos.oracle;
         repoAddresses[2] = _repos.nodeOperatorsRegistry;
@@ -646,13 +631,12 @@
         repoAddresses[7] = _resolveRepo(_getAppId(APM_APP_NAME, _state.lidoRegistryEnsNode));
         repoAddresses[8] = _resolveRepo(_getAppId(APM_REPO_APP_NAME, _state.lidoRegistryEnsNode));
         repoAddresses[9] = _resolveRepo(_getAppId(APM_ENSSUB_APP_NAME, _state.lidoRegistryEnsNode));
-
         for (uint256 i = 0; i < repoAddresses.length; ++i) {
             _transferPermissionFromTemplate(apmACL, repoAddresses[i], voting, REPO_CREATE_VERSION_ROLE);
         }
 
         // using loops to save contract size
-        bytes32[8] memory perms;
+        bytes32[7] memory perms;
 
         // Oracle
         // TODO
@@ -661,7 +645,6 @@
         // perms[2] = _state.oracle.SET_BEACON_SPEC();
         // perms[3] = _state.oracle.SET_REPORT_BOUNDARIES();
         // perms[4] = _state.oracle.SET_BEACON_REPORT_RECEIVER();
-
         for (i = 0; i < 5; ++i) {
             _createPermissionForVoting(acl, _state.oracle, perms[i], voting);
         }
@@ -675,32 +658,19 @@
         perms[4] = _state.operators.SET_NODE_OPERATOR_ADDRESS_ROLE();
         perms[5] = _state.operators.SET_NODE_OPERATOR_LIMIT_ROLE();
         perms[6] = _state.operators.UPDATE_EXITED_VALIDATORS_KEYS_COUNT_ROLE();
-
         for (i = 0; i < 7; ++i) {
             _createPermissionForVoting(acl, _state.operators, perms[i], voting);
         }
 
         // Lido
         perms[0] = _state.lido.PAUSE_ROLE();
-<<<<<<< HEAD
-        perms[1] = _state.lido.MANAGE_FEE();
-        perms[2] = _state.lido.MANAGE_WITHDRAWAL_KEY();
-        perms[3] = _state.lido.MANAGE_PROTOCOL_CONTRACTS_ROLE();
-        perms[4] = _state.lido.BURN_ROLE();
-        perms[5] = _state.lido.RESUME_ROLE();
-        perms[6] = _state.lido.STAKING_PAUSE_ROLE();
-        perms[7] = _state.lido.STAKING_CONTROL_ROLE();
-=======
         perms[1] = _state.lido.MANAGE_PROTOCOL_CONTRACTS_ROLE();
         perms[2] = _state.lido.BURN_ROLE();
         perms[3] = _state.lido.RESUME_ROLE();
         perms[4] = _state.lido.STAKING_PAUSE_ROLE();
         perms[5] = _state.lido.STAKING_CONTROL_ROLE();
-        perms[6] = _state.lido.SET_EL_REWARDS_VAULT_ROLE();
-        perms[7] = _state.lido.SET_EL_REWARDS_WITHDRAWAL_LIMIT_ROLE();
->>>>>>> 64661e9e
-
-        for (i = 0; i < 8; ++i) {
+        perms[6] = _state.lido.SET_EL_REWARDS_WITHDRAWAL_LIMIT_ROLE();
+        for (i = 0; i < 7; ++i) {
             _createPermissionForVoting(acl, _state.lido, perms[i], voting);
         }
     }
