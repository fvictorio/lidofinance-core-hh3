--- conflicted
+++ resolved
@@ -16,11 +16,6 @@
 import '../interfaces/IStakingRouter.sol';
 import '../lib/MemUtils.sol';
 
-<<<<<<< HEAD
-import 'hardhat/console.sol';
-
-=======
->>>>>>> 5f8becf5
 /**
  * @title Node Operator registry implementation
  *
@@ -811,11 +806,5 @@
         require(numKeys == keys);
     }
 
-<<<<<<< HEAD
     function distributeRewards() external {}
-=======
-    function distributeRewards() external {
-
-    }
->>>>>>> 5f8becf5
 }