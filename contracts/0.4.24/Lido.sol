--- conflicted
+++ resolved
@@ -742,12 +742,7 @@
 
             uint256 shareRate = _finalizationShareRates[i];
 
-<<<<<<< HEAD
             (uint256 etherToLock, uint256 sharesToBurn) = withdrawalQueue.finalizationBatch(
-=======
-            // todo(folkyatina)?: vectorize finalization batches
-            (uint256 etherToLock, uint256 sharesToBurn) = withdrawalQueue.calculateFinalizationParams(
->>>>>>> ad08f381
                 lastIdToFinalize,
                 shareRate
             );
