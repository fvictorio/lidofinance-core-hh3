declare namespace NodeJS {
  export interface ProcessEnv {
    /* iternal logging verbosity (used in scratch deploy / integration tests) */
    LOG_LEVEL?: "all" | "debug" | "info" | "warn" | "error" | "none"; // default: "info"

    /**
     * Flags for changing the behavior of the Hardhat Network
     */

    /* RPC URL for Hardhat Network forking, required for running tests on mainnet fork with tracing */
    HARDHAT_FORKING_URL?: string;

    /**
     * Flags for changing the behavior of the integration tests
     */

    /* if "on" the integration tests will deploy the contracts to the empty Hardhat Network node using scratch deploy */
    INTEGRATION_ON_SCRATCH?: "on" | "off"; // default: "off"

    /* if "on" the integration tests will assume CSM module is present in the StakingRouter, and adjust accordingly */
    INTEGRATION_WITH_CSM?: "on" | "off"; // default: "off"

    /**
     * Network configuration for the protocol discovery.
     */

    /* for local development */
    LOCAL_RPC_URL: string;
    LOCAL_LOCATOR_ADDRESS: string;
    LOCAL_AGENT_ADDRESS: string;
    LOCAL_VOTING_ADDRESS: string;
    LOCAL_EASY_TRACK_EXECUTOR_ADDRESS: string;
    LOCAL_ACCOUNTING_ORACLE_ADDRESS?: string;
    LOCAL_ACL_ADDRESS?: string;
    LOCAL_BURNER_ADDRESS?: string;
    LOCAL_DEPOSIT_SECURITY_MODULE_ADDRESS?: string;
    LOCAL_EL_REWARDS_VAULT_ADDRESS?: string;
    LOCAL_HASH_CONSENSUS_ADDRESS?: string;
    LOCAL_KERNEL_ADDRESS?: string;
    LOCAL_LEGACY_ORACLE_ADDRESS?: string;
    LOCAL_LIDO_ADDRESS?: string;
    LOCAL_NOR_ADDRESS?: string;
    LOCAL_ORACLE_DAEMON_CONFIG_ADDRESS?: string;
    LOCAL_ORACLE_REPORT_SANITY_CHECKER_ADDRESS?: string;
    LOCAL_SDVT_ADDRESS?: string;
    LOCAL_STAKING_ROUTER_ADDRESS?: string;
    LOCAL_VALIDATORS_EXIT_BUS_ORACLE_ADDRESS?: string;
    LOCAL_WITHDRAWAL_QUEUE_ADDRESS?: string;
    LOCAL_WITHDRAWAL_VAULT_ADDRESS?: string;

    /* for mainnet fork testing */
    MAINNET_RPC_URL: string;
    MAINNET_LOCATOR_ADDRESS: string;
    MAINNET_AGENT_ADDRESS: string;
    MAINNET_VOTING_ADDRESS: string;
    MAINNET_EASY_TRACK_EXECUTOR_ADDRESS: string;
    MAINNET_ACCOUNTING_ORACLE_ADDRESS?: string;
    MAINNET_ACL_ADDRESS?: string;
    MAINNET_BURNER_ADDRESS?: string;
    MAINNET_DEPOSIT_SECURITY_MODULE_ADDRESS?: string;
    MAINNET_EL_REWARDS_VAULT_ADDRESS?: string;
    MAINNET_HASH_CONSENSUS_ADDRESS?: string;
    MAINNET_KERNEL_ADDRESS?: string;
    MAINNET_LEGACY_ORACLE_ADDRESS?: string;
    MAINNET_LIDO_ADDRESS?: string;
    MAINNET_NOR_ADDRESS?: string;
    MAINNET_ORACLE_DAEMON_CONFIG_ADDRESS?: string;
    MAINNET_ORACLE_REPORT_SANITY_CHECKER_ADDRESS?: string;
    MAINNET_SDVT_ADDRESS?: string;
    MAINNET_STAKING_ROUTER_ADDRESS?: string;
    MAINNET_VALIDATORS_EXIT_BUS_ORACLE_ADDRESS?: string;
    MAINNET_WITHDRAWAL_QUEUE_ADDRESS?: string;
    MAINNET_WITHDRAWAL_VAULT_ADDRESS?: string;

    /* for contract sourcecode verification with `hardhat-verify` */
    ETHERSCAN_API_KEY?: string;

    /* for local devnet */
    LOCAL_DEVNET_PK?: string;
<<<<<<< HEAD
=======
    LOCAL_DEVNET_CHAIN_ID?: string;
    LOCAL_DEVNET_EXPLORER_API_URL?: string;
    LOCAL_DEVNET_EXPLORER_URL?: string;
>>>>>>> 9492d8f2
  }
}<|MERGE_RESOLUTION|>--- conflicted
+++ resolved
@@ -77,11 +77,8 @@
 
     /* for local devnet */
     LOCAL_DEVNET_PK?: string;
-<<<<<<< HEAD
-=======
     LOCAL_DEVNET_CHAIN_ID?: string;
     LOCAL_DEVNET_EXPLORER_API_URL?: string;
     LOCAL_DEVNET_EXPLORER_URL?: string;
->>>>>>> 9492d8f2
   }
 }