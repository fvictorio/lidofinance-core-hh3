declare namespace NodeJS {
  export interface ProcessEnv {
    /* iternal logging verbosity (used in scratch deploy / integration tests) */
    LOG_LEVEL?: "all" | "debug" | "info" | "warn" | "error" | "none"; // default: "info"

    /**
     * Flags for changing the behavior of the Hardhat Network
     */

    /* RPC URL for Hardhat Network forking, required for running tests on mainnet fork with tracing */
    HARDHAT_FORKING_URL?: string;

    /**
     * Flags for changing the behavior of the integration tests
     */

    /* if "on" the integration tests will deploy the contracts to the empty Hardhat Network node using scratch deploy */
    INTEGRATION_ON_SCRATCH?: "on" | "off"; // default: "off"

    /* if "on" the integration tests will assume CSM module is present in the StakingRouter, and adjust accordingly */
    INTEGRATION_WITH_CSM?: "on" | "off"; // default: "off"

    /**
     * Network configuration for the protocol discovery.
     */

    /* for local development */
    LOCAL_RPC_URL: string;
    LOCAL_LOCATOR_ADDRESS: string;
    LOCAL_AGENT_ADDRESS: string;
    LOCAL_VOTING_ADDRESS: string;
    LOCAL_EASY_TRACK_EXECUTOR_ADDRESS: string;
    LOCAL_ACCOUNTING_ORACLE_ADDRESS?: string;
    LOCAL_ACL_ADDRESS?: string;
    LOCAL_BURNER_ADDRESS?: string;
    LOCAL_DEPOSIT_SECURITY_MODULE_ADDRESS?: string;
    LOCAL_EL_REWARDS_VAULT_ADDRESS?: string;
    LOCAL_HASH_CONSENSUS_ADDRESS?: string;
    LOCAL_KERNEL_ADDRESS?: string;
    LOCAL_LEGACY_ORACLE_ADDRESS?: string;
    LOCAL_LIDO_ADDRESS?: string;
    LOCAL_WSTETH_ADDRESS?: string;
    LOCAL_NOR_ADDRESS?: string;
    LOCAL_ORACLE_DAEMON_CONFIG_ADDRESS?: string;
    LOCAL_ORACLE_REPORT_SANITY_CHECKER_ADDRESS?: string;
    LOCAL_SDVT_ADDRESS?: string;
    LOCAL_STAKING_ROUTER_ADDRESS?: string;
    LOCAL_VALIDATORS_EXIT_BUS_ORACLE_ADDRESS?: string;
    LOCAL_WITHDRAWAL_QUEUE_ADDRESS?: string;
    LOCAL_WITHDRAWAL_VAULT_ADDRESS?: string;
    LOCAL_STAKING_VAULT_FACTORY_ADDRESS?: string;

    /* for mainnet fork testing */
    MAINNET_RPC_URL: string;
    MAINNET_LOCATOR_ADDRESS: string;
    MAINNET_AGENT_ADDRESS: string;
    MAINNET_VOTING_ADDRESS: string;
    MAINNET_EASY_TRACK_EXECUTOR_ADDRESS: string;
    MAINNET_ACCOUNTING_ORACLE_ADDRESS?: string;
    MAINNET_ACL_ADDRESS?: string;
    MAINNET_BURNER_ADDRESS?: string;
    MAINNET_DEPOSIT_SECURITY_MODULE_ADDRESS?: string;
    MAINNET_EL_REWARDS_VAULT_ADDRESS?: string;
    MAINNET_HASH_CONSENSUS_ADDRESS?: string;
    MAINNET_KERNEL_ADDRESS?: string;
    MAINNET_LEGACY_ORACLE_ADDRESS?: string;
    MAINNET_LIDO_ADDRESS?: string;
    MAINNET_WSTETH_ADDRESS?: string;
    MAINNET_NOR_ADDRESS?: string;
    MAINNET_ORACLE_DAEMON_CONFIG_ADDRESS?: string;
    MAINNET_ORACLE_REPORT_SANITY_CHECKER_ADDRESS?: string;
    MAINNET_SDVT_ADDRESS?: string;
    MAINNET_STAKING_ROUTER_ADDRESS?: string;
    MAINNET_VALIDATORS_EXIT_BUS_ORACLE_ADDRESS?: string;
    MAINNET_WITHDRAWAL_QUEUE_ADDRESS?: string;
    MAINNET_WITHDRAWAL_VAULT_ADDRESS?: string;
    MAINNET_STAKING_VAULT_FACTORY_ADDRESS?: string;

    HOLESKY_RPC_URL?: string;
    SEPOLIA_RPC_URL?: string;
    MEKONG_RPC_URL?: string;

    /* for contract sourcecode verification with `hardhat-verify` */
    ETHERSCAN_API_KEY?: string;
<<<<<<< HEAD
    BLOCKSCOUT_API_KEY?: string;

    /* Scratch deploy environment variables */
    NETWORK_STATE_FILE?: string;
=======

    /* for local devnet */
    LOCAL_DEVNET_PK?: string;
    LOCAL_DEVNET_CHAIN_ID?: string;
    LOCAL_DEVNET_EXPLORER_API_URL?: string;
    LOCAL_DEVNET_EXPLORER_URL?: string;
>>>>>>> 25b4edac
  }
}<|MERGE_RESOLUTION|>--- conflicted
+++ resolved
@@ -39,7 +39,6 @@
     LOCAL_KERNEL_ADDRESS?: string;
     LOCAL_LEGACY_ORACLE_ADDRESS?: string;
     LOCAL_LIDO_ADDRESS?: string;
-    LOCAL_WSTETH_ADDRESS?: string;
     LOCAL_NOR_ADDRESS?: string;
     LOCAL_ORACLE_DAEMON_CONFIG_ADDRESS?: string;
     LOCAL_ORACLE_REPORT_SANITY_CHECKER_ADDRESS?: string;
@@ -48,7 +47,6 @@
     LOCAL_VALIDATORS_EXIT_BUS_ORACLE_ADDRESS?: string;
     LOCAL_WITHDRAWAL_QUEUE_ADDRESS?: string;
     LOCAL_WITHDRAWAL_VAULT_ADDRESS?: string;
-    LOCAL_STAKING_VAULT_FACTORY_ADDRESS?: string;
 
     /* for mainnet fork testing */
     MAINNET_RPC_URL: string;
@@ -65,7 +63,6 @@
     MAINNET_KERNEL_ADDRESS?: string;
     MAINNET_LEGACY_ORACLE_ADDRESS?: string;
     MAINNET_LIDO_ADDRESS?: string;
-    MAINNET_WSTETH_ADDRESS?: string;
     MAINNET_NOR_ADDRESS?: string;
     MAINNET_ORACLE_DAEMON_CONFIG_ADDRESS?: string;
     MAINNET_ORACLE_REPORT_SANITY_CHECKER_ADDRESS?: string;
@@ -74,26 +71,14 @@
     MAINNET_VALIDATORS_EXIT_BUS_ORACLE_ADDRESS?: string;
     MAINNET_WITHDRAWAL_QUEUE_ADDRESS?: string;
     MAINNET_WITHDRAWAL_VAULT_ADDRESS?: string;
-    MAINNET_STAKING_VAULT_FACTORY_ADDRESS?: string;
-
-    HOLESKY_RPC_URL?: string;
-    SEPOLIA_RPC_URL?: string;
-    MEKONG_RPC_URL?: string;
 
     /* for contract sourcecode verification with `hardhat-verify` */
     ETHERSCAN_API_KEY?: string;
-<<<<<<< HEAD
-    BLOCKSCOUT_API_KEY?: string;
-
-    /* Scratch deploy environment variables */
-    NETWORK_STATE_FILE?: string;
-=======
 
     /* for local devnet */
     LOCAL_DEVNET_PK?: string;
     LOCAL_DEVNET_CHAIN_ID?: string;
     LOCAL_DEVNET_EXPLORER_API_URL?: string;
     LOCAL_DEVNET_EXPLORER_URL?: string;
->>>>>>> 25b4edac
   }
 }