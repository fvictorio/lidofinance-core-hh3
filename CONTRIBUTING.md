--- conflicted
+++ resolved
@@ -231,11 +231,7 @@
 (automatically generated during the scratch deployment).
 
 ```bash
-<<<<<<< HEAD
-yarn test:integration:fork:local
-=======
 yarn test:integration:fork:scratch
->>>>>>> 54089967
 ```
 
 #### Foundry tests
